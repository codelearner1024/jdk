--- conflicted
+++ resolved
@@ -30,11 +30,7 @@
  * 4174361 4177484 4197699 4209071 4288792 4328747 4413980 4546637 4623997
  * 4685354 4655637 4683492 4080631 4080631 4167995 4340146 4639407
  * 4652815 4652830 4740554 4936355 4738710 4633646 4846659 4822110 4960642
-<<<<<<< HEAD
- * 4973919 4980088 4965624 5013094 5006864 8152077 8347841
-=======
  * 4973919 4980088 4965624 5013094 5006864 8152077 8347841 8347955
->>>>>>> fb0f2d25
  * @library /java/text/testlib
  * @run junit CalendarRegression
  */
@@ -47,10 +43,6 @@
 import java.text.NumberFormat;
 import java.text.SimpleDateFormat;
 import java.time.ZoneId;
-<<<<<<< HEAD
-import java.util.Arrays;
-=======
->>>>>>> fb0f2d25
 import java.util.Calendar;
 import java.util.Date;
 import java.util.GregorianCalendar;
@@ -85,11 +77,7 @@
     public void Test4031502() {
         // This bug actually occurs on Windows NT as well, and doesn't
         // require the host zone to be set; it can be set in Java.
-<<<<<<< HEAD
-        String[] ids = Arrays.stream(TimeZone.getAvailableIDs())
-=======
         String[] ids = TimeZone.availableIDs()
->>>>>>> fb0f2d25
                 .filter(Predicate.not(ZoneId.SHORT_IDS::containsKey))
                 .toArray(String[]::new);
         boolean bad = false;
