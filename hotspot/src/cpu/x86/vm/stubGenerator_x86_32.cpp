/*
 * Copyright 1999-2007 Sun Microsystems, Inc.  All Rights Reserved.
 * DO NOT ALTER OR REMOVE COPYRIGHT NOTICES OR THIS FILE HEADER.
 *
 * This code is free software; you can redistribute it and/or modify it
 * under the terms of the GNU General Public License version 2 only, as
 * published by the Free Software Foundation.
 *
 * This code is distributed in the hope that it will be useful, but WITHOUT
 * ANY WARRANTY; without even the implied warranty of MERCHANTABILITY or
 * FITNESS FOR A PARTICULAR PURPOSE.  See the GNU General Public License
 * version 2 for more details (a copy is included in the LICENSE file that
 * accompanied this code).
 *
 * You should have received a copy of the GNU General Public License version
 * 2 along with this work; if not, write to the Free Software Foundation,
 * Inc., 51 Franklin St, Fifth Floor, Boston, MA 02110-1301 USA.
 *
 * Please contact Sun Microsystems, Inc., 4150 Network Circle, Santa Clara,
 * CA 95054 USA or visit www.sun.com if you need additional information or
 * have any questions.
 *
 */

#include "incls/_precompiled.incl"
#include "incls/_stubGenerator_x86_32.cpp.incl"

// Declaration and definition of StubGenerator (no .hpp file).
// For a more detailed description of the stub routine structure
// see the comment in stubRoutines.hpp

#define __ _masm->
#define a__ ((Assembler*)_masm)->

#ifdef PRODUCT
#define BLOCK_COMMENT(str) /* nothing */
#else
#define BLOCK_COMMENT(str) __ block_comment(str)
#endif

#define BIND(label) bind(label); BLOCK_COMMENT(#label ":")

const int MXCSR_MASK  = 0xFFC0;  // Mask out any pending exceptions
const int FPU_CNTRL_WRD_MASK = 0xFFFF;

// -------------------------------------------------------------------------------------------------------------------------
// Stub Code definitions

static address handle_unsafe_access() {
  JavaThread* thread = JavaThread::current();
  address pc  = thread->saved_exception_pc();
  // pc is the instruction which we must emulate
  // doing a no-op is fine:  return garbage from the load
  // therefore, compute npc
  address npc = Assembler::locate_next_instruction(pc);

  // request an async exception
  thread->set_pending_unsafe_access_error();

  // return address of next instruction to execute
  return npc;
}

class StubGenerator: public StubCodeGenerator {
 private:

#ifdef PRODUCT
#define inc_counter_np(counter) (0)
#else
  void inc_counter_np_(int& counter) {
    __ incrementl(ExternalAddress((address)&counter));
  }
#define inc_counter_np(counter) \
  BLOCK_COMMENT("inc_counter " #counter); \
  inc_counter_np_(counter);
#endif //PRODUCT

  void inc_copy_counter_np(BasicType t) {
#ifndef PRODUCT
    switch (t) {
    case T_BYTE:    inc_counter_np(SharedRuntime::_jbyte_array_copy_ctr); return;
    case T_SHORT:   inc_counter_np(SharedRuntime::_jshort_array_copy_ctr); return;
    case T_INT:     inc_counter_np(SharedRuntime::_jint_array_copy_ctr); return;
    case T_LONG:    inc_counter_np(SharedRuntime::_jlong_array_copy_ctr); return;
    case T_OBJECT:  inc_counter_np(SharedRuntime::_oop_array_copy_ctr); return;
    }
    ShouldNotReachHere();
#endif //PRODUCT
  }

  //------------------------------------------------------------------------------------------------------------------------
  // Call stubs are used to call Java from C
  //
  //    [ return_from_Java     ] <--- rsp
  //    [ argument word n      ]
  //      ...
  // -N [ argument word 1      ]
  // -7 [ Possible padding for stack alignment ]
  // -6 [ Possible padding for stack alignment ]
  // -5 [ Possible padding for stack alignment ]
  // -4 [ mxcsr save           ] <--- rsp_after_call
  // -3 [ saved rbx,            ]
  // -2 [ saved rsi            ]
  // -1 [ saved rdi            ]
  //  0 [ saved rbp,            ] <--- rbp,
  //  1 [ return address       ]
  //  2 [ ptr. to call wrapper ]
  //  3 [ result               ]
  //  4 [ result_type          ]
  //  5 [ method               ]
  //  6 [ entry_point          ]
  //  7 [ parameters           ]
  //  8 [ parameter_size       ]
  //  9 [ thread               ]


  address generate_call_stub(address& return_address) {
    StubCodeMark mark(this, "StubRoutines", "call_stub");
    address start = __ pc();

    // stub code parameters / addresses
    assert(frame::entry_frame_call_wrapper_offset == 2, "adjust this code");
    bool  sse_save = false;
    const Address rsp_after_call(rbp, -4 * wordSize); // same as in generate_catch_exception()!
    const int     locals_count_in_bytes  (4*wordSize);
    const Address mxcsr_save    (rbp, -4 * wordSize);
    const Address saved_rbx     (rbp, -3 * wordSize);
    const Address saved_rsi     (rbp, -2 * wordSize);
    const Address saved_rdi     (rbp, -1 * wordSize);
    const Address result        (rbp,  3 * wordSize);
    const Address result_type   (rbp,  4 * wordSize);
    const Address method        (rbp,  5 * wordSize);
    const Address entry_point   (rbp,  6 * wordSize);
    const Address parameters    (rbp,  7 * wordSize);
    const Address parameter_size(rbp,  8 * wordSize);
    const Address thread        (rbp,  9 * wordSize); // same as in generate_catch_exception()!
    sse_save =  UseSSE > 0;

    // stub code
    __ enter();
    __ movptr(rcx, parameter_size);              // parameter counter
    __ shlptr(rcx, Interpreter::logStackElementSize()); // convert parameter count to bytes
    __ addptr(rcx, locals_count_in_bytes);       // reserve space for register saves
    __ subptr(rsp, rcx);
    __ andptr(rsp, -(StackAlignmentInBytes));    // Align stack

    // save rdi, rsi, & rbx, according to C calling conventions
    __ movptr(saved_rdi, rdi);
    __ movptr(saved_rsi, rsi);
    __ movptr(saved_rbx, rbx);
    // save and initialize %mxcsr
    if (sse_save) {
      Label skip_ldmx;
      __ stmxcsr(mxcsr_save);
      __ movl(rax, mxcsr_save);
      __ andl(rax, MXCSR_MASK);    // Only check control and mask bits
      ExternalAddress mxcsr_std(StubRoutines::addr_mxcsr_std());
      __ cmp32(rax, mxcsr_std);
      __ jcc(Assembler::equal, skip_ldmx);
      __ ldmxcsr(mxcsr_std);
      __ bind(skip_ldmx);
    }

    // make sure the control word is correct.
    __ fldcw(ExternalAddress(StubRoutines::addr_fpu_cntrl_wrd_std()));

#ifdef ASSERT
    // make sure we have no pending exceptions
    { Label L;
      __ movptr(rcx, thread);
      __ cmpptr(Address(rcx, Thread::pending_exception_offset()), (int32_t)NULL_WORD);
      __ jcc(Assembler::equal, L);
      __ stop("StubRoutines::call_stub: entered with pending exception");
      __ bind(L);
    }
#endif

    // pass parameters if any
    BLOCK_COMMENT("pass parameters if any");
    Label parameters_done;
    __ movl(rcx, parameter_size);  // parameter counter
    __ testl(rcx, rcx);
    __ jcc(Assembler::zero, parameters_done);

    // parameter passing loop

    Label loop;
    // Copy Java parameters in reverse order (receiver last)
    // Note that the argument order is inverted in the process
    // source is rdx[rcx: N-1..0]
    // dest   is rsp[rbx: 0..N-1]

    __ movptr(rdx, parameters);          // parameter pointer
    __ xorptr(rbx, rbx);

    __ BIND(loop);
    if (TaggedStackInterpreter) {
      __ movptr(rax, Address(rdx, rcx, Interpreter::stackElementScale(),
                      -2*wordSize));                          // get tag
      __ movptr(Address(rsp, rbx, Interpreter::stackElementScale(),
                      Interpreter::expr_tag_offset_in_bytes(0)), rax);     // store tag
    }

    // get parameter
    __ movptr(rax, Address(rdx, rcx, Interpreter::stackElementScale(), -wordSize));
    __ movptr(Address(rsp, rbx, Interpreter::stackElementScale(),
                    Interpreter::expr_offset_in_bytes(0)), rax);          // store parameter
    __ increment(rbx);
    __ decrement(rcx);
    __ jcc(Assembler::notZero, loop);

    // call Java function
    __ BIND(parameters_done);
    __ movptr(rbx, method);           // get methodOop
    __ movptr(rax, entry_point);      // get entry_point
    __ mov(rsi, rsp);                 // set sender sp
    BLOCK_COMMENT("call Java function");
    __ call(rax);

    BLOCK_COMMENT("call_stub_return_address:");
    return_address = __ pc();

    Label common_return;

    __ BIND(common_return);

    // store result depending on type
    // (everything that is not T_LONG, T_FLOAT or T_DOUBLE is treated as T_INT)
    __ movptr(rdi, result);
    Label is_long, is_float, is_double, exit;
    __ movl(rsi, result_type);
    __ cmpl(rsi, T_LONG);
    __ jcc(Assembler::equal, is_long);
    __ cmpl(rsi, T_FLOAT);
    __ jcc(Assembler::equal, is_float);
    __ cmpl(rsi, T_DOUBLE);
    __ jcc(Assembler::equal, is_double);

    // handle T_INT case
    __ movl(Address(rdi, 0), rax);
    __ BIND(exit);

    // check that FPU stack is empty
    __ verify_FPU(0, "generate_call_stub");

    // pop parameters
    __ lea(rsp, rsp_after_call);

    // restore %mxcsr
    if (sse_save) {
      __ ldmxcsr(mxcsr_save);
    }

    // restore rdi, rsi and rbx,
    __ movptr(rbx, saved_rbx);
    __ movptr(rsi, saved_rsi);
    __ movptr(rdi, saved_rdi);
    __ addptr(rsp, 4*wordSize);

    // return
    __ pop(rbp);
    __ ret(0);

    // handle return types different from T_INT
    __ BIND(is_long);
    __ movl(Address(rdi, 0 * wordSize), rax);
    __ movl(Address(rdi, 1 * wordSize), rdx);
    __ jmp(exit);

    __ BIND(is_float);
    // interpreter uses xmm0 for return values
    if (UseSSE >= 1) {
      __ movflt(Address(rdi, 0), xmm0);
    } else {
      __ fstp_s(Address(rdi, 0));
    }
    __ jmp(exit);

    __ BIND(is_double);
    // interpreter uses xmm0 for return values
    if (UseSSE >= 2) {
      __ movdbl(Address(rdi, 0), xmm0);
    } else {
      __ fstp_d(Address(rdi, 0));
    }
    __ jmp(exit);

    // If we call compiled code directly from the call stub we will
    // need to adjust the return back to the call stub to a specialized
    // piece of code that can handle compiled results and cleaning the fpu
    // stack. compiled code will be set to return here instead of the
    // return above that handles interpreter returns.

    BLOCK_COMMENT("call_stub_compiled_return:");
    StubRoutines::x86::set_call_stub_compiled_return( __ pc());

#ifdef COMPILER2
    if (UseSSE >= 2) {
      __ verify_FPU(0, "call_stub_compiled_return");
    } else {
      for (int i = 1; i < 8; i++) {
        __ ffree(i);
      }

      // UseSSE <= 1 so double result should be left on TOS
      __ movl(rsi, result_type);
      __ cmpl(rsi, T_DOUBLE);
      __ jcc(Assembler::equal, common_return);
      if (UseSSE == 0) {
        // UseSSE == 0 so float result should be left on TOS
        __ cmpl(rsi, T_FLOAT);
        __ jcc(Assembler::equal, common_return);
      }
      __ ffree(0);
    }
#endif /* COMPILER2 */
    __ jmp(common_return);

    return start;
  }


  //------------------------------------------------------------------------------------------------------------------------
  // Return point for a Java call if there's an exception thrown in Java code.
  // The exception is caught and transformed into a pending exception stored in
  // JavaThread that can be tested from within the VM.
  //
  // Note: Usually the parameters are removed by the callee. In case of an exception
  //       crossing an activation frame boundary, that is not the case if the callee
  //       is compiled code => need to setup the rsp.
  //
  // rax,: exception oop

  address generate_catch_exception() {
    StubCodeMark mark(this, "StubRoutines", "catch_exception");
    const Address rsp_after_call(rbp, -4 * wordSize); // same as in generate_call_stub()!
    const Address thread        (rbp,  9 * wordSize); // same as in generate_call_stub()!
    address start = __ pc();

    // get thread directly
    __ movptr(rcx, thread);
#ifdef ASSERT
    // verify that threads correspond
    { Label L;
      __ get_thread(rbx);
      __ cmpptr(rbx, rcx);
      __ jcc(Assembler::equal, L);
      __ stop("StubRoutines::catch_exception: threads must correspond");
      __ bind(L);
    }
#endif
    // set pending exception
    __ verify_oop(rax);
    __ movptr(Address(rcx, Thread::pending_exception_offset()), rax          );
    __ lea(Address(rcx, Thread::exception_file_offset   ()),
           ExternalAddress((address)__FILE__));
    __ movl(Address(rcx, Thread::exception_line_offset   ()), __LINE__ );
    // complete return to VM
    assert(StubRoutines::_call_stub_return_address != NULL, "_call_stub_return_address must have been generated before");
    __ jump(RuntimeAddress(StubRoutines::_call_stub_return_address));

    return start;
  }


  //------------------------------------------------------------------------------------------------------------------------
  // Continuation point for runtime calls returning with a pending exception.
  // The pending exception check happened in the runtime or native call stub.
  // The pending exception in Thread is converted into a Java-level exception.
  //
  // Contract with Java-level exception handlers:
  // rax,: exception
  // rdx: throwing pc
  //
  // NOTE: At entry of this stub, exception-pc must be on stack !!

  address generate_forward_exception() {
    StubCodeMark mark(this, "StubRoutines", "forward exception");
    address start = __ pc();

    // Upon entry, the sp points to the return address returning into Java
    // (interpreted or compiled) code; i.e., the return address becomes the
    // throwing pc.
    //
    // Arguments pushed before the runtime call are still on the stack but
    // the exception handler will reset the stack pointer -> ignore them.
    // A potential result in registers can be ignored as well.

#ifdef ASSERT
    // make sure this code is only executed if there is a pending exception
    { Label L;
      __ get_thread(rcx);
      __ cmpptr(Address(rcx, Thread::pending_exception_offset()), (int32_t)NULL_WORD);
      __ jcc(Assembler::notEqual, L);
      __ stop("StubRoutines::forward exception: no pending exception (1)");
      __ bind(L);
    }
#endif

    // compute exception handler into rbx,
    __ movptr(rax, Address(rsp, 0));
    BLOCK_COMMENT("call exception_handler_for_return_address");
    __ call_VM_leaf(CAST_FROM_FN_PTR(address, SharedRuntime::exception_handler_for_return_address), rax);
    __ mov(rbx, rax);

    // setup rax, & rdx, remove return address & clear pending exception
    __ get_thread(rcx);
    __ pop(rdx);
    __ movptr(rax, Address(rcx, Thread::pending_exception_offset()));
    __ movptr(Address(rcx, Thread::pending_exception_offset()), (int32_t)NULL_WORD);

#ifdef ASSERT
    // make sure exception is set
    { Label L;
      __ testptr(rax, rax);
      __ jcc(Assembler::notEqual, L);
      __ stop("StubRoutines::forward exception: no pending exception (2)");
      __ bind(L);
    }
#endif

    // continue at exception handler (return address removed)
    // rax,: exception
    // rbx,: exception handler
    // rdx: throwing pc
    __ verify_oop(rax);
    __ jmp(rbx);

    return start;
  }


  //----------------------------------------------------------------------------------------------------
  // Support for jint Atomic::xchg(jint exchange_value, volatile jint* dest)
  //
  // xchg exists as far back as 8086, lock needed for MP only
  // Stack layout immediately after call:
  //
  // 0 [ret addr ] <--- rsp
  // 1 [  ex     ]
  // 2 [  dest   ]
  //
  // Result:   *dest <- ex, return (old *dest)
  //
  // Note: win32 does not currently use this code

  address generate_atomic_xchg() {
    StubCodeMark mark(this, "StubRoutines", "atomic_xchg");
    address start = __ pc();

    __ push(rdx);
    Address exchange(rsp, 2 * wordSize);
    Address dest_addr(rsp, 3 * wordSize);
    __ movl(rax, exchange);
    __ movptr(rdx, dest_addr);
    __ xchgl(rax, Address(rdx, 0));
    __ pop(rdx);
    __ ret(0);

    return start;
  }

  //----------------------------------------------------------------------------------------------------
  // Support for void verify_mxcsr()
  //
  // This routine is used with -Xcheck:jni to verify that native
  // JNI code does not return to Java code without restoring the
  // MXCSR register to our expected state.


  address generate_verify_mxcsr() {
    StubCodeMark mark(this, "StubRoutines", "verify_mxcsr");
    address start = __ pc();

    const Address mxcsr_save(rsp, 0);

    if (CheckJNICalls && UseSSE > 0 ) {
      Label ok_ret;
      ExternalAddress mxcsr_std(StubRoutines::addr_mxcsr_std());
      __ push(rax);
      __ subptr(rsp, wordSize);      // allocate a temp location
      __ stmxcsr(mxcsr_save);
      __ movl(rax, mxcsr_save);
      __ andl(rax, MXCSR_MASK);
      __ cmp32(rax, mxcsr_std);
      __ jcc(Assembler::equal, ok_ret);

      __ warn("MXCSR changed by native JNI code.");

      __ ldmxcsr(mxcsr_std);

      __ bind(ok_ret);
      __ addptr(rsp, wordSize);
      __ pop(rax);
    }

    __ ret(0);

    return start;
  }


  //---------------------------------------------------------------------------
  // Support for void verify_fpu_cntrl_wrd()
  //
  // This routine is used with -Xcheck:jni to verify that native
  // JNI code does not return to Java code without restoring the
  // FP control word to our expected state.

  address generate_verify_fpu_cntrl_wrd() {
    StubCodeMark mark(this, "StubRoutines", "verify_spcw");
    address start = __ pc();

    const Address fpu_cntrl_wrd_save(rsp, 0);

    if (CheckJNICalls) {
      Label ok_ret;
      __ push(rax);
      __ subptr(rsp, wordSize);      // allocate a temp location
      __ fnstcw(fpu_cntrl_wrd_save);
      __ movl(rax, fpu_cntrl_wrd_save);
      __ andl(rax, FPU_CNTRL_WRD_MASK);
      ExternalAddress fpu_std(StubRoutines::addr_fpu_cntrl_wrd_std());
      __ cmp32(rax, fpu_std);
      __ jcc(Assembler::equal, ok_ret);

      __ warn("Floating point control word changed by native JNI code.");

      __ fldcw(fpu_std);

      __ bind(ok_ret);
      __ addptr(rsp, wordSize);
      __ pop(rax);
    }

    __ ret(0);

    return start;
  }

  //---------------------------------------------------------------------------
  // Wrapper for slow-case handling of double-to-integer conversion
  // d2i or f2i fast case failed either because it is nan or because
  // of under/overflow.
  // Input:  FPU TOS: float value
  // Output: rax, (rdx): integer (long) result

  address generate_d2i_wrapper(BasicType t, address fcn) {
    StubCodeMark mark(this, "StubRoutines", "d2i_wrapper");
    address start = __ pc();

  // Capture info about frame layout
  enum layout { FPUState_off         = 0,
                rbp_off              = FPUStateSizeInWords,
                rdi_off,
                rsi_off,
                rcx_off,
                rbx_off,
                saved_argument_off,
                saved_argument_off2, // 2nd half of double
                framesize
  };

  assert(FPUStateSizeInWords == 27, "update stack layout");

    // Save outgoing argument to stack across push_FPU_state()
    __ subptr(rsp, wordSize * 2);
    __ fstp_d(Address(rsp, 0));

    // Save CPU & FPU state
    __ push(rbx);
    __ push(rcx);
    __ push(rsi);
    __ push(rdi);
    __ push(rbp);
    __ push_FPU_state();

    // push_FPU_state() resets the FP top of stack
    // Load original double into FP top of stack
    __ fld_d(Address(rsp, saved_argument_off * wordSize));
    // Store double into stack as outgoing argument
    __ subptr(rsp, wordSize*2);
    __ fst_d(Address(rsp, 0));

    // Prepare FPU for doing math in C-land
    __ empty_FPU_stack();
    // Call the C code to massage the double.  Result in EAX
    if (t == T_INT)
      { BLOCK_COMMENT("SharedRuntime::d2i"); }
    else if (t == T_LONG)
      { BLOCK_COMMENT("SharedRuntime::d2l"); }
    __ call_VM_leaf( fcn, 2 );

    // Restore CPU & FPU state
    __ pop_FPU_state();
    __ pop(rbp);
    __ pop(rdi);
    __ pop(rsi);
    __ pop(rcx);
    __ pop(rbx);
    __ addptr(rsp, wordSize * 2);

    __ ret(0);

    return start;
  }


  //---------------------------------------------------------------------------
  // The following routine generates a subroutine to throw an asynchronous
  // UnknownError when an unsafe access gets a fault that could not be
  // reasonably prevented by the programmer.  (Example: SIGBUS/OBJERR.)
  address generate_handler_for_unsafe_access() {
    StubCodeMark mark(this, "StubRoutines", "handler_for_unsafe_access");
    address start = __ pc();

    __ push(0);                       // hole for return address-to-be
    __ pusha();                       // push registers
    Address next_pc(rsp, RegisterImpl::number_of_registers * BytesPerWord);
    BLOCK_COMMENT("call handle_unsafe_access");
    __ call(RuntimeAddress(CAST_FROM_FN_PTR(address, handle_unsafe_access)));
    __ movptr(next_pc, rax);          // stuff next address
    __ popa();
    __ ret(0);                        // jump to next address

    return start;
  }


  //----------------------------------------------------------------------------------------------------
  // Non-destructive plausibility checks for oops

  address generate_verify_oop() {
    StubCodeMark mark(this, "StubRoutines", "verify_oop");
    address start = __ pc();

    // Incoming arguments on stack after saving rax,:
    //
    // [tos    ]: saved rdx
    // [tos + 1]: saved EFLAGS
    // [tos + 2]: return address
    // [tos + 3]: char* error message
    // [tos + 4]: oop   object to verify
    // [tos + 5]: saved rax, - saved by caller and bashed

    Label exit, error;
    __ pushf();
    __ incrementl(ExternalAddress((address) StubRoutines::verify_oop_count_addr()));
    __ push(rdx);                                // save rdx
    // make sure object is 'reasonable'
    __ movptr(rax, Address(rsp, 4 * wordSize));    // get object
    __ testptr(rax, rax);
    __ jcc(Assembler::zero, exit);               // if obj is NULL it is ok

    // Check if the oop is in the right area of memory
    const int oop_mask = Universe::verify_oop_mask();
    const int oop_bits = Universe::verify_oop_bits();
    __ mov(rdx, rax);
    __ andptr(rdx, oop_mask);
    __ cmpptr(rdx, oop_bits);
    __ jcc(Assembler::notZero, error);

    // make sure klass is 'reasonable'
    __ movptr(rax, Address(rax, oopDesc::klass_offset_in_bytes())); // get klass
    __ testptr(rax, rax);
    __ jcc(Assembler::zero, error);              // if klass is NULL it is broken

    // Check if the klass is in the right area of memory
    const int klass_mask = Universe::verify_klass_mask();
    const int klass_bits = Universe::verify_klass_bits();
    __ mov(rdx, rax);
    __ andptr(rdx, klass_mask);
    __ cmpptr(rdx, klass_bits);
    __ jcc(Assembler::notZero, error);

    // make sure klass' klass is 'reasonable'
    __ movptr(rax, Address(rax, oopDesc::klass_offset_in_bytes())); // get klass' klass
    __ testptr(rax, rax);
    __ jcc(Assembler::zero, error);              // if klass' klass is NULL it is broken

    __ mov(rdx, rax);
    __ andptr(rdx, klass_mask);
    __ cmpptr(rdx, klass_bits);
    __ jcc(Assembler::notZero, error);           // if klass not in right area
                                                 // of memory it is broken too.

    // return if everything seems ok
    __ bind(exit);
    __ movptr(rax, Address(rsp, 5 * wordSize));  // get saved rax, back
    __ pop(rdx);                                 // restore rdx
    __ popf();                                   // restore EFLAGS
    __ ret(3 * wordSize);                        // pop arguments

    // handle errors
    __ bind(error);
    __ movptr(rax, Address(rsp, 5 * wordSize));  // get saved rax, back
    __ pop(rdx);                                 // get saved rdx back
    __ popf();                                   // get saved EFLAGS off stack -- will be ignored
    __ pusha();                                  // push registers (eip = return address & msg are already pushed)
    BLOCK_COMMENT("call MacroAssembler::debug");
    __ call(RuntimeAddress(CAST_FROM_FN_PTR(address, MacroAssembler::debug32)));
    __ popa();
    __ ret(3 * wordSize);                        // pop arguments
    return start;
  }

  //
  //  Generate pre-barrier for array stores
  //
  //  Input:
  //     start   -  starting address
  //     end     -  element count
  void  gen_write_ref_array_pre_barrier(Register start, Register count) {
    assert_different_registers(start, count);
    BarrierSet* bs = Universe::heap()->barrier_set();
    switch (bs->kind()) {
      case BarrierSet::G1SATBCT:
      case BarrierSet::G1SATBCTLogging:
        {
<<<<<<< HEAD
          __ pusha();                      // push registers
          __ push(count);
          __ push(start);
          __ call(RuntimeAddress(CAST_FROM_FN_PTR(address, BarrierSet::static_write_ref_array_pre));
          __ addl(esp, wordSize * 2);
          __ popa();
=======
          __ pushad();                      // push registers
          __ pushl(count);
          __ pushl(start);
          __ call(RuntimeAddress(CAST_FROM_FN_PTR(address, BarrierSet::static_write_ref_array_pre)));
          __ addl(rsp, wordSize * 2);
          __ popad();
>>>>>>> 63586863
        }
        break;
      case BarrierSet::CardTableModRef:
      case BarrierSet::CardTableExtension:
      case BarrierSet::ModRef:
        break;
      default      :
        ShouldNotReachHere();

    }
  }


  //
  // Generate a post-barrier for an array store
  //
  //     start    -  starting address
  //     count    -  element count
  //
  //  The two input registers are overwritten.
  //
  void  gen_write_ref_array_post_barrier(Register start, Register count) {
    BarrierSet* bs = Universe::heap()->barrier_set();
    assert_different_registers(start, count);
    switch (bs->kind()) {
      case BarrierSet::G1SATBCT:
      case BarrierSet::G1SATBCTLogging:
        {
<<<<<<< HEAD
          __ pusha();                      // push registers
          __ push(count);
          __ push(start);
          __ call(RuntimeAddress(CAST_FROM_FN_PTR(address, BarrierSet::static_write_ref_array_post));
          __ addl(esp, wordSize * 2);
          __ popa();
=======
          __ pushad();                      // push registers
          __ pushl(count);
          __ pushl(start);
          __ call(RuntimeAddress(CAST_FROM_FN_PTR(address, BarrierSet::static_write_ref_array_post)));
          __ addl(rsp, wordSize * 2);
          __ popad();
>>>>>>> 63586863

        }
        break;

      case BarrierSet::CardTableModRef:
      case BarrierSet::CardTableExtension:
        {
          CardTableModRefBS* ct = (CardTableModRefBS*)bs;
          assert(sizeof(*ct->byte_map_base) == sizeof(jbyte), "adjust this code");

          Label L_loop;
          const Register end = count;  // elements count; end == start+count-1
          assert_different_registers(start, end);

          __ lea(end,  Address(start, count, Address::times_ptr, -wordSize));
          __ shrptr(start, CardTableModRefBS::card_shift);
          __ shrptr(end,   CardTableModRefBS::card_shift);
          __ subptr(end, start); // end --> count
        __ BIND(L_loop);
          intptr_t disp = (intptr_t) ct->byte_map_base;
          Address cardtable(start, count, Address::times_1, disp);
          __ movb(cardtable, 0);
          __ decrement(count);
          __ jcc(Assembler::greaterEqual, L_loop);
        }
        break;
      case BarrierSet::ModRef:
        break;
      default      :
        ShouldNotReachHere();

    }
  }

  // Copy 64 bytes chunks
  //
  // Inputs:
  //   from        - source array address
  //   to_from     - destination array address - from
  //   qword_count - 8-bytes element count, negative
  //
  void mmx_copy_forward(Register from, Register to_from, Register qword_count) {
    Label L_copy_64_bytes_loop, L_copy_64_bytes, L_copy_8_bytes, L_exit;
    // Copy 64-byte chunks
    __ jmpb(L_copy_64_bytes);
    __ align(16);
  __ BIND(L_copy_64_bytes_loop);
    __ movq(mmx0, Address(from, 0));
    __ movq(mmx1, Address(from, 8));
    __ movq(mmx2, Address(from, 16));
    __ movq(Address(from, to_from, Address::times_1, 0), mmx0);
    __ movq(mmx3, Address(from, 24));
    __ movq(Address(from, to_from, Address::times_1, 8), mmx1);
    __ movq(mmx4, Address(from, 32));
    __ movq(Address(from, to_from, Address::times_1, 16), mmx2);
    __ movq(mmx5, Address(from, 40));
    __ movq(Address(from, to_from, Address::times_1, 24), mmx3);
    __ movq(mmx6, Address(from, 48));
    __ movq(Address(from, to_from, Address::times_1, 32), mmx4);
    __ movq(mmx7, Address(from, 56));
    __ movq(Address(from, to_from, Address::times_1, 40), mmx5);
    __ movq(Address(from, to_from, Address::times_1, 48), mmx6);
    __ movq(Address(from, to_from, Address::times_1, 56), mmx7);
    __ addptr(from, 64);
  __ BIND(L_copy_64_bytes);
    __ subl(qword_count, 8);
    __ jcc(Assembler::greaterEqual, L_copy_64_bytes_loop);
    __ addl(qword_count, 8);
    __ jccb(Assembler::zero, L_exit);
    //
    // length is too short, just copy qwords
    //
  __ BIND(L_copy_8_bytes);
    __ movq(mmx0, Address(from, 0));
    __ movq(Address(from, to_from, Address::times_1), mmx0);
    __ addptr(from, 8);
    __ decrement(qword_count);
    __ jcc(Assembler::greater, L_copy_8_bytes);
  __ BIND(L_exit);
    __ emms();
  }

  address generate_disjoint_copy(BasicType t, bool aligned,
                                 Address::ScaleFactor sf,
                                 address* entry, const char *name) {
    __ align(CodeEntryAlignment);
    StubCodeMark mark(this, "StubRoutines", name);
    address start = __ pc();

    Label L_0_count, L_exit, L_skip_align1, L_skip_align2, L_copy_byte;
    Label L_copy_2_bytes, L_copy_4_bytes, L_copy_64_bytes;

    int shift = Address::times_ptr - sf;

    const Register from     = rsi;  // source array address
    const Register to       = rdi;  // destination array address
    const Register count    = rcx;  // elements count
    const Register to_from  = to;   // (to - from)
    const Register saved_to = rdx;  // saved destination array address

    __ enter(); // required for proper stackwalking of RuntimeStub frame
    __ push(rsi);
    __ push(rdi);
    __ movptr(from , Address(rsp, 12+ 4));
    __ movptr(to   , Address(rsp, 12+ 8));
    __ movl(count, Address(rsp, 12+ 12));
    if (t == T_OBJECT) {
      __ testl(count, count);
      __ jcc(Assembler::zero, L_0_count);
      gen_write_ref_array_pre_barrier(to, count);
      __ mov(saved_to, to);          // save 'to'
    }

    *entry = __ pc(); // Entry point from conjoint arraycopy stub.
    BLOCK_COMMENT("Entry:");

    __ subptr(to, from); // to --> to_from
    __ cmpl(count, 2<<shift); // Short arrays (< 8 bytes) copy by element
    __ jcc(Assembler::below, L_copy_4_bytes); // use unsigned cmp
    if (!aligned && (t == T_BYTE || t == T_SHORT)) {
      // align source address at 4 bytes address boundary
      if (t == T_BYTE) {
        // One byte misalignment happens only for byte arrays
        __ testl(from, 1);
        __ jccb(Assembler::zero, L_skip_align1);
        __ movb(rax, Address(from, 0));
        __ movb(Address(from, to_from, Address::times_1, 0), rax);
        __ increment(from);
        __ decrement(count);
      __ BIND(L_skip_align1);
      }
      // Two bytes misalignment happens only for byte and short (char) arrays
      __ testl(from, 2);
      __ jccb(Assembler::zero, L_skip_align2);
      __ movw(rax, Address(from, 0));
      __ movw(Address(from, to_from, Address::times_1, 0), rax);
      __ addptr(from, 2);
      __ subl(count, 1<<(shift-1));
    __ BIND(L_skip_align2);
    }
    if (!VM_Version::supports_mmx()) {
      __ mov(rax, count);      // save 'count'
      __ shrl(count, shift); // bytes count
      __ addptr(to_from, from);// restore 'to'
      __ rep_mov();
      __ subptr(to_from, from);// restore 'to_from'
      __ mov(count, rax);      // restore 'count'
      __ jmpb(L_copy_2_bytes); // all dwords were copied
    } else {
      // align to 8 bytes, we know we are 4 byte aligned to start
      __ testptr(from, 4);
      __ jccb(Assembler::zero, L_copy_64_bytes);
      __ movl(rax, Address(from, 0));
      __ movl(Address(from, to_from, Address::times_1, 0), rax);
      __ addptr(from, 4);
      __ subl(count, 1<<shift);
    __ BIND(L_copy_64_bytes);
      __ mov(rax, count);
      __ shrl(rax, shift+1);  // 8 bytes chunk count
      //
      // Copy 8-byte chunks through MMX registers, 8 per iteration of the loop
      //
      mmx_copy_forward(from, to_from, rax);
    }
    // copy tailing dword
  __ BIND(L_copy_4_bytes);
    __ testl(count, 1<<shift);
    __ jccb(Assembler::zero, L_copy_2_bytes);
    __ movl(rax, Address(from, 0));
    __ movl(Address(from, to_from, Address::times_1, 0), rax);
    if (t == T_BYTE || t == T_SHORT) {
      __ addptr(from, 4);
    __ BIND(L_copy_2_bytes);
      // copy tailing word
      __ testl(count, 1<<(shift-1));
      __ jccb(Assembler::zero, L_copy_byte);
      __ movw(rax, Address(from, 0));
      __ movw(Address(from, to_from, Address::times_1, 0), rax);
      if (t == T_BYTE) {
        __ addptr(from, 2);
      __ BIND(L_copy_byte);
        // copy tailing byte
        __ testl(count, 1);
        __ jccb(Assembler::zero, L_exit);
        __ movb(rax, Address(from, 0));
        __ movb(Address(from, to_from, Address::times_1, 0), rax);
      __ BIND(L_exit);
      } else {
      __ BIND(L_copy_byte);
      }
    } else {
    __ BIND(L_copy_2_bytes);
    }

    if (t == T_OBJECT) {
      __ movl(count, Address(rsp, 12+12)); // reread 'count'
      __ mov(to, saved_to); // restore 'to'
      gen_write_ref_array_post_barrier(to, count);
    __ BIND(L_0_count);
    }
    inc_copy_counter_np(t);
    __ pop(rdi);
    __ pop(rsi);
    __ leave(); // required for proper stackwalking of RuntimeStub frame
    __ xorptr(rax, rax); // return 0
    __ ret(0);
    return start;
  }


  address generate_conjoint_copy(BasicType t, bool aligned,
                                 Address::ScaleFactor sf,
                                 address nooverlap_target,
                                 address* entry, const char *name) {
    __ align(CodeEntryAlignment);
    StubCodeMark mark(this, "StubRoutines", name);
    address start = __ pc();

    Label L_0_count, L_exit, L_skip_align1, L_skip_align2, L_copy_byte;
    Label L_copy_2_bytes, L_copy_4_bytes, L_copy_8_bytes, L_copy_8_bytes_loop;

    int shift = Address::times_ptr - sf;

    const Register src   = rax;  // source array address
    const Register dst   = rdx;  // destination array address
    const Register from  = rsi;  // source array address
    const Register to    = rdi;  // destination array address
    const Register count = rcx;  // elements count
    const Register end   = rax;  // array end address

    __ enter(); // required for proper stackwalking of RuntimeStub frame
    __ push(rsi);
    __ push(rdi);
    __ movptr(src  , Address(rsp, 12+ 4));   // from
    __ movptr(dst  , Address(rsp, 12+ 8));   // to
    __ movl2ptr(count, Address(rsp, 12+12)); // count
    if (t == T_OBJECT) {
       gen_write_ref_array_pre_barrier(dst, count);
    }

    if (entry != NULL) {
      *entry = __ pc(); // Entry point from generic arraycopy stub.
      BLOCK_COMMENT("Entry:");
    }

    if (t == T_OBJECT) {
      __ testl(count, count);
      __ jcc(Assembler::zero, L_0_count);
    }
    __ mov(from, src);
    __ mov(to  , dst);

    // arrays overlap test
    RuntimeAddress nooverlap(nooverlap_target);
    __ cmpptr(dst, src);
    __ lea(end, Address(src, count, sf, 0)); // src + count * elem_size
    __ jump_cc(Assembler::belowEqual, nooverlap);
    __ cmpptr(dst, end);
    __ jump_cc(Assembler::aboveEqual, nooverlap);

    // copy from high to low
    __ cmpl(count, 2<<shift); // Short arrays (< 8 bytes) copy by element
    __ jcc(Assembler::below, L_copy_4_bytes); // use unsigned cmp
    if (t == T_BYTE || t == T_SHORT) {
      // Align the end of destination array at 4 bytes address boundary
      __ lea(end, Address(dst, count, sf, 0));
      if (t == T_BYTE) {
        // One byte misalignment happens only for byte arrays
        __ testl(end, 1);
        __ jccb(Assembler::zero, L_skip_align1);
        __ decrement(count);
        __ movb(rdx, Address(from, count, sf, 0));
        __ movb(Address(to, count, sf, 0), rdx);
      __ BIND(L_skip_align1);
      }
      // Two bytes misalignment happens only for byte and short (char) arrays
      __ testl(end, 2);
      __ jccb(Assembler::zero, L_skip_align2);
      __ subptr(count, 1<<(shift-1));
      __ movw(rdx, Address(from, count, sf, 0));
      __ movw(Address(to, count, sf, 0), rdx);
    __ BIND(L_skip_align2);
      __ cmpl(count, 2<<shift); // Short arrays (< 8 bytes) copy by element
      __ jcc(Assembler::below, L_copy_4_bytes);
    }

    if (!VM_Version::supports_mmx()) {
      __ std();
      __ mov(rax, count); // Save 'count'
      __ mov(rdx, to);    // Save 'to'
      __ lea(rsi, Address(from, count, sf, -4));
      __ lea(rdi, Address(to  , count, sf, -4));
      __ shrptr(count, shift); // bytes count
      __ rep_mov();
      __ cld();
      __ mov(count, rax); // restore 'count'
      __ andl(count, (1<<shift)-1);      // mask the number of rest elements
      __ movptr(from, Address(rsp, 12+4)); // reread 'from'
      __ mov(to, rdx);   // restore 'to'
      __ jmpb(L_copy_2_bytes); // all dword were copied
   } else {
      // Align to 8 bytes the end of array. It is aligned to 4 bytes already.
      __ testptr(end, 4);
      __ jccb(Assembler::zero, L_copy_8_bytes);
      __ subl(count, 1<<shift);
      __ movl(rdx, Address(from, count, sf, 0));
      __ movl(Address(to, count, sf, 0), rdx);
      __ jmpb(L_copy_8_bytes);

      __ align(16);
      // Move 8 bytes
    __ BIND(L_copy_8_bytes_loop);
      __ movq(mmx0, Address(from, count, sf, 0));
      __ movq(Address(to, count, sf, 0), mmx0);
    __ BIND(L_copy_8_bytes);
      __ subl(count, 2<<shift);
      __ jcc(Assembler::greaterEqual, L_copy_8_bytes_loop);
      __ addl(count, 2<<shift);
      __ emms();
    }
  __ BIND(L_copy_4_bytes);
    // copy prefix qword
    __ testl(count, 1<<shift);
    __ jccb(Assembler::zero, L_copy_2_bytes);
    __ movl(rdx, Address(from, count, sf, -4));
    __ movl(Address(to, count, sf, -4), rdx);

    if (t == T_BYTE || t == T_SHORT) {
        __ subl(count, (1<<shift));
      __ BIND(L_copy_2_bytes);
        // copy prefix dword
        __ testl(count, 1<<(shift-1));
        __ jccb(Assembler::zero, L_copy_byte);
        __ movw(rdx, Address(from, count, sf, -2));
        __ movw(Address(to, count, sf, -2), rdx);
        if (t == T_BYTE) {
          __ subl(count, 1<<(shift-1));
        __ BIND(L_copy_byte);
          // copy prefix byte
          __ testl(count, 1);
          __ jccb(Assembler::zero, L_exit);
          __ movb(rdx, Address(from, 0));
          __ movb(Address(to, 0), rdx);
        __ BIND(L_exit);
        } else {
        __ BIND(L_copy_byte);
        }
    } else {
    __ BIND(L_copy_2_bytes);
    }
    if (t == T_OBJECT) {
      __ movl2ptr(count, Address(rsp, 12+12)); // reread count
      gen_write_ref_array_post_barrier(to, count);
    __ BIND(L_0_count);
    }
    inc_copy_counter_np(t);
    __ pop(rdi);
    __ pop(rsi);
    __ leave(); // required for proper stackwalking of RuntimeStub frame
    __ xorptr(rax, rax); // return 0
    __ ret(0);
    return start;
  }


  address generate_disjoint_long_copy(address* entry, const char *name) {
    __ align(CodeEntryAlignment);
    StubCodeMark mark(this, "StubRoutines", name);
    address start = __ pc();

    Label L_copy_8_bytes, L_copy_8_bytes_loop;
    const Register from       = rax;  // source array address
    const Register to         = rdx;  // destination array address
    const Register count      = rcx;  // elements count
    const Register to_from    = rdx;  // (to - from)

    __ enter(); // required for proper stackwalking of RuntimeStub frame
    __ movptr(from , Address(rsp, 8+0));       // from
    __ movptr(to   , Address(rsp, 8+4));       // to
    __ movl2ptr(count, Address(rsp, 8+8));     // count

    *entry = __ pc(); // Entry point from conjoint arraycopy stub.
    BLOCK_COMMENT("Entry:");

    __ subptr(to, from); // to --> to_from
    if (VM_Version::supports_mmx()) {
      mmx_copy_forward(from, to_from, count);
    } else {
      __ jmpb(L_copy_8_bytes);
      __ align(16);
    __ BIND(L_copy_8_bytes_loop);
      __ fild_d(Address(from, 0));
      __ fistp_d(Address(from, to_from, Address::times_1));
      __ addptr(from, 8);
    __ BIND(L_copy_8_bytes);
      __ decrement(count);
      __ jcc(Assembler::greaterEqual, L_copy_8_bytes_loop);
    }
    inc_copy_counter_np(T_LONG);
    __ leave(); // required for proper stackwalking of RuntimeStub frame
    __ xorptr(rax, rax); // return 0
    __ ret(0);
    return start;
  }

  address generate_conjoint_long_copy(address nooverlap_target,
                                      address* entry, const char *name) {
    __ align(CodeEntryAlignment);
    StubCodeMark mark(this, "StubRoutines", name);
    address start = __ pc();

    Label L_copy_8_bytes, L_copy_8_bytes_loop;
    const Register from       = rax;  // source array address
    const Register to         = rdx;  // destination array address
    const Register count      = rcx;  // elements count
    const Register end_from   = rax;  // source array end address

    __ enter(); // required for proper stackwalking of RuntimeStub frame
    __ movptr(from , Address(rsp, 8+0));       // from
    __ movptr(to   , Address(rsp, 8+4));       // to
    __ movl2ptr(count, Address(rsp, 8+8));     // count

    *entry = __ pc(); // Entry point from generic arraycopy stub.
    BLOCK_COMMENT("Entry:");

    // arrays overlap test
    __ cmpptr(to, from);
    RuntimeAddress nooverlap(nooverlap_target);
    __ jump_cc(Assembler::belowEqual, nooverlap);
    __ lea(end_from, Address(from, count, Address::times_8, 0));
    __ cmpptr(to, end_from);
    __ movptr(from, Address(rsp, 8));  // from
    __ jump_cc(Assembler::aboveEqual, nooverlap);

    __ jmpb(L_copy_8_bytes);

    __ align(16);
  __ BIND(L_copy_8_bytes_loop);
    if (VM_Version::supports_mmx()) {
      __ movq(mmx0, Address(from, count, Address::times_8));
      __ movq(Address(to, count, Address::times_8), mmx0);
    } else {
      __ fild_d(Address(from, count, Address::times_8));
      __ fistp_d(Address(to, count, Address::times_8));
    }
  __ BIND(L_copy_8_bytes);
    __ decrement(count);
    __ jcc(Assembler::greaterEqual, L_copy_8_bytes_loop);

    if (VM_Version::supports_mmx()) {
      __ emms();
    }
    inc_copy_counter_np(T_LONG);
    __ leave(); // required for proper stackwalking of RuntimeStub frame
    __ xorptr(rax, rax); // return 0
    __ ret(0);
    return start;
  }


  // Helper for generating a dynamic type check.
  // The sub_klass must be one of {rbx, rdx, rsi}.
  // The temp is killed.
  void generate_type_check(Register sub_klass,
                           Address& super_check_offset_addr,
                           Address& super_klass_addr,
                           Register temp,
                           Label* L_success_ptr, Label* L_failure_ptr) {
    BLOCK_COMMENT("type_check:");

    Label L_fallthrough;
    bool fall_through_on_success = (L_success_ptr == NULL);
    if (fall_through_on_success) {
      L_success_ptr = &L_fallthrough;
    } else {
      L_failure_ptr = &L_fallthrough;
    }
    Label& L_success = *L_success_ptr;
    Label& L_failure = *L_failure_ptr;

    assert_different_registers(sub_klass, temp);

    // a couple of useful fields in sub_klass:
    int ss_offset = (klassOopDesc::header_size() * HeapWordSize +
                     Klass::secondary_supers_offset_in_bytes());
    int sc_offset = (klassOopDesc::header_size() * HeapWordSize +
                     Klass::secondary_super_cache_offset_in_bytes());
    Address secondary_supers_addr(sub_klass, ss_offset);
    Address super_cache_addr(     sub_klass, sc_offset);

    // if the pointers are equal, we are done (e.g., String[] elements)
    __ cmpptr(sub_klass, super_klass_addr);
    __ jcc(Assembler::equal, L_success);

    // check the supertype display:
    __ movl2ptr(temp, super_check_offset_addr);
    Address super_check_addr(sub_klass, temp, Address::times_1, 0);
    __ movptr(temp, super_check_addr); // load displayed supertype
    __ cmpptr(temp, super_klass_addr); // test the super type
    __ jcc(Assembler::equal, L_success);

    // if it was a primary super, we can just fail immediately
    __ cmpl(super_check_offset_addr, sc_offset);
    __ jcc(Assembler::notEqual, L_failure);

    // Now do a linear scan of the secondary super-klass chain.
    // This code is rarely used, so simplicity is a virtue here.
    inc_counter_np(SharedRuntime::_partial_subtype_ctr);
    {
      // The repne_scan instruction uses fixed registers, which we must spill.
      // (We need a couple more temps in any case.)
      __ push(rax);
      __ push(rcx);
      __ push(rdi);
      assert_different_registers(sub_klass, rax, rcx, rdi);

      __ movptr(rdi, secondary_supers_addr);
      // Load the array length.
      __ movl(rcx, Address(rdi, arrayOopDesc::length_offset_in_bytes()));
      // Skip to start of data.
      __ addptr(rdi, arrayOopDesc::base_offset_in_bytes(T_OBJECT));
      // Scan rcx words at [edi] for occurance of rax,
      // Set NZ/Z based on last compare
      __ movptr(rax, super_klass_addr);
      __ repne_scan();

      // Unspill the temp. registers:
      __ pop(rdi);
      __ pop(rcx);
      __ pop(rax);
    }
    __ jcc(Assembler::notEqual, L_failure);

    // Success.  Cache the super we found and proceed in triumph.
    __ movptr(temp, super_klass_addr); // note: rax, is dead
    __ movptr(super_cache_addr, temp);

    if (!fall_through_on_success)
      __ jmp(L_success);

    // Fall through on failure!
    __ bind(L_fallthrough);
  }

  //
  //  Generate checkcasting array copy stub
  //
  //  Input:
  //    4(rsp)   - source array address
  //    8(rsp)   - destination array address
  //   12(rsp)   - element count, can be zero
  //   16(rsp)   - size_t ckoff (super_check_offset)
  //   20(rsp)   - oop ckval (super_klass)
  //
  //  Output:
  //    rax, ==  0  -  success
  //    rax, == -1^K - failure, where K is partial transfer count
  //
  address generate_checkcast_copy(const char *name, address* entry) {
    __ align(CodeEntryAlignment);
    StubCodeMark mark(this, "StubRoutines", name);
    address start = __ pc();

    Label L_load_element, L_store_element, L_do_card_marks, L_done;

    // register use:
    //  rax, rdx, rcx -- loop control (end_from, end_to, count)
    //  rdi, rsi      -- element access (oop, klass)
    //  rbx,           -- temp
    const Register from       = rax;    // source array address
    const Register to         = rdx;    // destination array address
    const Register length     = rcx;    // elements count
    const Register elem       = rdi;    // each oop copied
    const Register elem_klass = rsi;    // each elem._klass (sub_klass)
    const Register temp       = rbx;    // lone remaining temp

    __ enter(); // required for proper stackwalking of RuntimeStub frame

    __ push(rsi);
    __ push(rdi);
    __ push(rbx);

    Address   from_arg(rsp, 16+ 4);     // from
    Address     to_arg(rsp, 16+ 8);     // to
    Address length_arg(rsp, 16+12);     // elements count
    Address  ckoff_arg(rsp, 16+16);     // super_check_offset
    Address  ckval_arg(rsp, 16+20);     // super_klass

    // Load up:
    __ movptr(from,     from_arg);
    __ movptr(to,         to_arg);
    __ movl2ptr(length, length_arg);

    *entry = __ pc(); // Entry point from generic arraycopy stub.
    BLOCK_COMMENT("Entry:");

    //---------------------------------------------------------------
    // Assembler stub will be used for this call to arraycopy
    // if the two arrays are subtypes of Object[] but the
    // destination array type is not equal to or a supertype
    // of the source type.  Each element must be separately
    // checked.

    // Loop-invariant addresses.  They are exclusive end pointers.
    Address end_from_addr(from, length, Address::times_ptr, 0);
    Address   end_to_addr(to,   length, Address::times_ptr, 0);

    Register end_from = from;           // re-use
    Register end_to   = to;             // re-use
    Register count    = length;         // re-use

    // Loop-variant addresses.  They assume post-incremented count < 0.
    Address from_element_addr(end_from, count, Address::times_ptr, 0);
    Address   to_element_addr(end_to,   count, Address::times_ptr, 0);
    Address elem_klass_addr(elem, oopDesc::klass_offset_in_bytes());

    // Copy from low to high addresses, indexed from the end of each array.
<<<<<<< HEAD
    __ lea(end_from, end_from_addr);
    __ lea(end_to,   end_to_addr);
    gen_write_ref_array_pre_barrier(to, count);
=======
    gen_write_ref_array_pre_barrier(to, count);
    __ leal(end_from, end_from_addr);
    __ leal(end_to,   end_to_addr);
>>>>>>> 63586863
    assert(length == count, "");        // else fix next line:
    __ negptr(count);                   // negate and test the length
    __ jccb(Assembler::notZero, L_load_element);

    // Empty array:  Nothing to do.
    __ xorptr(rax, rax);                  // return 0 on (trivial) success
    __ jmp(L_done);

    // ======== begin loop ========
    // (Loop is rotated; its entry is L_load_element.)
    // Loop control:
    //   for (count = -count; count != 0; count++)
    // Base pointers src, dst are biased by 8*count,to last element.
    __ align(16);

    __ BIND(L_store_element);
    __ movptr(to_element_addr, elem);     // store the oop
    __ increment(count);                // increment the count toward zero
    __ jccb(Assembler::zero, L_do_card_marks);

    // ======== loop entry is here ========
    __ BIND(L_load_element);
    __ movptr(elem, from_element_addr);   // load the oop
    __ testptr(elem, elem);
    __ jccb(Assembler::zero, L_store_element);

    // (Could do a trick here:  Remember last successful non-null
    // element stored and make a quick oop equality check on it.)

    __ movptr(elem_klass, elem_klass_addr); // query the object klass
    generate_type_check(elem_klass, ckoff_arg, ckval_arg, temp,
                        &L_store_element, NULL);
      // (On fall-through, we have failed the element type check.)
    // ======== end loop ========

    // It was a real error; we must depend on the caller to finish the job.
    // Register "count" = -1 * number of *remaining* oops, length_arg = *total* oops.
    // Emit GC store barriers for the oops we have copied (length_arg + count),
    // and report their number to the caller.
    __ addl(count, length_arg);         // transfers = (length - remaining)
    __ movl2ptr(rax, count);            // save the value
    __ notptr(rax);                     // report (-1^K) to caller
    __ movptr(to, to_arg);              // reload
    assert_different_registers(to, count, rax);
    gen_write_ref_array_post_barrier(to, count);
    __ jmpb(L_done);

    // Come here on success only.
    __ BIND(L_do_card_marks);
    __ movl2ptr(count, length_arg);
    __ movptr(to, to_arg);                // reload
    gen_write_ref_array_post_barrier(to, count);
    __ xorptr(rax, rax);                  // return 0 on success

    // Common exit point (success or failure).
    __ BIND(L_done);
    __ pop(rbx);
    __ pop(rdi);
    __ pop(rsi);
    inc_counter_np(SharedRuntime::_checkcast_array_copy_ctr);
    __ leave(); // required for proper stackwalking of RuntimeStub frame
    __ ret(0);

    return start;
  }

  //
  //  Generate 'unsafe' array copy stub
  //  Though just as safe as the other stubs, it takes an unscaled
  //  size_t argument instead of an element count.
  //
  //  Input:
  //    4(rsp)   - source array address
  //    8(rsp)   - destination array address
  //   12(rsp)   - byte count, can be zero
  //
  //  Output:
  //    rax, ==  0  -  success
  //    rax, == -1  -  need to call System.arraycopy
  //
  // Examines the alignment of the operands and dispatches
  // to a long, int, short, or byte copy loop.
  //
  address generate_unsafe_copy(const char *name,
                               address byte_copy_entry,
                               address short_copy_entry,
                               address int_copy_entry,
                               address long_copy_entry) {

    Label L_long_aligned, L_int_aligned, L_short_aligned;

    __ align(CodeEntryAlignment);
    StubCodeMark mark(this, "StubRoutines", name);
    address start = __ pc();

    const Register from       = rax;  // source array address
    const Register to         = rdx;  // destination array address
    const Register count      = rcx;  // elements count

    __ enter(); // required for proper stackwalking of RuntimeStub frame
    __ push(rsi);
    __ push(rdi);
    Address  from_arg(rsp, 12+ 4);      // from
    Address    to_arg(rsp, 12+ 8);      // to
    Address count_arg(rsp, 12+12);      // byte count

    // Load up:
    __ movptr(from ,  from_arg);
    __ movptr(to   ,    to_arg);
    __ movl2ptr(count, count_arg);

    // bump this on entry, not on exit:
    inc_counter_np(SharedRuntime::_unsafe_array_copy_ctr);

    const Register bits = rsi;
    __ mov(bits, from);
    __ orptr(bits, to);
    __ orptr(bits, count);

    __ testl(bits, BytesPerLong-1);
    __ jccb(Assembler::zero, L_long_aligned);

    __ testl(bits, BytesPerInt-1);
    __ jccb(Assembler::zero, L_int_aligned);

    __ testl(bits, BytesPerShort-1);
    __ jump_cc(Assembler::notZero, RuntimeAddress(byte_copy_entry));

    __ BIND(L_short_aligned);
    __ shrptr(count, LogBytesPerShort); // size => short_count
    __ movl(count_arg, count);          // update 'count'
    __ jump(RuntimeAddress(short_copy_entry));

    __ BIND(L_int_aligned);
    __ shrptr(count, LogBytesPerInt); // size => int_count
    __ movl(count_arg, count);          // update 'count'
    __ jump(RuntimeAddress(int_copy_entry));

    __ BIND(L_long_aligned);
    __ shrptr(count, LogBytesPerLong); // size => qword_count
    __ movl(count_arg, count);          // update 'count'
    __ pop(rdi); // Do pops here since jlong_arraycopy stub does not do it.
    __ pop(rsi);
    __ jump(RuntimeAddress(long_copy_entry));

    return start;
  }


  // Perform range checks on the proposed arraycopy.
  // Smashes src_pos and dst_pos.  (Uses them up for temps.)
  void arraycopy_range_checks(Register src,
                              Register src_pos,
                              Register dst,
                              Register dst_pos,
                              Address& length,
                              Label& L_failed) {
    BLOCK_COMMENT("arraycopy_range_checks:");
    const Register src_end = src_pos;   // source array end position
    const Register dst_end = dst_pos;   // destination array end position
    __ addl(src_end, length); // src_pos + length
    __ addl(dst_end, length); // dst_pos + length

    //  if (src_pos + length > arrayOop(src)->length() ) FAIL;
    __ cmpl(src_end, Address(src, arrayOopDesc::length_offset_in_bytes()));
    __ jcc(Assembler::above, L_failed);

    //  if (dst_pos + length > arrayOop(dst)->length() ) FAIL;
    __ cmpl(dst_end, Address(dst, arrayOopDesc::length_offset_in_bytes()));
    __ jcc(Assembler::above, L_failed);

    BLOCK_COMMENT("arraycopy_range_checks done");
  }


  //
  //  Generate generic array copy stubs
  //
  //  Input:
  //     4(rsp)    -  src oop
  //     8(rsp)    -  src_pos
  //    12(rsp)    -  dst oop
  //    16(rsp)    -  dst_pos
  //    20(rsp)    -  element count
  //
  //  Output:
  //    rax, ==  0  -  success
  //    rax, == -1^K - failure, where K is partial transfer count
  //
  address generate_generic_copy(const char *name,
                                address entry_jbyte_arraycopy,
                                address entry_jshort_arraycopy,
                                address entry_jint_arraycopy,
                                address entry_oop_arraycopy,
                                address entry_jlong_arraycopy,
                                address entry_checkcast_arraycopy) {
    Label L_failed, L_failed_0, L_objArray;

    { int modulus = CodeEntryAlignment;
      int target  = modulus - 5; // 5 = sizeof jmp(L_failed)
      int advance = target - (__ offset() % modulus);
      if (advance < 0)  advance += modulus;
      if (advance > 0)  __ nop(advance);
    }
    StubCodeMark mark(this, "StubRoutines", name);

    // Short-hop target to L_failed.  Makes for denser prologue code.
    __ BIND(L_failed_0);
    __ jmp(L_failed);
    assert(__ offset() % CodeEntryAlignment == 0, "no further alignment needed");

    __ align(CodeEntryAlignment);
    address start = __ pc();

    __ enter(); // required for proper stackwalking of RuntimeStub frame
    __ push(rsi);
    __ push(rdi);

    // bump this on entry, not on exit:
    inc_counter_np(SharedRuntime::_generic_array_copy_ctr);

    // Input values
    Address SRC     (rsp, 12+ 4);
    Address SRC_POS (rsp, 12+ 8);
    Address DST     (rsp, 12+12);
    Address DST_POS (rsp, 12+16);
    Address LENGTH  (rsp, 12+20);

    //-----------------------------------------------------------------------
    // Assembler stub will be used for this call to arraycopy
    // if the following conditions are met:
    //
    // (1) src and dst must not be null.
    // (2) src_pos must not be negative.
    // (3) dst_pos must not be negative.
    // (4) length  must not be negative.
    // (5) src klass and dst klass should be the same and not NULL.
    // (6) src and dst should be arrays.
    // (7) src_pos + length must not exceed length of src.
    // (8) dst_pos + length must not exceed length of dst.
    //

    const Register src     = rax;       // source array oop
    const Register src_pos = rsi;
    const Register dst     = rdx;       // destination array oop
    const Register dst_pos = rdi;
    const Register length  = rcx;       // transfer count

    //  if (src == NULL) return -1;
    __ movptr(src, SRC);      // src oop
    __ testptr(src, src);
    __ jccb(Assembler::zero, L_failed_0);

    //  if (src_pos < 0) return -1;
    __ movl2ptr(src_pos, SRC_POS);  // src_pos
    __ testl(src_pos, src_pos);
    __ jccb(Assembler::negative, L_failed_0);

    //  if (dst == NULL) return -1;
    __ movptr(dst, DST);      // dst oop
    __ testptr(dst, dst);
    __ jccb(Assembler::zero, L_failed_0);

    //  if (dst_pos < 0) return -1;
    __ movl2ptr(dst_pos, DST_POS);  // dst_pos
    __ testl(dst_pos, dst_pos);
    __ jccb(Assembler::negative, L_failed_0);

    //  if (length < 0) return -1;
    __ movl2ptr(length, LENGTH);   // length
    __ testl(length, length);
    __ jccb(Assembler::negative, L_failed_0);

    //  if (src->klass() == NULL) return -1;
    Address src_klass_addr(src, oopDesc::klass_offset_in_bytes());
    Address dst_klass_addr(dst, oopDesc::klass_offset_in_bytes());
    const Register rcx_src_klass = rcx;    // array klass
    __ movptr(rcx_src_klass, Address(src, oopDesc::klass_offset_in_bytes()));

#ifdef ASSERT
    //  assert(src->klass() != NULL);
    BLOCK_COMMENT("assert klasses not null");
    { Label L1, L2;
      __ testptr(rcx_src_klass, rcx_src_klass);
      __ jccb(Assembler::notZero, L2);   // it is broken if klass is NULL
      __ bind(L1);
      __ stop("broken null klass");
      __ bind(L2);
      __ cmpptr(dst_klass_addr, (int32_t)NULL_WORD);
      __ jccb(Assembler::equal, L1);      // this would be broken also
      BLOCK_COMMENT("assert done");
    }
#endif //ASSERT

    // Load layout helper (32-bits)
    //
    //  |array_tag|     | header_size | element_type |     |log2_element_size|
    // 32        30    24            16              8     2                 0
    //
    //   array_tag: typeArray = 0x3, objArray = 0x2, non-array = 0x0
    //

    int lh_offset = klassOopDesc::header_size() * HeapWordSize +
                    Klass::layout_helper_offset_in_bytes();
    Address src_klass_lh_addr(rcx_src_klass, lh_offset);

    // Handle objArrays completely differently...
    jint objArray_lh = Klass::array_layout_helper(T_OBJECT);
    __ cmpl(src_klass_lh_addr, objArray_lh);
    __ jcc(Assembler::equal, L_objArray);

    //  if (src->klass() != dst->klass()) return -1;
    __ cmpptr(rcx_src_klass, dst_klass_addr);
    __ jccb(Assembler::notEqual, L_failed_0);

    const Register rcx_lh = rcx;  // layout helper
    assert(rcx_lh == rcx_src_klass, "known alias");
    __ movl(rcx_lh, src_klass_lh_addr);

    //  if (!src->is_Array()) return -1;
    __ cmpl(rcx_lh, Klass::_lh_neutral_value);
    __ jcc(Assembler::greaterEqual, L_failed_0); // signed cmp

    // At this point, it is known to be a typeArray (array_tag 0x3).
#ifdef ASSERT
    { Label L;
      __ cmpl(rcx_lh, (Klass::_lh_array_tag_type_value << Klass::_lh_array_tag_shift));
      __ jcc(Assembler::greaterEqual, L); // signed cmp
      __ stop("must be a primitive array");
      __ bind(L);
    }
#endif

    assert_different_registers(src, src_pos, dst, dst_pos, rcx_lh);
    arraycopy_range_checks(src, src_pos, dst, dst_pos, LENGTH, L_failed);

    // typeArrayKlass
    //
    // src_addr = (src + array_header_in_bytes()) + (src_pos << log2elemsize);
    // dst_addr = (dst + array_header_in_bytes()) + (dst_pos << log2elemsize);
    //
    const Register rsi_offset = rsi; // array offset
    const Register src_array  = src; // src array offset
    const Register dst_array  = dst; // dst array offset
    const Register rdi_elsize = rdi; // log2 element size

    __ mov(rsi_offset, rcx_lh);
    __ shrptr(rsi_offset, Klass::_lh_header_size_shift);
    __ andptr(rsi_offset, Klass::_lh_header_size_mask);   // array_offset
    __ addptr(src_array, rsi_offset);  // src array offset
    __ addptr(dst_array, rsi_offset);  // dst array offset
    __ andptr(rcx_lh, Klass::_lh_log2_element_size_mask); // log2 elsize

    // next registers should be set before the jump to corresponding stub
    const Register from       = src; // source array address
    const Register to         = dst; // destination array address
    const Register count      = rcx; // elements count
    // some of them should be duplicated on stack
#define FROM   Address(rsp, 12+ 4)
#define TO     Address(rsp, 12+ 8)   // Not used now
#define COUNT  Address(rsp, 12+12)   // Only for oop arraycopy

    BLOCK_COMMENT("scale indexes to element size");
    __ movl2ptr(rsi, SRC_POS);  // src_pos
    __ shlptr(rsi);             // src_pos << rcx (log2 elsize)
    assert(src_array == from, "");
    __ addptr(from, rsi);       // from = src_array + SRC_POS << log2 elsize
    __ movl2ptr(rdi, DST_POS);  // dst_pos
    __ shlptr(rdi);             // dst_pos << rcx (log2 elsize)
    assert(dst_array == to, "");
    __ addptr(to,  rdi);        // to   = dst_array + DST_POS << log2 elsize
    __ movptr(FROM, from);      // src_addr
    __ mov(rdi_elsize, rcx_lh); // log2 elsize
    __ movl2ptr(count, LENGTH); // elements count

    BLOCK_COMMENT("choose copy loop based on element size");
    __ cmpl(rdi_elsize, 0);

    __ jump_cc(Assembler::equal, RuntimeAddress(entry_jbyte_arraycopy));
    __ cmpl(rdi_elsize, LogBytesPerShort);
    __ jump_cc(Assembler::equal, RuntimeAddress(entry_jshort_arraycopy));
    __ cmpl(rdi_elsize, LogBytesPerInt);
    __ jump_cc(Assembler::equal, RuntimeAddress(entry_jint_arraycopy));
#ifdef ASSERT
    __ cmpl(rdi_elsize, LogBytesPerLong);
    __ jccb(Assembler::notEqual, L_failed);
#endif
    __ pop(rdi); // Do pops here since jlong_arraycopy stub does not do it.
    __ pop(rsi);
    __ jump(RuntimeAddress(entry_jlong_arraycopy));

  __ BIND(L_failed);
    __ xorptr(rax, rax);
    __ notptr(rax); // return -1
    __ pop(rdi);
    __ pop(rsi);
    __ leave(); // required for proper stackwalking of RuntimeStub frame
    __ ret(0);

    // objArrayKlass
  __ BIND(L_objArray);
    // live at this point:  rcx_src_klass, src[_pos], dst[_pos]

    Label L_plain_copy, L_checkcast_copy;
    //  test array classes for subtyping
    __ cmpptr(rcx_src_klass, dst_klass_addr); // usual case is exact equality
    __ jccb(Assembler::notEqual, L_checkcast_copy);

    // Identically typed arrays can be copied without element-wise checks.
    assert_different_registers(src, src_pos, dst, dst_pos, rcx_src_klass);
    arraycopy_range_checks(src, src_pos, dst, dst_pos, LENGTH, L_failed);

  __ BIND(L_plain_copy);
    __ movl2ptr(count, LENGTH); // elements count
    __ movl2ptr(src_pos, SRC_POS);  // reload src_pos
    __ lea(from, Address(src, src_pos, Address::times_ptr,
                 arrayOopDesc::base_offset_in_bytes(T_OBJECT))); // src_addr
    __ movl2ptr(dst_pos, DST_POS);  // reload dst_pos
    __ lea(to,   Address(dst, dst_pos, Address::times_ptr,
                 arrayOopDesc::base_offset_in_bytes(T_OBJECT))); // dst_addr
    __ movptr(FROM,  from);   // src_addr
    __ movptr(TO,    to);     // dst_addr
    __ movl(COUNT, count);  // count
    __ jump(RuntimeAddress(entry_oop_arraycopy));

  __ BIND(L_checkcast_copy);
    // live at this point:  rcx_src_klass, dst[_pos], src[_pos]
    {
      // Handy offsets:
      int  ek_offset = (klassOopDesc::header_size() * HeapWordSize +
                        objArrayKlass::element_klass_offset_in_bytes());
      int sco_offset = (klassOopDesc::header_size() * HeapWordSize +
                        Klass::super_check_offset_offset_in_bytes());

      Register rsi_dst_klass = rsi;
      Register rdi_temp      = rdi;
      assert(rsi_dst_klass == src_pos, "expected alias w/ src_pos");
      assert(rdi_temp      == dst_pos, "expected alias w/ dst_pos");
      Address dst_klass_lh_addr(rsi_dst_klass, lh_offset);

      // Before looking at dst.length, make sure dst is also an objArray.
      __ movptr(rsi_dst_klass, dst_klass_addr);
      __ cmpl(dst_klass_lh_addr, objArray_lh);
      __ jccb(Assembler::notEqual, L_failed);

      // It is safe to examine both src.length and dst.length.
      __ movl2ptr(src_pos, SRC_POS);        // reload rsi
      arraycopy_range_checks(src, src_pos, dst, dst_pos, LENGTH, L_failed);
      // (Now src_pos and dst_pos are killed, but not src and dst.)

      // We'll need this temp (don't forget to pop it after the type check).
      __ push(rbx);
      Register rbx_src_klass = rbx;

      __ mov(rbx_src_klass, rcx_src_klass); // spill away from rcx
      __ movptr(rsi_dst_klass, dst_klass_addr);
      Address super_check_offset_addr(rsi_dst_klass, sco_offset);
      Label L_fail_array_check;
      generate_type_check(rbx_src_klass,
                          super_check_offset_addr, dst_klass_addr,
                          rdi_temp, NULL, &L_fail_array_check);
      // (On fall-through, we have passed the array type check.)
      __ pop(rbx);
      __ jmp(L_plain_copy);

      __ BIND(L_fail_array_check);
      // Reshuffle arguments so we can call checkcast_arraycopy:

      // match initial saves for checkcast_arraycopy
      // push(rsi);    // already done; see above
      // push(rdi);    // already done; see above
      // push(rbx);    // already done; see above

      // Marshal outgoing arguments now, freeing registers.
      Address   from_arg(rsp, 16+ 4);   // from
      Address     to_arg(rsp, 16+ 8);   // to
      Address length_arg(rsp, 16+12);   // elements count
      Address  ckoff_arg(rsp, 16+16);   // super_check_offset
      Address  ckval_arg(rsp, 16+20);   // super_klass

      Address SRC_POS_arg(rsp, 16+ 8);
      Address DST_POS_arg(rsp, 16+16);
      Address  LENGTH_arg(rsp, 16+20);
      // push rbx, changed the incoming offsets (why not just use rbp,??)
      // assert(SRC_POS_arg.disp() == SRC_POS.disp() + 4, "");

      __ movptr(rbx, Address(rsi_dst_klass, ek_offset));
      __ movl2ptr(length, LENGTH_arg);    // reload elements count
      __ movl2ptr(src_pos, SRC_POS_arg);  // reload src_pos
      __ movl2ptr(dst_pos, DST_POS_arg);  // reload dst_pos

      __ movptr(ckval_arg, rbx);          // destination element type
      __ movl(rbx, Address(rbx, sco_offset));
      __ movl(ckoff_arg, rbx);          // corresponding class check offset

      __ movl(length_arg, length);      // outgoing length argument

      __ lea(from, Address(src, src_pos, Address::times_ptr,
                            arrayOopDesc::base_offset_in_bytes(T_OBJECT)));
      __ movptr(from_arg, from);

      __ lea(to, Address(dst, dst_pos, Address::times_ptr,
                          arrayOopDesc::base_offset_in_bytes(T_OBJECT)));
      __ movptr(to_arg, to);
      __ jump(RuntimeAddress(entry_checkcast_arraycopy));
    }

    return start;
  }

  void generate_arraycopy_stubs() {
    address entry;
    address entry_jbyte_arraycopy;
    address entry_jshort_arraycopy;
    address entry_jint_arraycopy;
    address entry_oop_arraycopy;
    address entry_jlong_arraycopy;
    address entry_checkcast_arraycopy;

    StubRoutines::_arrayof_jbyte_disjoint_arraycopy =
        generate_disjoint_copy(T_BYTE,  true, Address::times_1, &entry,
                               "arrayof_jbyte_disjoint_arraycopy");
    StubRoutines::_arrayof_jbyte_arraycopy =
        generate_conjoint_copy(T_BYTE,  true, Address::times_1,  entry,
                               NULL, "arrayof_jbyte_arraycopy");
    StubRoutines::_jbyte_disjoint_arraycopy =
        generate_disjoint_copy(T_BYTE, false, Address::times_1, &entry,
                               "jbyte_disjoint_arraycopy");
    StubRoutines::_jbyte_arraycopy =
        generate_conjoint_copy(T_BYTE, false, Address::times_1,  entry,
                               &entry_jbyte_arraycopy, "jbyte_arraycopy");

    StubRoutines::_arrayof_jshort_disjoint_arraycopy =
        generate_disjoint_copy(T_SHORT,  true, Address::times_2, &entry,
                               "arrayof_jshort_disjoint_arraycopy");
    StubRoutines::_arrayof_jshort_arraycopy =
        generate_conjoint_copy(T_SHORT,  true, Address::times_2,  entry,
                               NULL, "arrayof_jshort_arraycopy");
    StubRoutines::_jshort_disjoint_arraycopy =
        generate_disjoint_copy(T_SHORT, false, Address::times_2, &entry,
                               "jshort_disjoint_arraycopy");
    StubRoutines::_jshort_arraycopy =
        generate_conjoint_copy(T_SHORT, false, Address::times_2,  entry,
                               &entry_jshort_arraycopy, "jshort_arraycopy");

    // Next arrays are always aligned on 4 bytes at least.
    StubRoutines::_jint_disjoint_arraycopy =
        generate_disjoint_copy(T_INT, true, Address::times_4, &entry,
                               "jint_disjoint_arraycopy");
    StubRoutines::_jint_arraycopy =
        generate_conjoint_copy(T_INT, true, Address::times_4,  entry,
                               &entry_jint_arraycopy, "jint_arraycopy");

    StubRoutines::_oop_disjoint_arraycopy =
        generate_disjoint_copy(T_OBJECT, true, Address::times_ptr, &entry,
                               "oop_disjoint_arraycopy");
    StubRoutines::_oop_arraycopy =
        generate_conjoint_copy(T_OBJECT, true, Address::times_ptr,  entry,
                               &entry_oop_arraycopy, "oop_arraycopy");

    StubRoutines::_jlong_disjoint_arraycopy =
        generate_disjoint_long_copy(&entry, "jlong_disjoint_arraycopy");
    StubRoutines::_jlong_arraycopy =
        generate_conjoint_long_copy(entry, &entry_jlong_arraycopy,
                                    "jlong_arraycopy");

    StubRoutines::_arrayof_jint_disjoint_arraycopy  =
        StubRoutines::_jint_disjoint_arraycopy;
    StubRoutines::_arrayof_oop_disjoint_arraycopy   =
        StubRoutines::_oop_disjoint_arraycopy;
    StubRoutines::_arrayof_jlong_disjoint_arraycopy =
        StubRoutines::_jlong_disjoint_arraycopy;

    StubRoutines::_arrayof_jint_arraycopy  = StubRoutines::_jint_arraycopy;
    StubRoutines::_arrayof_oop_arraycopy   = StubRoutines::_oop_arraycopy;
    StubRoutines::_arrayof_jlong_arraycopy = StubRoutines::_jlong_arraycopy;

    StubRoutines::_checkcast_arraycopy =
        generate_checkcast_copy("checkcast_arraycopy",
                                  &entry_checkcast_arraycopy);

    StubRoutines::_unsafe_arraycopy =
        generate_unsafe_copy("unsafe_arraycopy",
                               entry_jbyte_arraycopy,
                               entry_jshort_arraycopy,
                               entry_jint_arraycopy,
                               entry_jlong_arraycopy);

    StubRoutines::_generic_arraycopy =
        generate_generic_copy("generic_arraycopy",
                               entry_jbyte_arraycopy,
                               entry_jshort_arraycopy,
                               entry_jint_arraycopy,
                               entry_oop_arraycopy,
                               entry_jlong_arraycopy,
                               entry_checkcast_arraycopy);
  }

 public:
  // Information about frame layout at time of blocking runtime call.
  // Note that we only have to preserve callee-saved registers since
  // the compilers are responsible for supplying a continuation point
  // if they expect all registers to be preserved.
  enum layout {
    thread_off,    // last_java_sp
    rbp_off,       // callee saved register
    ret_pc,
    framesize
  };

 private:

#undef  __
#define __ masm->

  //------------------------------------------------------------------------------------------------------------------------
  // Continuation point for throwing of implicit exceptions that are not handled in
  // the current activation. Fabricates an exception oop and initiates normal
  // exception dispatching in this frame.
  //
  // Previously the compiler (c2) allowed for callee save registers on Java calls.
  // This is no longer true after adapter frames were removed but could possibly
  // be brought back in the future if the interpreter code was reworked and it
  // was deemed worthwhile. The comment below was left to describe what must
  // happen here if callee saves were resurrected. As it stands now this stub
  // could actually be a vanilla BufferBlob and have now oopMap at all.
  // Since it doesn't make much difference we've chosen to leave it the
  // way it was in the callee save days and keep the comment.

  // If we need to preserve callee-saved values we need a callee-saved oop map and
  // therefore have to make these stubs into RuntimeStubs rather than BufferBlobs.
  // If the compiler needs all registers to be preserved between the fault
  // point and the exception handler then it must assume responsibility for that in
  // AbstractCompiler::continuation_for_implicit_null_exception or
  // continuation_for_implicit_division_by_zero_exception. All other implicit
  // exceptions (e.g., NullPointerException or AbstractMethodError on entry) are
  // either at call sites or otherwise assume that stack unwinding will be initiated,
  // so caller saved registers were assumed volatile in the compiler.
  address generate_throw_exception(const char* name, address runtime_entry,
                                   bool restore_saved_exception_pc) {

    int insts_size = 256;
    int locs_size  = 32;

    CodeBuffer code(name, insts_size, locs_size);
    OopMapSet* oop_maps  = new OopMapSet();
    MacroAssembler* masm = new MacroAssembler(&code);

    address start = __ pc();

    // This is an inlined and slightly modified version of call_VM
    // which has the ability to fetch the return PC out of
    // thread-local storage and also sets up last_Java_sp slightly
    // differently than the real call_VM
    Register java_thread = rbx;
    __ get_thread(java_thread);
    if (restore_saved_exception_pc) {
      __ movptr(rax, Address(java_thread, in_bytes(JavaThread::saved_exception_pc_offset())));
      __ push(rax);
    }

    __ enter(); // required for proper stackwalking of RuntimeStub frame

    // pc and rbp, already pushed
    __ subptr(rsp, (framesize-2) * wordSize); // prolog

    // Frame is now completed as far as size and linkage.

    int frame_complete = __ pc() - start;

    // push java thread (becomes first argument of C function)
    __ movptr(Address(rsp, thread_off * wordSize), java_thread);

    // Set up last_Java_sp and last_Java_fp
    __ set_last_Java_frame(java_thread, rsp, rbp, NULL);

    // Call runtime
    BLOCK_COMMENT("call runtime_entry");
    __ call(RuntimeAddress(runtime_entry));
    // Generate oop map
    OopMap* map =  new OopMap(framesize, 0);
    oop_maps->add_gc_map(__ pc() - start, map);

    // restore the thread (cannot use the pushed argument since arguments
    // may be overwritten by C code generated by an optimizing compiler);
    // however can use the register value directly if it is callee saved.
    __ get_thread(java_thread);

    __ reset_last_Java_frame(java_thread, true, false);

    __ leave(); // required for proper stackwalking of RuntimeStub frame

    // check for pending exceptions
#ifdef ASSERT
    Label L;
    __ cmpptr(Address(java_thread, Thread::pending_exception_offset()), (int32_t)NULL_WORD);
    __ jcc(Assembler::notEqual, L);
    __ should_not_reach_here();
    __ bind(L);
#endif /* ASSERT */
    __ jump(RuntimeAddress(StubRoutines::forward_exception_entry()));


    RuntimeStub* stub = RuntimeStub::new_runtime_stub(name, &code, frame_complete, framesize, oop_maps, false);
    return stub->entry_point();
  }


  void create_control_words() {
    // Round to nearest, 53-bit mode, exceptions masked
    StubRoutines::_fpu_cntrl_wrd_std   = 0x027F;
    // Round to zero, 53-bit mode, exception mased
    StubRoutines::_fpu_cntrl_wrd_trunc = 0x0D7F;
    // Round to nearest, 24-bit mode, exceptions masked
    StubRoutines::_fpu_cntrl_wrd_24    = 0x007F;
    // Round to nearest, 64-bit mode, exceptions masked
    StubRoutines::_fpu_cntrl_wrd_64    = 0x037F;
    // Round to nearest, 64-bit mode, exceptions masked
    StubRoutines::_mxcsr_std           = 0x1F80;
    // Note: the following two constants are 80-bit values
    //       layout is critical for correct loading by FPU.
    // Bias for strict fp multiply/divide
    StubRoutines::_fpu_subnormal_bias1[0]= 0x00000000; // 2^(-15360) == 0x03ff 8000 0000 0000 0000
    StubRoutines::_fpu_subnormal_bias1[1]= 0x80000000;
    StubRoutines::_fpu_subnormal_bias1[2]= 0x03ff;
    // Un-Bias for strict fp multiply/divide
    StubRoutines::_fpu_subnormal_bias2[0]= 0x00000000; // 2^(+15360) == 0x7bff 8000 0000 0000 0000
    StubRoutines::_fpu_subnormal_bias2[1]= 0x80000000;
    StubRoutines::_fpu_subnormal_bias2[2]= 0x7bff;
  }

  //---------------------------------------------------------------------------
  // Initialization

  void generate_initial() {
    // Generates all stubs and initializes the entry points

    //------------------------------------------------------------------------------------------------------------------------
    // entry points that exist in all platforms
    // Note: This is code that could be shared among different platforms - however the benefit seems to be smaller than
    //       the disadvantage of having a much more complicated generator structure. See also comment in stubRoutines.hpp.
    StubRoutines::_forward_exception_entry      = generate_forward_exception();

    StubRoutines::_call_stub_entry              =
      generate_call_stub(StubRoutines::_call_stub_return_address);
    // is referenced by megamorphic call
    StubRoutines::_catch_exception_entry        = generate_catch_exception();

    // These are currently used by Solaris/Intel
    StubRoutines::_atomic_xchg_entry            = generate_atomic_xchg();

    StubRoutines::_handler_for_unsafe_access_entry =
      generate_handler_for_unsafe_access();

    // platform dependent
    create_control_words();

    StubRoutines::x86::_verify_mxcsr_entry                 = generate_verify_mxcsr();
    StubRoutines::x86::_verify_fpu_cntrl_wrd_entry         = generate_verify_fpu_cntrl_wrd();
    StubRoutines::_d2i_wrapper                              = generate_d2i_wrapper(T_INT,
                                                                                   CAST_FROM_FN_PTR(address, SharedRuntime::d2i));
    StubRoutines::_d2l_wrapper                              = generate_d2i_wrapper(T_LONG,
                                                                                   CAST_FROM_FN_PTR(address, SharedRuntime::d2l));
  }


  void generate_all() {
    // Generates all stubs and initializes the entry points

    // These entry points require SharedInfo::stack0 to be set up in non-core builds
    // and need to be relocatable, so they each fabricate a RuntimeStub internally.
    StubRoutines::_throw_AbstractMethodError_entry         = generate_throw_exception("AbstractMethodError throw_exception",          CAST_FROM_FN_PTR(address, SharedRuntime::throw_AbstractMethodError),  false);
    StubRoutines::_throw_IncompatibleClassChangeError_entry= generate_throw_exception("IncompatibleClassChangeError throw_exception", CAST_FROM_FN_PTR(address, SharedRuntime::throw_IncompatibleClassChangeError),  false);
    StubRoutines::_throw_ArithmeticException_entry         = generate_throw_exception("ArithmeticException throw_exception",          CAST_FROM_FN_PTR(address, SharedRuntime::throw_ArithmeticException),  true);
    StubRoutines::_throw_NullPointerException_entry        = generate_throw_exception("NullPointerException throw_exception",         CAST_FROM_FN_PTR(address, SharedRuntime::throw_NullPointerException), true);
    StubRoutines::_throw_NullPointerException_at_call_entry= generate_throw_exception("NullPointerException at call throw_exception", CAST_FROM_FN_PTR(address, SharedRuntime::throw_NullPointerException_at_call), false);
    StubRoutines::_throw_StackOverflowError_entry          = generate_throw_exception("StackOverflowError throw_exception",           CAST_FROM_FN_PTR(address, SharedRuntime::throw_StackOverflowError),   false);

    //------------------------------------------------------------------------------------------------------------------------
    // entry points that are platform specific

    // support for verify_oop (must happen after universe_init)
    StubRoutines::_verify_oop_subroutine_entry     = generate_verify_oop();

    // arraycopy stubs used by compilers
    generate_arraycopy_stubs();
  }


 public:
  StubGenerator(CodeBuffer* code, bool all) : StubCodeGenerator(code) {
    if (all) {
      generate_all();
    } else {
      generate_initial();
    }
  }
}; // end class declaration


void StubGenerator_generate(CodeBuffer* code, bool all) {
  StubGenerator g(code, all);
}<|MERGE_RESOLUTION|>--- conflicted
+++ resolved
@@ -717,21 +717,12 @@
       case BarrierSet::G1SATBCT:
       case BarrierSet::G1SATBCTLogging:
         {
-<<<<<<< HEAD
           __ pusha();                      // push registers
           __ push(count);
           __ push(start);
-          __ call(RuntimeAddress(CAST_FROM_FN_PTR(address, BarrierSet::static_write_ref_array_pre));
-          __ addl(esp, wordSize * 2);
+          __ call(RuntimeAddress(CAST_FROM_FN_PTR(address, BarrierSet::static_write_ref_array_pre)));
+          __ addptr(rsp, 2*wordSize);
           __ popa();
-=======
-          __ pushad();                      // push registers
-          __ pushl(count);
-          __ pushl(start);
-          __ call(RuntimeAddress(CAST_FROM_FN_PTR(address, BarrierSet::static_write_ref_array_pre)));
-          __ addl(rsp, wordSize * 2);
-          __ popad();
->>>>>>> 63586863
         }
         break;
       case BarrierSet::CardTableModRef:
@@ -760,21 +751,12 @@
       case BarrierSet::G1SATBCT:
       case BarrierSet::G1SATBCTLogging:
         {
-<<<<<<< HEAD
           __ pusha();                      // push registers
           __ push(count);
           __ push(start);
-          __ call(RuntimeAddress(CAST_FROM_FN_PTR(address, BarrierSet::static_write_ref_array_post));
-          __ addl(esp, wordSize * 2);
+          __ call(RuntimeAddress(CAST_FROM_FN_PTR(address, BarrierSet::static_write_ref_array_post)));
+          __ addptr(rsp, 2*wordSize);
           __ popa();
-=======
-          __ pushad();                      // push registers
-          __ pushl(count);
-          __ pushl(start);
-          __ call(RuntimeAddress(CAST_FROM_FN_PTR(address, BarrierSet::static_write_ref_array_post)));
-          __ addl(rsp, wordSize * 2);
-          __ popad();
->>>>>>> 63586863
 
         }
         break;
@@ -1392,15 +1374,9 @@
     Address elem_klass_addr(elem, oopDesc::klass_offset_in_bytes());
 
     // Copy from low to high addresses, indexed from the end of each array.
-<<<<<<< HEAD
+    gen_write_ref_array_pre_barrier(to, count);
     __ lea(end_from, end_from_addr);
     __ lea(end_to,   end_to_addr);
-    gen_write_ref_array_pre_barrier(to, count);
-=======
-    gen_write_ref_array_pre_barrier(to, count);
-    __ leal(end_from, end_from_addr);
-    __ leal(end_to,   end_to_addr);
->>>>>>> 63586863
     assert(length == count, "");        // else fix next line:
     __ negptr(count);                   // negate and test the length
     __ jccb(Assembler::notZero, L_load_element);
