/*
 * Copyright (c) 1997, 2024, Oracle and/or its affiliates. All rights reserved.
 * DO NOT ALTER OR REMOVE COPYRIGHT NOTICES OR THIS FILE HEADER.
 *
 * This code is free software; you can redistribute it and/or modify it
 * under the terms of the GNU General Public License version 2 only, as
 * published by the Free Software Foundation.  Oracle designates this
 * particular file as subject to the "Classpath" exception as provided
 * by Oracle in the LICENSE file that accompanied this code.
 *
 * This code is distributed in the hope that it will be useful, but WITHOUT
 * ANY WARRANTY; without even the implied warranty of MERCHANTABILITY or
 * FITNESS FOR A PARTICULAR PURPOSE.  See the GNU General Public License
 * version 2 for more details (a copy is included in the LICENSE file that
 * accompanied this code).
 *
 * You should have received a copy of the GNU General Public License version
 * 2 along with this work; if not, write to the Free Software Foundation,
 * Inc., 51 Franklin St, Fifth Floor, Boston, MA 02110-1301 USA.
 *
 * Please contact Oracle, 500 Oracle Parkway, Redwood Shores, CA 94065 USA
 * or visit www.oracle.com if you need additional information or have any
 * questions.
 */

package jdk.javadoc.internal.doclets.formats.html;

import java.io.BufferedReader;
import java.io.FileNotFoundException;
import java.io.IOException;
import java.io.InputStream;
import java.io.InputStreamReader;
import java.net.URISyntaxException;
import java.net.URL;
import java.nio.file.DirectoryStream;
import java.nio.file.Files;
import java.nio.file.InvalidPathException;
import java.nio.file.Path;
import java.util.ArrayList;
import java.util.EnumSet;
import java.util.HashMap;
import java.util.List;
import java.util.Locale;
import java.util.Map;
import java.util.Set;
import java.util.SortedSet;
import java.util.function.Function;
import java.util.regex.Matcher;
import java.util.regex.Pattern;

import javax.lang.model.SourceVersion;
import javax.lang.model.element.ModuleElement;
import javax.lang.model.element.PackageElement;
import javax.lang.model.element.TypeElement;

import jdk.javadoc.doclet.Doclet;
import jdk.javadoc.doclet.DocletEnvironment;
import jdk.javadoc.doclet.Reporter;
import jdk.javadoc.internal.doclets.toolkit.AbstractDoclet;
import jdk.javadoc.internal.doclets.toolkit.DocletException;
import jdk.javadoc.internal.doclets.toolkit.Messages;
import jdk.javadoc.internal.doclets.toolkit.util.ClassTree;
import jdk.javadoc.internal.doclets.toolkit.util.DeprecatedAPIListBuilder;
import jdk.javadoc.internal.doclets.toolkit.util.DocFile;
import jdk.javadoc.internal.doclets.toolkit.util.DocFileIOException;
import jdk.javadoc.internal.doclets.toolkit.util.DocPath;
import jdk.javadoc.internal.doclets.toolkit.util.DocPaths;
import jdk.javadoc.internal.doclets.toolkit.util.NewAPIBuilder;
import jdk.javadoc.internal.doclets.toolkit.util.PreviewAPIListBuilder;
import jdk.javadoc.internal.doclets.toolkit.util.ResourceIOException;
import jdk.javadoc.internal.doclets.toolkit.util.RestrictedAPIListBuilder;

/**
 * The class with "start" method, calls individual Writers.
 */
public class HtmlDoclet extends AbstractDoclet {

    /**
     * Creates a doclet to generate HTML documentation,
     * specifying the "initiating doclet" to be used when
     * initializing any taglets for this doclet.
     * An initiating doclet is one that delegates to
     * this doclet.
     *
     * @param initiatingDoclet the initiating doclet
     */
    public HtmlDoclet(Doclet initiatingDoclet) {
        this.initiatingDoclet = initiatingDoclet;
    }

    @Override // defined by Doclet
    public String getName() {
        return "Html";
    }

    /**
     * The initiating doclet, to be specified when creating
     * the configuration.
     */
    private final Doclet initiatingDoclet;

    /**
     * The global configuration information for this run.
     * Initialized in {@link #init(Locale, Reporter)}.
     */
    private HtmlConfiguration configuration;

    /**
     * Object for generating messages and diagnostics.
     */
    private Messages messages;

    /**
     * Factory for page- and member-writers.
     */
    private WriterFactory writerFactory;

    @Override // defined by Doclet
    public void init(Locale locale, Reporter reporter) {
        configuration = new HtmlConfiguration(initiatingDoclet, locale, reporter);
        messages = configuration.getMessages();
        writerFactory = configuration.getWriterFactory();
    }

    /**
     * Create the configuration instance.
     * Override this method to use a different
     * configuration.
     *
     * @return the configuration
     */
    @Override // defined by AbstractDoclet
    public HtmlConfiguration getConfiguration() {
        return configuration;
    }

    @Override
    protected Function<String, String> getResourceKeyMapper(DocletEnvironment docEnv) {
        SourceVersion sv = docEnv.getSourceVersion();
        Map<String, String> map = new HashMap<>();
        String[][] pairs = {
                // in standard.properties
                { "doclet.Enum_Hierarchy", "doclet.Enum_Class_Hierarchy" },
                { "doclet.Annotation_Type_Hierarchy", "doclet.Annotation_Interface_Hierarchy" },
                { "doclet.Href_Annotation_Title", "doclet.Href_Annotation_Interface_Title" },
                { "doclet.Href_Enum_Title", "doclet.Href_Enum_Class_Title" },
                { "doclet.Annotation_Types", "doclet.Annotation_Interfaces" },
                { "doclet.Annotation_Type_Members", "doclet.Annotation_Interface_Members" },
                { "doclet.annotation_types", "doclet.annotation_interfaces" },
                { "doclet.annotation_type_members", "doclet.annotation_interface_members" },
                { "doclet.help.enum.intro", "doclet.help.enum.class.intro" },
                { "doclet.help.annotation_type.intro", "doclet.help.annotation_interface.intro" },
                { "doclet.help.annotation_type.declaration", "doclet.help.annotation_interface.declaration" },
                { "doclet.help.annotation_type.description", "doclet.help.annotation_interface.description" },

                // in doclets.properties
                { "doclet.Enums", "doclet.EnumClasses" },
                { "doclet.AnnotationType", "doclet.AnnotationInterface" },
                { "doclet.AnnotationTypes", "doclet.AnnotationInterfaces" },
                { "doclet.annotationtype", "doclet.annotationinterface" },
                { "doclet.annotationtypes", "doclet.annotationinterfaces" },
                { "doclet.Enum", "doclet.EnumClass" },
                { "doclet.enum", "doclet.enumclass" },
                { "doclet.enums", "doclet.enumclasses" },
                { "doclet.Annotation_Type_Member", "doclet.Annotation_Interface_Member" },
                { "doclet.enum_values_doc.fullbody", "doclet.enum_class_values_doc.fullbody" },
                { "doclet.enum_values_doc.return", "doclet.enum_class_values_doc.return" },
                { "doclet.enum_valueof_doc.fullbody", "doclet.enum_class_valueof_doc.fullbody" },
                { "doclet.enum_valueof_doc.throws_ila", "doclet.enum_class_valueof_doc.throws_ila" },
                { "doclet.search.types", "doclet.search.classes_and_interfaces"}
        };
        for (String[] pair : pairs) {
            if (sv.compareTo(SourceVersion.RELEASE_16) >= 0) {
                map.put(pair[0], pair[1]);
            } else {
                map.put(pair[1], pair[0]);
            }
        }
        return (k) -> map.getOrDefault(k, k);
    }

    @Override // defined by AbstractDoclet
    public void generateClassFiles(ClassTree classTree) throws DocletException {
        List<String> since = configuration.getOptions().since();
        if (!(configuration.getOptions().noDeprecated()
                || configuration.getOptions().noDeprecatedList())) {
            DeprecatedAPIListBuilder deprecatedBuilder = new DeprecatedAPIListBuilder(configuration, since);
            if (!deprecatedBuilder.isEmpty()) {
                configuration.deprecatedAPIListBuilder = deprecatedBuilder;
                configuration.conditionalPages.add(HtmlConfiguration.ConditionalPage.DEPRECATED);
            }
        }
        if (!since.isEmpty()) {
            NewAPIBuilder newAPIBuilder = new NewAPIBuilder(configuration, since);
            if (!newAPIBuilder.isEmpty()) {
                configuration.newAPIPageBuilder = newAPIBuilder;
                configuration.conditionalPages.add(HtmlConfiguration.ConditionalPage.NEW);
            }
        }
        PreviewAPIListBuilder previewBuilder = new PreviewAPIListBuilder(configuration);
        if (!previewBuilder.isEmpty()) {
            configuration.previewAPIListBuilder = previewBuilder;
            configuration.conditionalPages.add(HtmlConfiguration.ConditionalPage.PREVIEW);
        }
        RestrictedAPIListBuilder restrictedBuilder = new RestrictedAPIListBuilder(configuration);
        if (!restrictedBuilder.isEmpty()) {
            configuration.restrictedAPIListBuilder = restrictedBuilder;
            configuration.conditionalPages.add(HtmlConfiguration.ConditionalPage.RESTRICTED);
        }

        super.generateClassFiles(classTree);
    }

    /**
     * Start the generation of files. Call generate methods in the individual
     * writers, which will in turn generate the documentation files. Call the
     * TreeWriter generation first to ensure the Class Hierarchy is built
     * first and then can be used in the later generation.
     *
     * @throws DocletException if there is a problem while writing the other files
     */
    @Override // defined by AbstractDoclet
    protected void generateOtherFiles(ClassTree classTree)
            throws DocletException {
        super.generateOtherFiles(classTree);

        writerFactory.newConstantsSummaryWriter().buildPage();
        writerFactory.newSerializedFormWriter().buildPage();

        var options = configuration.getOptions();
        if (options.linkSource()) {
            SourceToHTMLConverter.convertRoot(configuration, DocPaths.SOURCE_OUTPUT);
        }
        // Modules with no documented classes may be specified on the
        // command line to specify a service provider, allow these.
        if (configuration.getSpecifiedModuleElements().isEmpty() &&
                configuration.topFile.isEmpty()) {
            messages.error("doclet.No_Non_Deprecated_Classes_To_Document");
            return;
        }
        copyFile(options.helpFile(), DocPath.empty);
        copyFile(options.stylesheetFile(), DocPaths.RESOURCE_FILES);
        for (String stylesheet : options.additionalStylesheets()) {
            copyFile(stylesheet, DocPaths.RESOURCE_FILES);
        }
        for (String script : options.additionalScripts()) {
            copyFile(script, DocPaths.SCRIPT_FILES);
        }
        // do early to reduce memory footprint
        if (options.classUse()) {
            ClassUseWriter.generate(configuration, classTree);
        }

        if (options.createTree()) {
            writerFactory.newTreeWriter(classTree).buildPage();
        }

        for (var cp : EnumSet.of(
                HtmlConfiguration.ConditionalPage.DEPRECATED,
                HtmlConfiguration.ConditionalPage.PREVIEW,
                HtmlConfiguration.ConditionalPage.RESTRICTED,
                HtmlConfiguration.ConditionalPage.NEW)) {
            if (configuration.conditionalPages.contains(cp)) {
                var w = switch (cp) {
                    case DEPRECATED -> writerFactory.newDeprecatedListWriter();
                    case NEW -> writerFactory.newNewAPIListWriter();
                    case PREVIEW -> writerFactory.newPreviewListWriter();
                    case RESTRICTED -> writerFactory.newRestrictedListWriter();
                    default -> throw new AssertionError();
                };
                w.buildPage();
            }
        }

        if (options.createOverview()) {
            var w = configuration.showModules
                    ? writerFactory.newModuleIndexWriter()
                    : writerFactory.newPackageIndexWriter();
            w.buildPage();
        }

        if (options.createIndex()) {
            writerFactory.newExternalSpecsWriter().buildPage();
            writerFactory.newSearchTagsWriter().buildPage();
            writerFactory.newSystemPropertiesWriter().buildPage();

            configuration.indexBuilder.addElements();

            writerFactory.newAllClassesIndexWriter().buildPage();
            if (!configuration.packages.isEmpty()) {
                writerFactory.newAllPackagesIndexWriter().buildPage();
            }

            configuration.indexBuilder.createSearchIndexFiles();
            IndexWriter.generate(configuration);
            writerFactory.newSearchWriter().buildPage();
        }

        if (options.createOverview()) {
            IndexRedirectWriter.generate(configuration, DocPaths.OVERVIEW_SUMMARY, DocPaths.INDEX);
        } else {
            IndexRedirectWriter.generate(configuration);
        }

        if (options.helpFile().isEmpty() && !options.noHelp()) {
            var w = writerFactory.newHelpWriter();
            w.buildPage();
        }

        if (!options.noFonts()) {
            copyFontResources();
        }

        // If a stylesheet file is not specified, copy the default stylesheet
        // and replace newline with platform-specific newline.
        if (options.stylesheetFile().isEmpty()) {
            copyResource(DocPaths.STYLESHEET, DocPaths.RESOURCE_FILES.resolve(DocPaths.STYLESHEET), true);
        }
        copyResource(DocPaths.SCRIPT_JS_TEMPLATE, DocPaths.SCRIPT_FILES.resolve(DocPaths.SCRIPT_JS), true);
<<<<<<< HEAD
        copyResource(DocPaths.DOWN_SVG, DocPaths.RESOURCE_FILES.resolve(DocPaths.DOWN_SVG), true);
=======
        copyResource(DocPaths.LEFT_SVG, DocPaths.RESOURCE_FILES.resolve(DocPaths.LEFT_SVG), true);
>>>>>>> f16a7426
        copyResource(DocPaths.RIGHT_SVG, DocPaths.RESOURCE_FILES.resolve(DocPaths.RIGHT_SVG), true);
        copyResource(DocPaths.CLIPBOARD_SVG, DocPaths.RESOURCE_FILES.resolve(DocPaths.CLIPBOARD_SVG), true);
        copyResource(DocPaths.LINK_SVG, DocPaths.RESOURCE_FILES.resolve(DocPaths.LINK_SVG), true);

        if (options.createIndex()) {
            copyResource(DocPaths.SEARCH_JS_TEMPLATE, DocPaths.SCRIPT_FILES.resolve(DocPaths.SEARCH_JS), true);
            copyResource(DocPaths.SEARCH_PAGE_JS, DocPaths.SCRIPT_FILES.resolve(DocPaths.SEARCH_PAGE_JS), true);
            copyResource(DocPaths.GLASS_SVG, DocPaths.RESOURCE_FILES.resolve(DocPaths.GLASS_SVG), false);
            copyResource(DocPaths.X_SVG, DocPaths.RESOURCE_FILES.resolve(DocPaths.X_SVG), false);
            // No newline replacement for JQuery files
            copyResource(DocPaths.JQUERY_DIR.resolve(DocPaths.JQUERY_JS),
                    DocPaths.SCRIPT_FILES.resolve(DocPaths.JQUERY_JS), false);
            copyResource(DocPaths.JQUERY_DIR.resolve(DocPaths.JQUERY_UI_JS),
                    DocPaths.SCRIPT_FILES.resolve(DocPaths.JQUERY_UI_JS), false);
            copyResource(DocPaths.JQUERY_DIR.resolve(DocPaths.JQUERY_UI_CSS),
                    DocPaths.RESOURCE_FILES.resolve(DocPaths.JQUERY_UI_CSS), false);        }

        copyLegalFiles(options.createIndex());
        // Print a notice if the documentation contains diagnostic markers
        if (messages.containsDiagnosticMarkers()) {
            messages.notice("doclet.contains.diagnostic.markers");
        }
    }

    @Override
    protected void generateFiles() throws DocletException {
        super.generateFiles();

        if (configuration.tagletManager != null) { // may be null, if no files generated, perhaps because of errors
            configuration.tagletManager.printReport();
        }
    }

    private void copyLegalFiles(boolean includeJQuery) throws DocletException {
        Path legalNoticesDir;
        String legalNotices = configuration.getOptions().legalNotices();
        switch (legalNotices) {
            case "", "default" -> {
                // use a known resource as a stand-in, because we cannot get the URL for a resources directory
                var url = HtmlDoclet.class.getResource(
                        DocPaths.RESOURCES.resolve(DocPaths.LEGAL).resolve(DocPaths.JQUERY_MD).getPath());
                if (url != null) {
                    try {
                        legalNoticesDir = Path.of(url.toURI()).getParent();
                    } catch (URISyntaxException e) {
                        // should not happen when running javadoc from a system image
                        return;
                    }
                } else {
                    return;
                }
            }

            case "none" -> {
                return;
            }

            default -> {
                try {
                    legalNoticesDir = Path.of(legalNotices);
                } catch (InvalidPathException e) {
                    messages.error("doclet.Error_invalid_path_for_legal_notices",
                            legalNotices, e.getMessage());
                    return;
                }
            }
        }

        if (Files.exists(legalNoticesDir)) {
            try (DirectoryStream<Path> ds = Files.newDirectoryStream(legalNoticesDir)) {
                for (Path entry: ds) {
                    if (!Files.isRegularFile(entry)) {
                        continue;
                    }
                    if (entry.getFileName().toString().startsWith("jquery") && !includeJQuery) {
                        continue;
                    }
                    DocPath filePath = DocPaths.LEGAL.resolve(entry.getFileName().toString());
                    DocFile df = DocFile.createFileForOutput(configuration, filePath);
                    df.copyFile(DocFile.createFileForInput(configuration, entry));
                }
            } catch (IOException e) {
                messages.error("doclet.Error_copying_legal_notices", e);
            }
        }
    }

    @Override // defined by AbstractDoclet
    protected void generateClassFiles(SortedSet<TypeElement> typeElems, ClassTree classTree)
            throws DocletException {
        for (TypeElement te : typeElems) {
            if (utils.hasHiddenTag(te) ||
                    !(configuration.isGeneratedDoc(te) && utils.isIncluded(te))) {
                continue;
            }
            writerFactory.newClassWriter(te, classTree).buildPage();
        }
    }

    @Override // defined by AbstractDoclet
    protected void generateModuleFiles() throws DocletException {
        if (configuration.showModules) {
            List<ModuleElement> mdles = new ArrayList<>(configuration.modulePackages.keySet());
            for (ModuleElement mdle : mdles) {
                writerFactory.newModuleWriter(mdle).buildPage();
            }
        }
    }

    @Override // defined by AbstractDoclet
    protected void generatePackageFiles(ClassTree classTree) throws DocletException {
        HtmlOptions options = configuration.getOptions();
        Set<PackageElement> packages = configuration.packages;
        List<PackageElement> pList = new ArrayList<>(packages);
        for (PackageElement pkg : pList) {
            // if -nodeprecated option is set and the package is marked as
            // deprecated, do not generate the package-summary.html, package-frame.html
            // and package-tree.html pages for that package.
            if (!(options.noDeprecated() && utils.isDeprecated(pkg))) {
                writerFactory.newPackageWriter(pkg).buildPage();
                if (options.createTree()) {
                    PackageTreeWriter.generate(configuration, pkg, options.noDeprecated());
                }
            }
        }
    }

    @Override // defined by Doclet
    public Set<? extends Option> getSupportedOptions() {
        return configuration.getOptions().getSupportedOptions();
    }

    private void copyResource(DocPath sourcePath, DocPath targetPath, boolean replaceNewLine)
            throws DocletException {
        DocPath resourcePath = DocPaths.RESOURCES.resolve(sourcePath);
        // Resolve resources against doclets.formats.html package
        URL resourceURL = HtmlConfiguration.class.getResource(resourcePath.getPath());
        if (resourceURL == null) {
            throw new ResourceIOException(sourcePath, new FileNotFoundException(resourcePath.getPath()));
        }
        DocFile f = DocFile.createFileForOutput(configuration, targetPath);

        if (sourcePath.getPath().toLowerCase(Locale.ROOT).endsWith(".template")) {
            f.copyResource(resourcePath, resourceURL, configuration.docResources);
        } else {
            f.copyResource(resourcePath, resourceURL, replaceNewLine);
        }
    }

    private void copyFontResources() throws DocletException {
        DocPath cssPath = DocPaths.FONTS.resolve(DocPaths.DEJAVU_CSS);
        copyResource(cssPath, DocPaths.RESOURCE_FILES.resolve(cssPath), true);

        try {
            // Extract font file names from CSS file
            URL cssURL = HtmlConfiguration.class.getResource(DocPaths.RESOURCES.resolve(cssPath).getPath());
            Pattern pattern = Pattern.compile("DejaVu[-\\w]+\\.\\w+");

            try (InputStream in = cssURL.openStream();
                 BufferedReader reader = new BufferedReader(new InputStreamReader(in))) {
                String line;
                while ((line = reader.readLine()) != null) {
                    Matcher m = pattern.matcher(line);
                    if (m.find()) {
                        DocPath fontPath = DocPaths.FONTS.resolve(m.group());
                        copyResource(fontPath, DocPaths.RESOURCE_FILES.resolve(fontPath), false);
                    }
                }
            }
        } catch (IOException e) {
            throw new ResourceIOException(cssPath, e);
        }
    }

    private void copyFile(String filename, DocPath targetPath) throws DocFileIOException {
        if (filename.isEmpty()) {
            return;
        }

        DocFile fromfile = DocFile.createFileForInput(configuration, filename);
        DocPath path = targetPath.resolve(fromfile.getName());
        DocFile toFile = DocFile.createFileForOutput(configuration, path);
        if (toFile.isSameFile(fromfile)) {
            return;
        }

        messages.notice("doclet.Copying_File_0_To_File_1",
                fromfile.getPath(), path.getPath());
        toFile.copyFile(fromfile);
    }
}<|MERGE_RESOLUTION|>--- conflicted
+++ resolved
@@ -317,11 +317,8 @@
             copyResource(DocPaths.STYLESHEET, DocPaths.RESOURCE_FILES.resolve(DocPaths.STYLESHEET), true);
         }
         copyResource(DocPaths.SCRIPT_JS_TEMPLATE, DocPaths.SCRIPT_FILES.resolve(DocPaths.SCRIPT_JS), true);
-<<<<<<< HEAD
         copyResource(DocPaths.DOWN_SVG, DocPaths.RESOURCE_FILES.resolve(DocPaths.DOWN_SVG), true);
-=======
         copyResource(DocPaths.LEFT_SVG, DocPaths.RESOURCE_FILES.resolve(DocPaths.LEFT_SVG), true);
->>>>>>> f16a7426
         copyResource(DocPaths.RIGHT_SVG, DocPaths.RESOURCE_FILES.resolve(DocPaths.RIGHT_SVG), true);
         copyResource(DocPaths.CLIPBOARD_SVG, DocPaths.RESOURCE_FILES.resolve(DocPaths.CLIPBOARD_SVG), true);
         copyResource(DocPaths.LINK_SVG, DocPaths.RESOURCE_FILES.resolve(DocPaths.LINK_SVG), true);
