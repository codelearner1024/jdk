--- conflicted
+++ resolved
@@ -483,9 +483,8 @@
     var prevHash;
     function initSectionData() {
         bodyHeight = document.body.offsetHeight;
-<<<<<<< HEAD
         sections = [{ id: "", top: 0 }].concat(
-            Array.from(main.querySelectorAll("section[id], h2[id], h2 a[id], h3[id], div[id]"))
+            Array.from(main.querySelectorAll("section[id], h2[id], h2 a[id], h3[id], h3 a[id], div[id]"))
                 .filter((e) => {
                     var id = encodeURI(e.getAttribute("id"));
                     return sidebar.querySelector("a[href=\"#" + id + "\"]") !== null
@@ -496,18 +495,6 @@
                     };
                 })
         );
-=======
-        sections = [{ id: "", top: 0 }].concat(Array.from(main.querySelectorAll(
-                "section[id], h2[id], h2 a[id], h3[id], h3 a[id], div[id]"))
-            .filter((e) => {
-                return sidebar.querySelector("a[href=\"#" + encodeURI(e.getAttribute("id")) + "\"]") !== null
-            }).map((e) => {
-                return {
-                    id: e.getAttribute("id"),
-                    top: e.offsetTop
-                };
-            }));
->>>>>>> b2da0d34
     }
     function setScrollTimeout() {
         if (scrollTimeout) {
