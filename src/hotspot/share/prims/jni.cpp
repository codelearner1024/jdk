--- conflicted
+++ resolved
@@ -2406,10 +2406,6 @@
     if (bad_address != nullptr) {
       os::protect_memory(bad_address, size, os::MEM_PROT_READ,
                          /*is_committed*/false);
-<<<<<<< HEAD
-      MemTracker::record_virtual_memory_tag((void*)bad_address, size, mtInternal);
-=======
->>>>>>> b741f3fe
     }
   }
   return bad_address;
