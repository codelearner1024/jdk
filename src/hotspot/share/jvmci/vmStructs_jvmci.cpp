/*
 * Copyright (c) 2015, 2025, Oracle and/or its affiliates. All rights reserved.
 * DO NOT ALTER OR REMOVE COPYRIGHT NOTICES OR THIS FILE HEADER.
 *
 * This code is free software; you can redistribute it and/or modify it
 * under the terms of the GNU General Public License version 2 only, as
 * published by the Free Software Foundation.
 *
 * This code is distributed in the hope that it will be useful, but WITHOUT
 * ANY WARRANTY; without even the implied warranty of MERCHANTABILITY or
 * FITNESS FOR A PARTICULAR PURPOSE.  See the GNU General Public License
 * version 2 for more details (a copy is included in the LICENSE file that
 * accompanied this code).
 *
 * You should have received a copy of the GNU General Public License version
 * 2 along with this work; if not, write to the Free Software Foundation,
 * Inc., 51 Franklin St, Fifth Floor, Boston, MA 02110-1301 USA.
 *
 * Please contact Oracle, 500 Oracle Parkway, Redwood Shores, CA 94065 USA
 * or visit www.oracle.com if you need additional information or have any
 * questions.
 *
 */

#include "code/codeCache.hpp"
#include "code/compiledIC.hpp"
#include "compiler/compileBroker.hpp"
#include "gc/shared/collectedHeap.hpp"
#include "jvmci/jvmciCodeInstaller.hpp"
#include "jvmci/jvmciCompilerToVM.hpp"
#include "jvmci/jvmciRuntime.hpp"
#include "jvmci/vmStructs_jvmci.hpp"
#include "oops/klassVtable.hpp"
#include "oops/methodCounters.hpp"
#include "oops/objArrayKlass.hpp"
#include "prims/jvmtiThreadState.hpp"
#include "runtime/continuationEntry.hpp"
#include "runtime/deoptimization.hpp"
#include "runtime/flags/jvmFlag.hpp"
#include "runtime/objectMonitor.hpp"
#include "runtime/osThread.hpp"
#include "runtime/sharedRuntime.hpp"
#include "runtime/stubRoutines.hpp"
#include "runtime/vm_version.hpp"
#if INCLUDE_G1GC
#include "gc/g1/g1BarrierSetRuntime.hpp"
#include "gc/g1/g1CardTable.hpp"
#include "gc/g1/g1HeapRegion.hpp"
#include "gc/g1/g1ThreadLocalData.hpp"
#endif
#if INCLUDE_ZGC
#include "gc/z/zBarrierSetAssembler.hpp"
#include "gc/z/zBarrierSetRuntime.hpp"
#include "gc/z/zThreadLocalData.hpp"
#endif

#define VM_STRUCTS(nonstatic_field, static_field, unchecked_nonstatic_field, volatile_nonstatic_field) \
  static_field(CompilerToVM::Data,             oopDesc_klass_offset_in_bytes,          int)                                          \
  static_field(CompilerToVM::Data,             arrayOopDesc_length_offset_in_bytes,    int)                                          \
                                                                                                                                     \
  static_field(CompilerToVM::Data,             Klass_vtable_start_offset,              int)                                          \
  static_field(CompilerToVM::Data,             Klass_vtable_length_offset,             int)                                          \
                                                                                                                                     \
  static_field(CompilerToVM::Data,             Method_extra_stack_entries,             int)                                          \
                                                                                                                                     \
  static_field(CompilerToVM::Data,             SharedRuntime_ic_miss_stub,             address)                                      \
  static_field(CompilerToVM::Data,             SharedRuntime_handle_wrong_method_stub, address)                                      \
  static_field(CompilerToVM::Data,             SharedRuntime_deopt_blob_unpack,        address)                                      \
  static_field(CompilerToVM::Data,             SharedRuntime_deopt_blob_unpack_with_exception_in_tls,                                \
                                                                                       address)                                      \
  static_field(CompilerToVM::Data,             SharedRuntime_deopt_blob_uncommon_trap, address)                                      \
  static_field(CompilerToVM::Data,             SharedRuntime_polling_page_return_handler,                                            \
                                                                                       address)                                      \
  static_field(CompilerToVM::Data,             SharedRuntime_throw_delayed_StackOverflowError_entry,                                 \
                                                                                       address)                                      \
                                                                                                                                     \
  static_field(CompilerToVM::Data,             nmethod_entry_barrier, address)                                                       \
  static_field(CompilerToVM::Data,             thread_disarmed_guard_value_offset, int)                                              \
  static_field(CompilerToVM::Data,             thread_address_bad_mask_offset, int)                                                  \
  AARCH64_ONLY(static_field(CompilerToVM::Data, BarrierSetAssembler_nmethod_patching_type, int))                                     \
  AARCH64_ONLY(static_field(CompilerToVM::Data, BarrierSetAssembler_patching_epoch_addr, address))                                   \
                                                                                                                                     \
  static_field(CompilerToVM::Data,             ZBarrierSetRuntime_load_barrier_on_oop_field_preloaded, address)                      \
  static_field(CompilerToVM::Data,             ZBarrierSetRuntime_load_barrier_on_weak_oop_field_preloaded, address)                 \
  static_field(CompilerToVM::Data,             ZBarrierSetRuntime_load_barrier_on_phantom_oop_field_preloaded, address)              \
  static_field(CompilerToVM::Data,             ZBarrierSetRuntime_weak_load_barrier_on_oop_field_preloaded, address)                 \
  static_field(CompilerToVM::Data,             ZBarrierSetRuntime_weak_load_barrier_on_weak_oop_field_preloaded, address)            \
  static_field(CompilerToVM::Data,             ZBarrierSetRuntime_weak_load_barrier_on_phantom_oop_field_preloaded, address)         \
  static_field(CompilerToVM::Data,             ZBarrierSetRuntime_load_barrier_on_oop_array, address)                                \
  static_field(CompilerToVM::Data,             ZBarrierSetRuntime_clone, address)                                                    \
                                                                                                                                     \
  static_field(CompilerToVM::Data,             ZPointerVectorLoadBadMask_address, address)                                           \
  static_field(CompilerToVM::Data,             ZPointerVectorStoreBadMask_address, address)                                          \
  static_field(CompilerToVM::Data,             ZPointerVectorStoreGoodMask_address, address)                                         \
                                                                                                                                     \
  static_field(CompilerToVM::Data,             continuations_enabled, bool)                                                          \
                                                                                                                                     \
  static_field(CompilerToVM::Data,             ThreadLocalAllocBuffer_alignment_reserve, size_t)                                     \
                                                                                                                                     \
  static_field(CompilerToVM::Data,             Universe_collectedHeap,                 CollectedHeap*)                               \
  static_field(CompilerToVM::Data,             Universe_base_vtable_size,              int)                                          \
  static_field(CompilerToVM::Data,             Universe_narrow_oop_base,               address)                                      \
  static_field(CompilerToVM::Data,             Universe_narrow_oop_shift,              int)                                          \
  static_field(CompilerToVM::Data,             Universe_narrow_klass_base,             address)                                      \
  static_field(CompilerToVM::Data,             Universe_narrow_klass_shift,            int)                                          \
  static_field(CompilerToVM::Data,             Universe_non_oop_bits,                  void*)                                        \
  static_field(CompilerToVM::Data,             Universe_verify_oop_mask,               uintptr_t)                                    \
  static_field(CompilerToVM::Data,             Universe_verify_oop_bits,               uintptr_t)                                    \
                                                                                                                                     \
  static_field(CompilerToVM::Data,             _supports_inline_contig_alloc,          bool)                                         \
  static_field(CompilerToVM::Data,             _heap_end_addr,                         HeapWord**)                                   \
  static_field(CompilerToVM::Data,             _heap_top_addr,                         HeapWord* volatile*)                          \
                                                                                                                                     \
  static_field(CompilerToVM::Data,             _max_oop_map_stack_offset,              int)                                          \
  static_field(CompilerToVM::Data,             _fields_annotations_base_offset,        int)                                          \
                                                                                                                                     \
  static_field(CompilerToVM::Data,             cardtable_start_address,                CardTable::CardValue*)                        \
  static_field(CompilerToVM::Data,             cardtable_shift,                        int)                                          \
                                                                                                                                     \
  X86_ONLY(static_field(CompilerToVM::Data,    L1_line_size,                           int))                                         \
                                                                                                                                     \
  static_field(CompilerToVM::Data,             vm_page_size,                           size_t)                                       \
                                                                                                                                     \
  static_field(CompilerToVM::Data,             sizeof_vtableEntry,                     int)                                          \
  static_field(CompilerToVM::Data,             sizeof_ExceptionTableElement,           int)                                          \
  static_field(CompilerToVM::Data,             sizeof_LocalVariableTableElement,       int)                                          \
  static_field(CompilerToVM::Data,             sizeof_ConstantPool,                    int)                                          \
  static_field(CompilerToVM::Data,             sizeof_narrowKlass,                     int)                                          \
  static_field(CompilerToVM::Data,             sizeof_arrayOopDesc,                    int)                                          \
  static_field(CompilerToVM::Data,             sizeof_BasicLock,                       int)                                          \
  ZGC_ONLY(static_field(CompilerToVM::Data,    sizeof_ZStoreBarrierEntry,              int))                                         \
                                                                                                                                     \
  static_field(CompilerToVM::Data,             dsin,                                   address)                                      \
  static_field(CompilerToVM::Data,             dcos,                                   address)                                      \
  static_field(CompilerToVM::Data,             dtan,                                   address)                                      \
  static_field(CompilerToVM::Data,             dtanh,                                  address)                                      \
  static_field(CompilerToVM::Data,             dexp,                                   address)                                      \
  static_field(CompilerToVM::Data,             dlog,                                   address)                                      \
  static_field(CompilerToVM::Data,             dlog10,                                 address)                                      \
  static_field(CompilerToVM::Data,             dpow,                                   address)                                      \
                                                                                                                                     \
  static_field(CompilerToVM::Data,             symbol_init,                            address)                                      \
  static_field(CompilerToVM::Data,             symbol_clinit,                          address)                                      \
                                                                                                                                     \
  static_field(CompilerToVM::Data,             data_section_item_alignment,            int)                                          \
                                                                                                                                     \
  JVMTI_ONLY(static_field(CompilerToVM::Data,  _should_notify_object_alloc,            int*))                                         \
                                                                                                                                     \
  static_field(Abstract_VM_Version,            _features,                              uint64_t)                                     \
                                                                                                                                     \
  nonstatic_field(Annotations,                 _class_annotations,                     AnnotationArray*)                             \
  nonstatic_field(Annotations,                 _fields_annotations,                    Array<AnnotationArray*>*)                     \
                                                                                                                                     \
  nonstatic_field(Array<int>,                  _length,                                int)                                          \
  unchecked_nonstatic_field(Array<u1>,         _data,                                  sizeof(u1))                                   \
  unchecked_nonstatic_field(Array<u2>,         _data,                                  sizeof(u2))                                   \
  nonstatic_field(Array<Klass*>,               _length,                                int)                                          \
  nonstatic_field(Array<Klass*>,               _data[0],                               Klass*)                                       \
                                                                                                                                     \
  volatile_nonstatic_field(BasicLock,          _metadata,                              uintptr_t)                                    \
                                                                                                                                     \
  static_field(CodeCache,                      _low_bound,                             address)                                      \
  static_field(CodeCache,                      _high_bound,                            address)                                      \
                                                                                                                                     \
  nonstatic_field(CollectedHeap,               _total_collections,                     unsigned int)                                 \
                                                                                                                                     \
  nonstatic_field(CompileTask,                 _num_inlined_bytecodes,                 int)                                          \
                                                                                                                                     \
  volatile_nonstatic_field(CompiledICData,     _speculated_method,                     Method*)                                      \
  volatile_nonstatic_field(CompiledICData,     _speculated_klass,                      uintptr_t)                                    \
  nonstatic_field(CompiledICData,              _itable_defc_klass,                     Klass*)                                       \
  nonstatic_field(CompiledICData,              _itable_refc_klass,                     Klass*)                                       \
                                                                                                                                     \
  nonstatic_field(ConstantPool,                _tags,                                  Array<u1>*)                                   \
  nonstatic_field(ConstantPool,                _pool_holder,                           InstanceKlass*)                               \
  nonstatic_field(ConstantPool,                _length,                                int)                                          \
  nonstatic_field(ConstantPool,                _flags,                                 u2)                                           \
  nonstatic_field(ConstantPool,                _source_file_name_index,                u2)                                           \
                                                                                                                                     \
  nonstatic_field(ConstMethod,                 _constants,                             ConstantPool*)                                \
  nonstatic_field(ConstMethod,                 _flags._flags,                          u4)                                           \
  nonstatic_field(ConstMethod,                 _code_size,                             u2)                                           \
  nonstatic_field(ConstMethod,                 _name_index,                            u2)                                           \
  nonstatic_field(ConstMethod,                 _signature_index,                       u2)                                           \
  nonstatic_field(ConstMethod,                 _method_idnum,                          u2)                                           \
  nonstatic_field(ConstMethod,                 _max_stack,                             u2)                                           \
  nonstatic_field(ConstMethod,                 _max_locals,                            u2)                                           \
                                                                                                                                     \
  nonstatic_field(DataLayout,                  _header._struct._tag,                   u1)                                           \
  nonstatic_field(DataLayout,                  _header._struct._flags,                 u1)                                           \
  nonstatic_field(DataLayout,                  _header._struct._bci,                   u2)                                           \
  nonstatic_field(DataLayout,                  _header._struct._traps,                 u4)                                           \
  nonstatic_field(DataLayout,                  _cells[0],                              intptr_t)                                     \
                                                                                                                                     \
  nonstatic_field(Deoptimization::UnrollBlock, _size_of_deoptimized_frame,             int)                                          \
  nonstatic_field(Deoptimization::UnrollBlock, _caller_adjustment,                     int)                                          \
  nonstatic_field(Deoptimization::UnrollBlock, _number_of_frames,                      int)                                          \
  nonstatic_field(Deoptimization::UnrollBlock, _total_frame_sizes,                     int)                                          \
  nonstatic_field(Deoptimization::UnrollBlock, _frame_sizes,                           intptr_t*)                                    \
  nonstatic_field(Deoptimization::UnrollBlock, _frame_pcs,                             address*)                                     \
  nonstatic_field(Deoptimization::UnrollBlock, _initial_info,                          intptr_t)                                     \
  nonstatic_field(Deoptimization::UnrollBlock, _unpack_kind,                           int)                                          \
                                                                                                                                     \
  nonstatic_field(ExceptionTableElement,       start_pc,                                      u2)                                    \
  nonstatic_field(ExceptionTableElement,       end_pc,                                        u2)                                    \
  nonstatic_field(ExceptionTableElement,       handler_pc,                                    u2)                                    \
  nonstatic_field(ExceptionTableElement,       catch_type_index,                              u2)                                    \
                                                                                                                                     \
  nonstatic_field(InstanceKlass,               _fieldinfo_stream,                             Array<u1>*)                            \
  nonstatic_field(InstanceKlass,               _constants,                                    ConstantPool*)                         \
  volatile_nonstatic_field(InstanceKlass,      _init_state,                                   InstanceKlass::ClassState)             \
  volatile_nonstatic_field(InstanceKlass,      _init_thread,                                  JavaThread*)                           \
  nonstatic_field(InstanceKlass,               _misc_flags._flags,                            u2)                                    \
  nonstatic_field(InstanceKlass,               _annotations,                                  Annotations*)                          \
                                                                                                                                     \
  volatile_nonstatic_field(JavaFrameAnchor,    _last_Java_sp,                                 intptr_t*)                             \
  volatile_nonstatic_field(JavaFrameAnchor,    _last_Java_pc,                                 address)                               \
                                                                                                                                     \
  nonstatic_field(JVMCICompileState,           _jvmti_can_hotswap_or_post_breakpoint,         jbyte)                                 \
  nonstatic_field(JVMCICompileState,           _jvmti_can_access_local_variables,             jbyte)                                 \
  nonstatic_field(JVMCICompileState,           _jvmti_can_post_on_exceptions,                 jbyte)                                 \
  nonstatic_field(JVMCICompileState,           _jvmti_can_pop_frame,                          jbyte)                                 \
  nonstatic_field(JVMCICompileState,           _compilation_ticks,                            jint)                                  \
                                                                                                                                     \
  nonstatic_field(JavaThread,                  _threadObj,                                    OopHandle)                             \
  nonstatic_field(JavaThread,                  _vthread,                                      OopHandle)                             \
  nonstatic_field(JavaThread,                  _scopedValueCache,                             OopHandle)                             \
  nonstatic_field(JavaThread,                  _anchor,                                       JavaFrameAnchor)                       \
  nonstatic_field(JavaThread,                  _monitor_owner_id,                             int64_t)                               \
  nonstatic_field(JavaThread,                  _vm_result,                                    oop)                                   \
  nonstatic_field(JavaThread,                  _stack_overflow_state._stack_overflow_limit,   address)                               \
  volatile_nonstatic_field(JavaThread,         _exception_oop,                                oop)                                   \
  volatile_nonstatic_field(JavaThread,         _exception_pc,                                 address)                               \
  volatile_nonstatic_field(JavaThread,         _is_method_handle_return,                      int)                                   \
  volatile_nonstatic_field(JavaThread,         _doing_unsafe_access,                          bool)                                  \
  nonstatic_field(JavaThread,                  _osthread,                                     OSThread*)                             \
  nonstatic_field(JavaThread,                  _saved_exception_pc,                           address)                               \
  nonstatic_field(JavaThread,                  _pending_deoptimization,                       int)                                   \
  nonstatic_field(JavaThread,                  _pending_failed_speculation,                   jlong)                                 \
  nonstatic_field(JavaThread,                  _pending_transfer_to_interpreter,              bool)                                  \
  nonstatic_field(JavaThread,                  _jvmci_counters,                               jlong*)                                \
  nonstatic_field(JavaThread,                  _jvmci_reserved0,                              jlong)                                 \
  nonstatic_field(JavaThread,                  _jvmci_reserved1,                              jlong)                                 \
  nonstatic_field(JavaThread,                  _jvmci_reserved_oop0,                          oop)                                   \
  nonstatic_field(JavaThread,                  _should_post_on_exceptions_flag,               int)                                   \
  nonstatic_field(JavaThread,                  _jni_environment,                              JNIEnv)                                \
  nonstatic_field(JavaThread,                  _stack_overflow_state._reserved_stack_activation, address)                            \
  nonstatic_field(JavaThread,                  _held_monitor_count,                           intx)                                  \
  nonstatic_field(JavaThread,                  _lock_stack,                                   LockStack)                             \
  nonstatic_field(JavaThread,                  _om_cache,                                     OMCache)                               \
  nonstatic_field(JavaThread,                  _cont_entry,                                   ContinuationEntry*)                    \
  nonstatic_field(JavaThread,                  _unlocked_inflated_monitor,                    ObjectMonitor*)                        \
  JVMTI_ONLY(nonstatic_field(JavaThread,       _is_in_VTMS_transition,                        bool))                                 \
  JVMTI_ONLY(nonstatic_field(JavaThread,       _is_disable_suspend,                           bool))                                 \
                                                                                                                                     \
  nonstatic_field(ContinuationEntry,           _pin_count,                                    uint32_t)                              \
  nonstatic_field(LockStack,                   _top,                                          uint32_t)                              \
                                                                                                                                     \
  JVMTI_ONLY(static_field(JvmtiVTMSTransitionDisabler, _VTMS_notify_jvmti_events,             bool))                                 \
                                                                                                                                     \
  static_field(java_lang_Class,                _klass_offset,                                 int)                                   \
  static_field(java_lang_Class,                _array_klass_offset,                           int)                                   \
                                                                                                                                     \
  nonstatic_field(InvocationCounter,           _counter,                                      unsigned int)                          \
                                                                                                                                     \
  nonstatic_field(Klass,                       _secondary_super_cache,                        Klass*)                                \
  nonstatic_field(Klass,                       _secondary_supers,                             Array<Klass*>*)                        \
  nonstatic_field(Klass,                       _super,                                        Klass*)                                \
  nonstatic_field(Klass,                       _super_check_offset,                           juint)                                 \
  volatile_nonstatic_field(Klass,              _subklass,                                     Klass*)                                \
  nonstatic_field(Klass,                       _layout_helper,                                jint)                                  \
  nonstatic_field(Klass,                       _name,                                         Symbol*)                               \
  volatile_nonstatic_field(Klass,              _next_sibling,                                 Klass*)                                \
  nonstatic_field(Klass,                       _java_mirror,                                  OopHandle)                             \
  nonstatic_field(Klass,                       _access_flags,                                 AccessFlags)                           \
  nonstatic_field(Klass,                       _class_loader_data,                            ClassLoaderData*)                      \
  nonstatic_field(Klass,                       _secondary_supers_bitmap,                      uintx)                                 \
  nonstatic_field(Klass,                       _hash_slot,                                    uint8_t)                               \
  nonstatic_field(Klass,                       _misc_flags._flags,                            u1)                                    \
  nonstatic_field(Klass,                       _prototype_header,                             markWord)                              \
                                                                                                                                     \
  nonstatic_field(LocalVariableTableElement,   start_bci,                                     u2)                                    \
  nonstatic_field(LocalVariableTableElement,   length,                                        u2)                                    \
  nonstatic_field(LocalVariableTableElement,   name_cp_index,                                 u2)                                    \
  nonstatic_field(LocalVariableTableElement,   descriptor_cp_index,                           u2)                                    \
  nonstatic_field(LocalVariableTableElement,   signature_cp_index,                            u2)                                    \
  nonstatic_field(LocalVariableTableElement,   slot,                                          u2)                                    \
                                                                                                                                     \
  nonstatic_field(Method,                      _constMethod,                                  ConstMethod*)                          \
  nonstatic_field(Method,                      _method_data,                                  MethodData*)                           \
  nonstatic_field(Method,                      _method_counters,                              MethodCounters*)                       \
  nonstatic_field(Method,                      _access_flags,                                 AccessFlags)                           \
  nonstatic_field(Method,                      _vtable_index,                                 int)                                   \
  nonstatic_field(Method,                      _intrinsic_id,                                 u2)                                    \
  nonstatic_field(Method,                      _flags._status,                                u4)                                    \
  volatile_nonstatic_field(Method,             _code,                                         nmethod*)                              \
  volatile_nonstatic_field(Method,             _from_compiled_entry,                          address)                               \
                                                                                                                                     \
  nonstatic_field(MethodCounters,              _invoke_mask,                                  int)                                   \
  nonstatic_field(MethodCounters,              _backedge_mask,                                int)                                   \
  nonstatic_field(MethodCounters,              _interpreter_throwout_count,                   u2)                                    \
  JVMTI_ONLY(nonstatic_field(MethodCounters,   _number_of_breakpoints,                        u2))                                   \
  nonstatic_field(MethodCounters,              _invocation_counter,                           InvocationCounter)                     \
  nonstatic_field(MethodCounters,              _backedge_counter,                             InvocationCounter)                     \
                                                                                                                                     \
  nonstatic_field(MethodData,                  _size,                                         int)                                   \
  nonstatic_field(MethodData,                  _method,                                       Method*)                               \
  nonstatic_field(MethodData,                  _data_size,                                    int)                                   \
  nonstatic_field(MethodData,                  _data[0],                                      intptr_t)                              \
  nonstatic_field(MethodData,                  _parameters_type_data_di,                      int)                                   \
  nonstatic_field(MethodData,                  _compiler_counters._nof_decompiles,            uint)                                  \
  nonstatic_field(MethodData,                  _compiler_counters._nof_overflow_recompiles,   uint)                                  \
  nonstatic_field(MethodData,                  _compiler_counters._nof_overflow_traps,        uint)                                  \
  nonstatic_field(MethodData,                  _compiler_counters._trap_hist._array[0],       u1)                                    \
  nonstatic_field(MethodData,                  _eflags,                                       intx)                                  \
  nonstatic_field(MethodData,                  _arg_local,                                    intx)                                  \
  nonstatic_field(MethodData,                  _arg_stack,                                    intx)                                  \
  nonstatic_field(MethodData,                  _arg_returned,                                 intx)                                  \
  nonstatic_field(MethodData,                  _tenure_traps,                                 uint)                                  \
  nonstatic_field(MethodData,                  _invoke_mask,                                  int)                                   \
  nonstatic_field(MethodData,                  _backedge_mask,                                int)                                   \
  nonstatic_field(MethodData,                  _jvmci_ir_size,                                int)                                   \
                                                                                                                                     \
  nonstatic_field(nmethod,                     _verified_entry_offset,                        u2)                                    \
  nonstatic_field(nmethod,                     _comp_level,                                   CompLevel)                             \
                                                                                                                                     \
  nonstatic_field(ObjArrayKlass,               _element_klass,                                Klass*)                                \
                                                                                                                                     \
  volatile_nonstatic_field(ObjectMonitor,      _owner,                                        int64_t)                               \
  volatile_nonstatic_field(ObjectMonitor,      _recursions,                                   intptr_t)                              \
  volatile_nonstatic_field(ObjectMonitor,      _cxq,                                          ObjectWaiter*)                         \
  volatile_nonstatic_field(ObjectMonitor,      _EntryList,                                    ObjectWaiter*)                         \
  volatile_nonstatic_field(ObjectMonitor,      _succ,                                         int64_t)                               \
  volatile_nonstatic_field(ObjectMonitor,      _stack_locker,                                 BasicLock*)                            \
                                                                                                                                     \
  volatile_nonstatic_field(oopDesc,            _mark,                                         markWord)                              \
  volatile_nonstatic_field(oopDesc,            _metadata._klass,                              Klass*)                                \
                                                                                                                                     \
  static_field(StubRoutines,                _verify_oop_count,                                jint)                                  \
                                                                                                                                     \
  static_field(StubRoutines,                _jbyte_arraycopy,                                 address)                               \
  static_field(StubRoutines,                _jshort_arraycopy,                                address)                               \
  static_field(StubRoutines,                _jint_arraycopy,                                  address)                               \
  static_field(StubRoutines,                _jlong_arraycopy,                                 address)                               \
  static_field(StubRoutines,                _oop_arraycopy,                                   address)                               \
  static_field(StubRoutines,                _oop_arraycopy_uninit,                            address)                               \
  static_field(StubRoutines,                _jbyte_disjoint_arraycopy,                        address)                               \
  static_field(StubRoutines,                _jshort_disjoint_arraycopy,                       address)                               \
  static_field(StubRoutines,                _jint_disjoint_arraycopy,                         address)                               \
  static_field(StubRoutines,                _jlong_disjoint_arraycopy,                        address)                               \
  static_field(StubRoutines,                _oop_disjoint_arraycopy,                          address)                               \
  static_field(StubRoutines,                _oop_disjoint_arraycopy_uninit,                   address)                               \
  static_field(StubRoutines,                _arrayof_jbyte_arraycopy,                         address)                               \
  static_field(StubRoutines,                _arrayof_jshort_arraycopy,                        address)                               \
  static_field(StubRoutines,                _arrayof_jint_arraycopy,                          address)                               \
  static_field(StubRoutines,                _arrayof_jlong_arraycopy,                         address)                               \
  static_field(StubRoutines,                _arrayof_oop_arraycopy,                           address)                               \
  static_field(StubRoutines,                _arrayof_oop_arraycopy_uninit,                    address)                               \
  static_field(StubRoutines,                _arrayof_jbyte_disjoint_arraycopy,                address)                               \
  static_field(StubRoutines,                _arrayof_jshort_disjoint_arraycopy,               address)                               \
  static_field(StubRoutines,                _arrayof_jint_disjoint_arraycopy,                 address)                               \
  static_field(StubRoutines,                _arrayof_jlong_disjoint_arraycopy,                address)                               \
  static_field(StubRoutines,                _arrayof_oop_disjoint_arraycopy,                  address)                               \
  static_field(StubRoutines,                _arrayof_oop_disjoint_arraycopy_uninit,           address)                               \
  static_field(StubRoutines,                _checkcast_arraycopy,                             address)                               \
  static_field(StubRoutines,                _checkcast_arraycopy_uninit,                      address)                               \
  static_field(StubRoutines,                _unsafe_arraycopy,                                address)                               \
  static_field(StubRoutines,                _generic_arraycopy,                               address)                               \
  static_field(StubRoutines,                _array_sort,                                      address)                               \
  static_field(StubRoutines,                _array_partition,                                 address)                               \
  static_field(StubRoutines,                _unsafe_setmemory,                                address)                               \
                                                                                                                                     \
  static_field(StubRoutines,                _aescrypt_encryptBlock,                           address)                               \
  static_field(StubRoutines,                _aescrypt_decryptBlock,                           address)                               \
  static_field(StubRoutines,                _cipherBlockChaining_encryptAESCrypt,             address)                               \
  static_field(StubRoutines,                _cipherBlockChaining_decryptAESCrypt,             address)                               \
  static_field(StubRoutines,                _electronicCodeBook_encryptAESCrypt,              address)                               \
  static_field(StubRoutines,                _electronicCodeBook_decryptAESCrypt,              address)                               \
  static_field(StubRoutines,                _counterMode_AESCrypt,                            address)                               \
  static_field(StubRoutines,                _galoisCounterMode_AESCrypt,                      address)                               \
  static_field(StubRoutines,                _base64_encodeBlock,                              address)                               \
  static_field(StubRoutines,                _base64_decodeBlock,                              address)                               \
  static_field(StubRoutines,                _ghash_processBlocks,                             address)                               \
  static_field(StubRoutines,                _md5_implCompress,                                address)                               \
  static_field(StubRoutines,                _md5_implCompressMB,                              address)                               \
  static_field(StubRoutines,                _chacha20Block,                                   address)                               \
  static_field(StubRoutines,                _poly1305_processBlocks,                          address)                               \
  static_field(StubRoutines,                _intpoly_montgomeryMult_P256,                     address)                               \
  static_field(StubRoutines,                _intpoly_assign,                                  address)                               \
  static_field(StubRoutines,                _sha1_implCompress,                               address)                               \
  static_field(StubRoutines,                _sha1_implCompressMB,                             address)                               \
  static_field(StubRoutines,                _sha256_implCompress,                             address)                               \
  static_field(StubRoutines,                _sha256_implCompressMB,                           address)                               \
  static_field(StubRoutines,                _sha512_implCompress,                             address)                               \
  static_field(StubRoutines,                _sha512_implCompressMB,                           address)                               \
  static_field(StubRoutines,                _sha3_implCompress,                               address)                               \
  static_field(StubRoutines,                _double_keccak,                                   address)                               \
  static_field(StubRoutines,                _sha3_implCompressMB,                             address)                               \
<<<<<<< HEAD
  static_field(StubRoutines,                _kyberNtt,                                        address)                               \
  static_field(StubRoutines,                _kyberInverseNtt,                                 address)                               \
  static_field(StubRoutines,                _kyberNttMult,                                    address)                               \
  static_field(StubRoutines,                _kyberAddPoly_2,                                  address)                               \
  static_field(StubRoutines,                _kyberAddPoly_3,                                  address)                               \
  static_field(StubRoutines,                _kyber12To16,                                     address)                               \
  static_field(StubRoutines,                _kyberBarrettReduce,                              address)                               \
=======
  static_field(StubRoutines,                _dilithiumAlmostNtt,                              address)                               \
  static_field(StubRoutines,                _dilithiumAlmostInverseNtt,                       address)                               \
  static_field(StubRoutines,                _dilithiumNttMult,                                address)                               \
  static_field(StubRoutines,                _dilithiumMontMulByConstant,                      address)                               \
  static_field(StubRoutines,                _dilithiumDecomposePoly,                          address)                               \
>>>>>>> 3230894b
  static_field(StubRoutines,                _updateBytesCRC32,                                address)                               \
  static_field(StubRoutines,                _crc_table_adr,                                   address)                               \
  static_field(StubRoutines,                _crc32c_table_addr,                               address)                               \
  static_field(StubRoutines,                _updateBytesCRC32C,                               address)                               \
  static_field(StubRoutines,                _updateBytesAdler32,                              address)                               \
  static_field(StubRoutines,                _multiplyToLen,                                   address)                               \
  static_field(StubRoutines,                _squareToLen,                                     address)                               \
  static_field(StubRoutines,                _mulAdd,                                          address)                               \
  static_field(StubRoutines,                _montgomeryMultiply,                              address)                               \
  static_field(StubRoutines,                _montgomerySquare,                                address)                               \
  static_field(StubRoutines,                _vectorizedMismatch,                              address)                               \
  static_field(StubRoutines,                _bigIntegerRightShiftWorker,                      address)                               \
  static_field(StubRoutines,                _bigIntegerLeftShiftWorker,                       address)                               \
  static_field(StubRoutines,                _cont_thaw,                                       address)                               \
  static_field(StubRoutines,                _lookup_secondary_supers_table_slow_path_stub,    address)                               \
                                                                                                                                     \
  nonstatic_field(Thread,                   _poll_data,                                       SafepointMechanism::ThreadData)        \
  nonstatic_field(Thread,                   _tlab,                                            ThreadLocalAllocBuffer)                \
  nonstatic_field(Thread,                   _allocated_bytes,                                 jlong)                                 \
  JFR_ONLY(nonstatic_field(Thread,          _jfr_thread_local,                                JfrThreadLocal))                       \
                                                                                                                                     \
  static_field(java_lang_Thread,            _tid_offset,                                      int)                                   \
  static_field(java_lang_Thread,            _jvmti_is_in_VTMS_transition_offset,              int)                                   \
  JFR_ONLY(static_field(java_lang_Thread,   _jfr_epoch_offset,                                int))                                  \
                                                                                                                                     \
  JFR_ONLY(nonstatic_field(JfrThreadLocal,  _vthread_id,                                      traceid))                              \
  JFR_ONLY(nonstatic_field(JfrThreadLocal,  _vthread_epoch,                                   u2))                                   \
  JFR_ONLY(nonstatic_field(JfrThreadLocal,  _vthread_excluded,                                bool))                                 \
  JFR_ONLY(nonstatic_field(JfrThreadLocal,  _vthread,                                         bool))                                 \
                                                                                                                                     \
  nonstatic_field(ThreadLocalAllocBuffer,   _start,                                           HeapWord*)                             \
  nonstatic_field(ThreadLocalAllocBuffer,   _top,                                             HeapWord*)                             \
  nonstatic_field(ThreadLocalAllocBuffer,   _end,                                             HeapWord*)                             \
  nonstatic_field(ThreadLocalAllocBuffer,   _pf_top,                                          HeapWord*)                             \
  nonstatic_field(ThreadLocalAllocBuffer,   _desired_size,                                    size_t)                                \
  nonstatic_field(ThreadLocalAllocBuffer,   _refill_waste_limit,                              size_t)                                \
  nonstatic_field(ThreadLocalAllocBuffer,   _number_of_refills,                               unsigned)                              \
  nonstatic_field(ThreadLocalAllocBuffer,   _slow_allocations,                                unsigned)                              \
                                                                                                                                     \
  nonstatic_field(SafepointMechanism::ThreadData, _polling_word,                              volatile uintptr_t)                    \
  nonstatic_field(SafepointMechanism::ThreadData, _polling_page,                              volatile uintptr_t)                    \
                                                                                                                                     \
  nonstatic_field(ThreadShadow,             _pending_exception,                               oop)                                   \
                                                                                                                                     \
  static_field(Symbol,                      _vm_symbols[0],                                   Symbol*)                               \
                                                                                                                                     \
  nonstatic_field(vtableEntry,              _method,                                          Method*)                               \

#define VM_TYPES(declare_type, declare_toplevel_type, declare_integer_type, declare_unsigned_integer_type) \
  declare_integer_type(bool)                                              \
  declare_unsigned_integer_type(size_t)                                   \
  declare_integer_type(intx)                                              \
  declare_unsigned_integer_type(uintx)                                    \
  declare_integer_type(CompLevel)                                         \
                                                                          \
  declare_toplevel_type(BasicLock)                                        \
  declare_toplevel_type(CompilerToVM)                                     \
  declare_toplevel_type(ExceptionTableElement)                            \
  declare_toplevel_type(JVMFlag)                                          \
  declare_toplevel_type(JVMFlag*)                                         \
  declare_toplevel_type(InvocationCounter)                                \
  declare_toplevel_type(JVMCICompileState)                                \
  declare_toplevel_type(JVMCIEnv)                                         \
  declare_toplevel_type(LocalVariableTableElement)                        \
  declare_toplevel_type(narrowKlass)                                      \
  declare_toplevel_type(ObjectWaiter)                                     \
  declare_toplevel_type(Symbol*)                                          \
  declare_toplevel_type(vtableEntry)                                      \
                                                                          \
  declare_toplevel_type(oopDesc)                                          \
    declare_type(arrayOopDesc, oopDesc)                                   \
                                                                          \
  declare_toplevel_type(CompiledICData)                                   \
  declare_toplevel_type(MetaspaceObj)                                     \
    declare_type(Metadata, MetaspaceObj)                                  \
    declare_type(Klass, Metadata)                                         \
      declare_type(InstanceKlass, Klass)                                  \
    declare_type(ConstantPool, Metadata)                                  \

#define VM_INT_CONSTANTS(declare_constant, declare_constant_with_value, declare_preprocessor_constant) \
  declare_preprocessor_constant("ASSERT", DEBUG_ONLY(1) NOT_DEBUG(0))     \
                                                                          \
  declare_constant(CompLevel_none)                                        \
  declare_constant(CompLevel_simple)                                      \
  declare_constant(CompLevel_limited_profile)                             \
  declare_constant(CompLevel_full_profile)                                \
  declare_constant(CompLevel_full_optimization)                           \
  declare_constant(HeapWordSize)                                          \
  declare_constant(InvocationEntryBci)                                    \
  declare_constant(JVMCINMethodData::SPECULATION_LENGTH_BITS)             \
                                                                          \
  declare_constant(FieldInfo::FieldFlags::_ff_injected)                   \
  declare_constant(FieldInfo::FieldFlags::_ff_stable)                     \
  declare_preprocessor_constant("JVM_ACC_VARARGS", JVM_ACC_VARARGS)       \
  declare_preprocessor_constant("JVM_ACC_BRIDGE", JVM_ACC_BRIDGE)         \
  declare_preprocessor_constant("JVM_ACC_ANNOTATION", JVM_ACC_ANNOTATION) \
  declare_preprocessor_constant("JVM_ACC_ENUM", JVM_ACC_ENUM)             \
  declare_preprocessor_constant("JVM_ACC_SYNTHETIC", JVM_ACC_SYNTHETIC)   \
  declare_preprocessor_constant("JVM_ACC_INTERFACE", JVM_ACC_INTERFACE)   \
                                                                          \
  declare_constant(JVM_CONSTANT_Utf8)                                     \
  declare_constant(JVM_CONSTANT_Unicode)                                  \
  declare_constant(JVM_CONSTANT_Integer)                                  \
  declare_constant(JVM_CONSTANT_Float)                                    \
  declare_constant(JVM_CONSTANT_Long)                                     \
  declare_constant(JVM_CONSTANT_Double)                                   \
  declare_constant(JVM_CONSTANT_Class)                                    \
  declare_constant(JVM_CONSTANT_String)                                   \
  declare_constant(JVM_CONSTANT_Fieldref)                                 \
  declare_constant(JVM_CONSTANT_Methodref)                                \
  declare_constant(JVM_CONSTANT_InterfaceMethodref)                       \
  declare_constant(JVM_CONSTANT_NameAndType)                              \
  declare_constant(JVM_CONSTANT_MethodHandle)                             \
  declare_constant(JVM_CONSTANT_MethodType)                               \
  declare_constant(JVM_CONSTANT_InvokeDynamic)                            \
  declare_constant(JVM_CONSTANT_Dynamic)                                  \
  declare_constant(JVM_CONSTANT_Module)                                   \
  declare_constant(JVM_CONSTANT_Package)                                  \
  declare_constant(JVM_CONSTANT_ExternalMax)                              \
                                                                          \
  declare_constant(JVM_CONSTANT_Invalid)                                  \
  declare_constant(JVM_CONSTANT_InternalMin)                              \
  declare_constant(JVM_CONSTANT_UnresolvedClass)                          \
  declare_constant(JVM_CONSTANT_ClassIndex)                               \
  declare_constant(JVM_CONSTANT_StringIndex)                              \
  declare_constant(JVM_CONSTANT_UnresolvedClassInError)                   \
  declare_constant(JVM_CONSTANT_MethodHandleInError)                      \
  declare_constant(JVM_CONSTANT_MethodTypeInError)                        \
  declare_constant(JVM_CONSTANT_DynamicInError)                           \
  declare_constant(JVM_CONSTANT_InternalMax)                              \
                                                                          \
  declare_constant(ArrayData::array_len_off_set)                          \
  declare_constant(ArrayData::array_start_off_set)                        \
                                                                          \
  declare_constant(BitData::exception_seen_flag)                          \
  declare_constant(BitData::null_seen_flag)                               \
  declare_constant(BranchData::not_taken_off_set)                         \
                                                                          \
  declare_constant_with_value("CardTable::dirty_card", CardTable::dirty_card_val()) \
  declare_constant_with_value("LockStack::_end_offset", LockStack::end_offset()) \
  declare_constant_with_value("OMCache::oop_to_oop_difference", OMCache::oop_to_oop_difference()) \
  declare_constant_with_value("OMCache::oop_to_monitor_difference", OMCache::oop_to_monitor_difference()) \
                                                                          \
  declare_constant(CodeInstaller::VERIFIED_ENTRY)                         \
  declare_constant(CodeInstaller::UNVERIFIED_ENTRY)                       \
  declare_constant(CodeInstaller::OSR_ENTRY)                              \
  declare_constant(CodeInstaller::EXCEPTION_HANDLER_ENTRY)                \
  declare_constant(CodeInstaller::DEOPT_HANDLER_ENTRY)                    \
  declare_constant(CodeInstaller::FRAME_COMPLETE)                         \
  declare_constant(CodeInstaller::ENTRY_BARRIER_PATCH)                    \
  declare_constant(CodeInstaller::INVOKEINTERFACE)                        \
  declare_constant(CodeInstaller::INVOKEVIRTUAL)                          \
  declare_constant(CodeInstaller::INVOKESTATIC)                           \
  declare_constant(CodeInstaller::INVOKESPECIAL)                          \
  declare_constant(CodeInstaller::INLINE_INVOKE)                          \
  declare_constant(CodeInstaller::POLL_NEAR)                              \
  declare_constant(CodeInstaller::POLL_RETURN_NEAR)                       \
  declare_constant(CodeInstaller::POLL_FAR)                               \
  declare_constant(CodeInstaller::POLL_RETURN_FAR)                        \
  declare_constant(CodeInstaller::CARD_TABLE_SHIFT)                       \
  declare_constant(CodeInstaller::CARD_TABLE_ADDRESS)                     \
  declare_constant(CodeInstaller::HEAP_TOP_ADDRESS)                       \
  declare_constant(CodeInstaller::HEAP_END_ADDRESS)                       \
  declare_constant(CodeInstaller::NARROW_KLASS_BASE_ADDRESS)              \
  declare_constant(CodeInstaller::NARROW_OOP_BASE_ADDRESS)                \
  declare_constant(CodeInstaller::CRC_TABLE_ADDRESS)                      \
  declare_constant(CodeInstaller::LOG_OF_HEAP_REGION_GRAIN_BYTES)         \
  declare_constant(CodeInstaller::INLINE_CONTIGUOUS_ALLOCATION_SUPPORTED) \
  declare_constant(CodeInstaller::DEOPT_MH_HANDLER_ENTRY)                 \
  declare_constant(CodeInstaller::VERIFY_OOP_COUNT_ADDRESS)               \
  declare_constant(CodeInstaller::VERIFY_OOPS)                            \
  declare_constant(CodeInstaller::VERIFY_OOP_BITS)                        \
  declare_constant(CodeInstaller::VERIFY_OOP_MASK)                        \
  declare_constant(CodeInstaller::INVOKE_INVALID)                         \
                                                                          \
  declare_constant(CodeInstaller::ILLEGAL)                                \
  declare_constant(CodeInstaller::REGISTER_PRIMITIVE)                     \
  declare_constant(CodeInstaller::REGISTER_OOP)                           \
  declare_constant(CodeInstaller::REGISTER_NARROW_OOP)                    \
  declare_constant(CodeInstaller::REGISTER_VECTOR)                        \
  declare_constant(CodeInstaller::STACK_SLOT_PRIMITIVE)                   \
  declare_constant(CodeInstaller::STACK_SLOT_OOP)                         \
  declare_constant(CodeInstaller::STACK_SLOT_NARROW_OOP)                  \
  declare_constant(CodeInstaller::STACK_SLOT_VECTOR)                      \
  declare_constant(CodeInstaller::VIRTUAL_OBJECT_ID)                      \
  declare_constant(CodeInstaller::VIRTUAL_OBJECT_ID2)                     \
  declare_constant(CodeInstaller::NULL_CONSTANT)                          \
  declare_constant(CodeInstaller::RAW_CONSTANT)                           \
  declare_constant(CodeInstaller::PRIMITIVE_0)                            \
  declare_constant(CodeInstaller::PRIMITIVE4)                             \
  declare_constant(CodeInstaller::PRIMITIVE8)                             \
  declare_constant(CodeInstaller::JOBJECT)                                \
  declare_constant(CodeInstaller::OBJECT_ID)                              \
  declare_constant(CodeInstaller::OBJECT_ID2)                             \
                                                                          \
  declare_constant(CodeInstaller::NO_FINALIZABLE_SUBCLASS)                \
  declare_constant(CodeInstaller::CONCRETE_SUBTYPE)                       \
  declare_constant(CodeInstaller::LEAF_TYPE)                              \
  declare_constant(CodeInstaller::CONCRETE_METHOD)                        \
  declare_constant(CodeInstaller::CALLSITE_TARGET_VALUE)                  \
                                                                          \
  declare_constant(CodeInstaller::PATCH_OBJECT_ID)                        \
  declare_constant(CodeInstaller::PATCH_OBJECT_ID2)                       \
  declare_constant(CodeInstaller::PATCH_NARROW_OBJECT_ID)                 \
  declare_constant(CodeInstaller::PATCH_NARROW_OBJECT_ID2)                \
  declare_constant(CodeInstaller::PATCH_JOBJECT)                          \
  declare_constant(CodeInstaller::PATCH_NARROW_JOBJECT)                   \
  declare_constant(CodeInstaller::PATCH_KLASS)                            \
  declare_constant(CodeInstaller::PATCH_NARROW_KLASS)                     \
  declare_constant(CodeInstaller::PATCH_METHOD)                           \
  declare_constant(CodeInstaller::PATCH_DATA_SECTION_REFERENCE)           \
                                                                          \
  declare_constant(CodeInstaller::SITE_CALL)                              \
  declare_constant(CodeInstaller::SITE_FOREIGN_CALL)                      \
  declare_constant(CodeInstaller::SITE_FOREIGN_CALL_NO_DEBUG_INFO)        \
  declare_constant(CodeInstaller::SITE_SAFEPOINT)                         \
  declare_constant(CodeInstaller::SITE_INFOPOINT)                         \
  declare_constant(CodeInstaller::SITE_IMPLICIT_EXCEPTION)                \
  declare_constant(CodeInstaller::SITE_IMPLICIT_EXCEPTION_DISPATCH)       \
  declare_constant(CodeInstaller::SITE_MARK)                              \
  declare_constant(CodeInstaller::SITE_DATA_PATCH)                        \
  declare_constant(CodeInstaller::SITE_EXCEPTION_HANDLER)                 \
                                                                          \
  declare_constant(CodeInstaller::DI_HAS_REFERENCE_MAP)                   \
  declare_constant(CodeInstaller::DI_HAS_CALLEE_SAVE_INFO)                \
  declare_constant(CodeInstaller::DI_HAS_FRAMES)                          \
                                                                          \
  declare_constant(CodeInstaller::DIF_HAS_LOCALS)                         \
  declare_constant(CodeInstaller::DIF_HAS_STACK)                          \
  declare_constant(CodeInstaller::DIF_HAS_LOCKS)                          \
  declare_constant(CodeInstaller::DIF_DURING_CALL)                        \
  declare_constant(CodeInstaller::DIF_RETHROW_EXCEPTION)                  \
                                                                          \
  declare_constant(CodeInstaller::HCC_IS_NMETHOD)                         \
  declare_constant(CodeInstaller::HCC_HAS_ASSUMPTIONS)                    \
  declare_constant(CodeInstaller::HCC_HAS_METHODS)                        \
  declare_constant(CodeInstaller::HCC_HAS_DEOPT_RESCUE_SLOT)              \
  declare_constant(CodeInstaller::HCC_HAS_COMMENTS)                       \
                                                                          \
  declare_constant(CodeInstaller::NO_REGISTER)                            \
                                                                          \
  declare_constant(CollectedHeap::None)                                   \
  declare_constant(CollectedHeap::Serial)                                 \
  declare_constant(CollectedHeap::Parallel)                               \
  declare_constant(CollectedHeap::G1)                                     \
  declare_constant(CollectedHeap::Epsilon)                                \
  declare_constant(CollectedHeap::Z)                                      \
  declare_constant(CollectedHeap::Shenandoah)                             \
                                                                          \
  declare_constant(vmIntrinsics::FIRST_MH_SIG_POLY)                       \
  declare_constant(vmIntrinsics::LAST_MH_SIG_POLY)                        \
  declare_constant(vmIntrinsics::_invokeGeneric)                          \
  declare_constant(vmIntrinsics::_compiledLambdaForm)                     \
                                                                          \
  declare_constant(ConstantPool::_has_dynamic_constant)                   \
                                                                          \
  declare_constant(ConstMethodFlags::_misc_has_linenumber_table)          \
  declare_constant(ConstMethodFlags::_misc_has_localvariable_table)       \
  declare_constant(ConstMethodFlags::_misc_has_exception_table)           \
  declare_constant(ConstMethodFlags::_misc_has_method_annotations)        \
  declare_constant(ConstMethodFlags::_misc_has_parameter_annotations)     \
  declare_constant(ConstMethodFlags::_misc_caller_sensitive)              \
  declare_constant(ConstMethodFlags::_misc_is_hidden)                     \
  declare_constant(ConstMethodFlags::_misc_intrinsic_candidate)           \
  declare_constant(ConstMethodFlags::_misc_reserved_stack_access)         \
  declare_constant(ConstMethodFlags::_misc_changes_current_thread)        \
  declare_constant(ConstMethodFlags::_misc_is_scoped)                     \
                                                                          \
  declare_constant(CounterData::count_off)                                \
                                                                          \
  declare_constant(DataLayout::cell_size)                                 \
  declare_constant(DataLayout::no_tag)                                    \
  declare_constant(DataLayout::bit_data_tag)                              \
  declare_constant(DataLayout::counter_data_tag)                          \
  declare_constant(DataLayout::jump_data_tag)                             \
  declare_constant(DataLayout::receiver_type_data_tag)                    \
  declare_constant(DataLayout::virtual_call_data_tag)                     \
  declare_constant(DataLayout::ret_data_tag)                              \
  declare_constant(DataLayout::branch_data_tag)                           \
  declare_constant(DataLayout::multi_branch_data_tag)                     \
  declare_constant(DataLayout::arg_info_data_tag)                         \
  declare_constant(DataLayout::call_type_data_tag)                        \
  declare_constant(DataLayout::virtual_call_type_data_tag)                \
  declare_constant(DataLayout::parameters_type_data_tag)                  \
  declare_constant(DataLayout::speculative_trap_data_tag)                 \
                                                                          \
  declare_constant(Deoptimization::Unpack_deopt)                          \
  declare_constant(Deoptimization::Unpack_exception)                      \
  declare_constant(Deoptimization::Unpack_uncommon_trap)                  \
  declare_constant(Deoptimization::Unpack_reexecute)                      \
                                                                          \
  declare_constant(Deoptimization::_action_bits)                          \
  declare_constant(Deoptimization::_reason_bits)                          \
  declare_constant(Deoptimization::_debug_id_bits)                        \
  declare_constant(Deoptimization::_action_shift)                         \
  declare_constant(Deoptimization::_reason_shift)                         \
  declare_constant(Deoptimization::_debug_id_shift)                       \
                                                                          \
  declare_constant(Deoptimization::Action_none)                           \
  declare_constant(Deoptimization::Action_maybe_recompile)                \
  declare_constant(Deoptimization::Action_reinterpret)                    \
  declare_constant(Deoptimization::Action_make_not_entrant)               \
  declare_constant(Deoptimization::Action_make_not_compilable)            \
                                                                          \
  declare_constant(Deoptimization::Reason_none)                           \
  declare_constant(Deoptimization::Reason_null_check)                     \
  declare_constant(Deoptimization::Reason_range_check)                    \
  declare_constant(Deoptimization::Reason_class_check)                    \
  declare_constant(Deoptimization::Reason_array_check)                    \
  declare_constant(Deoptimization::Reason_unreached0)                     \
  declare_constant(Deoptimization::Reason_constraint)                     \
  declare_constant(Deoptimization::Reason_div0_check)                     \
  declare_constant(Deoptimization::Reason_loop_limit_check)               \
  declare_constant(Deoptimization::Reason_auto_vectorization_check)       \
  declare_constant(Deoptimization::Reason_type_checked_inlining)          \
  declare_constant(Deoptimization::Reason_optimized_type_check)           \
  declare_constant(Deoptimization::Reason_aliasing)                       \
  declare_constant(Deoptimization::Reason_transfer_to_interpreter)        \
  declare_constant(Deoptimization::Reason_not_compiled_exception_handler) \
  declare_constant(Deoptimization::Reason_unresolved)                     \
  declare_constant(Deoptimization::Reason_jsr_mismatch)                   \
  declare_constant(Deoptimization::Reason_TRAP_HISTORY_LENGTH)            \
  declare_constant(Deoptimization::_support_large_access_byte_array_virtualization) \
                                                                          \
                                                                          \
  declare_constant(InstanceKlass::linked)                                 \
  declare_constant(InstanceKlass::being_initialized)                      \
  declare_constant(InstanceKlass::fully_initialized)                      \
                                                                          \
  declare_constant(LockingMode::LM_MONITOR)                               \
  declare_constant(LockingMode::LM_LEGACY)                                \
  declare_constant(LockingMode::LM_LIGHTWEIGHT)                           \
                                                                          \
  /*********************************/                                     \
  /* InstanceKlass _misc_flags */                                         \
  /*********************************/                                     \
                                                                          \
  declare_constant(InstanceKlassFlags::_misc_has_nonstatic_concrete_methods)   \
  declare_constant(InstanceKlassFlags::_misc_declares_nonstatic_concrete_methods) \
  declare_constant(KlassFlags::_misc_is_hidden_class)                     \
  declare_constant(KlassFlags::_misc_is_value_based_class)                \
  declare_constant(KlassFlags::_misc_has_finalizer)                       \
  declare_constant(KlassFlags::_misc_is_cloneable_fast)                   \
                                                                          \
  declare_constant(JumpData::taken_off_set)                               \
  declare_constant(JumpData::displacement_off_set)                        \
                                                                          \
  declare_preprocessor_constant("JVMCI::ok",                      JVMCI::ok)                      \
  declare_preprocessor_constant("JVMCI::dependencies_failed",     JVMCI::dependencies_failed)     \
  declare_preprocessor_constant("JVMCI::cache_full",              JVMCI::cache_full)              \
  declare_preprocessor_constant("JVMCI::code_too_large",          JVMCI::code_too_large)          \
  declare_preprocessor_constant("JVMCI::nmethod_reclaimed",       JVMCI::nmethod_reclaimed)       \
  declare_preprocessor_constant("JVMCI::first_permanent_bailout", JVMCI::first_permanent_bailout) \
                                                                          \
  declare_constant(JVMCIRuntime::none)                                    \
  declare_constant(JVMCIRuntime::by_holder)                               \
  declare_constant(JVMCIRuntime::by_full_signature)                       \
                                                                          \
  declare_constant(Klass::_lh_neutral_value)                              \
  declare_constant(Klass::_lh_instance_slow_path_bit)                     \
  declare_constant(Klass::_lh_log2_element_size_shift)                    \
  declare_constant(Klass::_lh_log2_element_size_mask)                     \
  declare_constant(Klass::_lh_element_type_shift)                         \
  declare_constant(Klass::_lh_element_type_mask)                          \
  declare_constant(Klass::_lh_header_size_shift)                          \
  declare_constant(Klass::_lh_header_size_mask)                           \
  declare_constant(Klass::_lh_array_tag_shift)                            \
  declare_constant(Klass::_lh_array_tag_type_value)                       \
  declare_constant(Klass::_lh_array_tag_obj_value)                        \
                                                                          \
  declare_constant(markWord::no_hash)                                     \
                                                                          \
  declare_constant(MethodFlags::_misc_force_inline)                       \
  declare_constant(MethodFlags::_misc_dont_inline)                        \
                                                                          \
  declare_constant(Method::nonvirtual_vtable_index)                       \
  declare_constant(Method::invalid_vtable_index)                          \
                                                                          \
  declare_constant(MultiBranchData::per_case_cell_count)                  \
                                                                          \
  AARCH64_ONLY(declare_constant(NMethodPatchingType::stw_instruction_and_data_patch))  \
  AARCH64_ONLY(declare_constant(NMethodPatchingType::conc_instruction_and_data_patch)) \
  AARCH64_ONLY(declare_constant(NMethodPatchingType::conc_data_patch))                 \
                                                                          \
  declare_constant(ObjectMonitor::NO_OWNER)                               \
  declare_constant(ObjectMonitor::ANONYMOUS_OWNER)                        \
  declare_constant(ObjectMonitor::DEFLATER_MARKER)                        \
                                                                          \
  declare_constant(ReceiverTypeData::receiver_type_row_cell_count)        \
  declare_constant(ReceiverTypeData::receiver0_offset)                    \
  declare_constant(ReceiverTypeData::count0_offset)                       \
                                                                          \
  declare_constant(vmIntrinsics::_invokeBasic)                            \
  declare_constant(vmIntrinsics::_linkToVirtual)                          \
  declare_constant(vmIntrinsics::_linkToStatic)                           \
  declare_constant(vmIntrinsics::_linkToSpecial)                          \
  declare_constant(vmIntrinsics::_linkToInterface)                        \
  declare_constant(vmIntrinsics::_linkToNative)                           \
                                                                          \
  declare_constant(vmSymbols::FIRST_SID)                                  \
  declare_constant(vmSymbols::SID_LIMIT)                                  \

#define VM_LONG_CONSTANTS(declare_constant, declare_preprocessor_constant) \
  declare_constant(InvocationCounter::count_increment)                    \
  declare_constant(InvocationCounter::count_shift)                        \
                                                                          \
  declare_constant(markWord::klass_shift)                                 \
  declare_constant(markWord::hash_shift)                                  \
  declare_constant(markWord::monitor_value)                               \
                                                                          \
  declare_constant(markWord::lock_mask_in_place)                          \
  declare_constant(markWord::age_mask_in_place)                           \
  declare_constant(markWord::hash_mask)                                   \
  declare_constant(markWord::hash_mask_in_place)                          \
                                                                          \
  declare_constant(markWord::unlocked_value)                              \
  declare_constant(markWord::marked_value)                                \
                                                                          \
  declare_constant(markWord::no_hash_in_place)                            \
  declare_constant(markWord::no_lock_in_place)                            \

// Helper macro to support ZGC pattern where the function itself isn't exported
#define DECLARE_FUNCTION_FROM_ADDR(declare_function_with_value, name) \
  declare_function_with_value(name, name##_addr())


#define VM_ADDRESSES(declare_address, declare_preprocessor_address, declare_function, declare_function_with_value) \
  declare_function(SharedRuntime::register_finalizer)                     \
  declare_function(SharedRuntime::exception_handler_for_return_address)   \
  declare_function(SharedRuntime::OSR_migration_end)                      \
  declare_function(SharedRuntime::enable_stack_reserved_zone)             \
  declare_function(SharedRuntime::frem)                                   \
  declare_function(SharedRuntime::drem)                                   \
  JVMTI_ONLY(declare_function(SharedRuntime::notify_jvmti_vthread_start)) \
  JVMTI_ONLY(declare_function(SharedRuntime::notify_jvmti_vthread_end))   \
  JVMTI_ONLY(declare_function(SharedRuntime::notify_jvmti_vthread_mount)) \
  JVMTI_ONLY(declare_function(SharedRuntime::notify_jvmti_vthread_unmount)) \
                                                                          \
  declare_function(os::dll_load)                                          \
  declare_function(os::dll_lookup)                                        \
  declare_function(os::javaTimeMillis)                                    \
  declare_function(os::javaTimeNanos)                                     \
                                                                          \
  ZGC_ONLY(DECLARE_FUNCTION_FROM_ADDR(declare_function_with_value, ZBarrierSetRuntime::load_barrier_on_oop_field_preloaded))                      \
  ZGC_ONLY(DECLARE_FUNCTION_FROM_ADDR(declare_function_with_value, ZBarrierSetRuntime::load_barrier_on_weak_oop_field_preloaded))                 \
  ZGC_ONLY(DECLARE_FUNCTION_FROM_ADDR(declare_function_with_value, ZBarrierSetRuntime::load_barrier_on_phantom_oop_field_preloaded))              \
  ZGC_ONLY(DECLARE_FUNCTION_FROM_ADDR(declare_function_with_value, ZBarrierSetRuntime::load_barrier_on_oop_field_preloaded_store_good))           \
  ZGC_ONLY(DECLARE_FUNCTION_FROM_ADDR(declare_function_with_value, ZBarrierSetRuntime::no_keepalive_load_barrier_on_weak_oop_field_preloaded))    \
  ZGC_ONLY(DECLARE_FUNCTION_FROM_ADDR(declare_function_with_value, ZBarrierSetRuntime::no_keepalive_load_barrier_on_phantom_oop_field_preloaded)) \
  ZGC_ONLY(DECLARE_FUNCTION_FROM_ADDR(declare_function_with_value, ZBarrierSetRuntime::no_keepalive_store_barrier_on_oop_field_without_healing))  \
  ZGC_ONLY(DECLARE_FUNCTION_FROM_ADDR(declare_function_with_value, ZBarrierSetRuntime::store_barrier_on_native_oop_field_without_healing))        \
  ZGC_ONLY(DECLARE_FUNCTION_FROM_ADDR(declare_function_with_value, ZBarrierSetRuntime::store_barrier_on_oop_field_with_healing))                  \
  ZGC_ONLY(DECLARE_FUNCTION_FROM_ADDR(declare_function_with_value, ZBarrierSetRuntime::store_barrier_on_oop_field_without_healing))               \
  ZGC_ONLY(DECLARE_FUNCTION_FROM_ADDR(declare_function_with_value, ZBarrierSetRuntime::load_barrier_on_oop_array))                                \
                                                                          \
  declare_function(Deoptimization::fetch_unroll_info)                     \
  declare_function(Deoptimization::uncommon_trap)                         \
  declare_function(Deoptimization::unpack_frames)                         \
                                                                          \
  declare_function(JVMCIRuntime::new_instance_or_null)                    \
  declare_function(JVMCIRuntime::new_array_or_null)                       \
  declare_function(JVMCIRuntime::new_multi_array_or_null)                 \
  declare_function(JVMCIRuntime::dynamic_new_array_or_null)               \
  declare_function(JVMCIRuntime::dynamic_new_instance_or_null)            \
                                                                          \
  declare_function(JVMCIRuntime::invoke_static_method_one_arg)            \
                                                                          \
  declare_function(JVMCIRuntime::vm_message)                              \
  declare_function(JVMCIRuntime::identity_hash_code)                      \
  declare_function(JVMCIRuntime::exception_handler_for_pc)                \
  declare_function(JVMCIRuntime::monitorenter)                            \
  declare_function(JVMCIRuntime::monitorexit)                             \
  declare_function(JVMCIRuntime::object_notify)                           \
  declare_function(JVMCIRuntime::object_notifyAll)                        \
  declare_function(JVMCIRuntime::throw_and_post_jvmti_exception)          \
  declare_function(JVMCIRuntime::throw_klass_external_name_exception)     \
  declare_function(JVMCIRuntime::throw_class_cast_exception)              \
  declare_function(JVMCIRuntime::log_primitive)                           \
  declare_function(JVMCIRuntime::log_object)                              \
  declare_function(JVMCIRuntime::log_printf)                              \
  declare_function(JVMCIRuntime::vm_error)                                \
  declare_function(JVMCIRuntime::load_and_clear_exception)                \
  G1GC_ONLY(declare_function(JVMCIRuntime::write_barrier_pre))            \
  G1GC_ONLY(declare_function(JVMCIRuntime::write_barrier_post))           \
  declare_function(JVMCIRuntime::validate_object)                         \
                                                                          \
  declare_function(JVMCIRuntime::test_deoptimize_call_int)


#if INCLUDE_G1GC

#define VM_STRUCTS_JVMCI_G1GC(nonstatic_field, static_field) \
  static_field(G1HeapRegion, LogOfHRGrainBytes, uint)

#define VM_INT_CONSTANTS_JVMCI_G1GC(declare_constant, declare_constant_with_value, declare_preprocessor_constant) \
  declare_constant_with_value("G1CardTable::g1_young_gen", G1CardTable::g1_young_card_val()) \
  declare_constant_with_value("G1ThreadLocalData::satb_mark_queue_active_offset", in_bytes(G1ThreadLocalData::satb_mark_queue_active_offset())) \
  declare_constant_with_value("G1ThreadLocalData::satb_mark_queue_index_offset", in_bytes(G1ThreadLocalData::satb_mark_queue_index_offset())) \
  declare_constant_with_value("G1ThreadLocalData::satb_mark_queue_buffer_offset", in_bytes(G1ThreadLocalData::satb_mark_queue_buffer_offset())) \
  declare_constant_with_value("G1ThreadLocalData::dirty_card_queue_index_offset", in_bytes(G1ThreadLocalData::dirty_card_queue_index_offset())) \
  declare_constant_with_value("G1ThreadLocalData::dirty_card_queue_buffer_offset", in_bytes(G1ThreadLocalData::dirty_card_queue_buffer_offset()))

#endif // INCLUDE_G1GC


#if INCLUDE_ZGC

#define VM_INT_CONSTANTS_JVMCI_ZGC(declare_constant, declare_constant_with_value, declare_preprocessor_constant)                           \
  declare_constant_with_value("ZThreadLocalData::store_good_mask_offset" , in_bytes(ZThreadLocalData::store_good_mask_offset()))           \
  declare_constant_with_value("ZThreadLocalData::store_bad_mask_offset" , in_bytes(ZThreadLocalData::store_bad_mask_offset()))             \
  declare_constant_with_value("ZThreadLocalData::store_barrier_buffer_offset" , in_bytes(ZThreadLocalData::store_barrier_buffer_offset())) \
  declare_constant_with_value("ZStoreBarrierBuffer::current_offset" , in_bytes(ZStoreBarrierBuffer::current_offset()))                     \
  declare_constant_with_value("ZStoreBarrierBuffer::buffer_offset" , in_bytes(ZStoreBarrierBuffer::buffer_offset()))                       \
  declare_constant_with_value("ZStoreBarrierEntry::p_offset" , in_bytes(ZStoreBarrierEntry::p_offset()))                                   \
  declare_constant_with_value("ZStoreBarrierEntry::prev_offset" , in_bytes(ZStoreBarrierEntry::prev_offset()))                             \
  AMD64_ONLY(declare_constant(CodeInstaller::Z_BARRIER_RELOCATION_FORMAT_LOAD_GOOD_BEFORE_SHL))                                            \
  AMD64_ONLY(declare_constant(CodeInstaller::Z_BARRIER_RELOCATION_FORMAT_LOAD_BAD_AFTER_TEST))                                             \
  AMD64_ONLY(declare_constant(CodeInstaller::Z_BARRIER_RELOCATION_FORMAT_MARK_BAD_AFTER_TEST))                                             \
  AMD64_ONLY(declare_constant(CodeInstaller::Z_BARRIER_RELOCATION_FORMAT_STORE_GOOD_AFTER_CMP))                                            \
  AMD64_ONLY(declare_constant(CodeInstaller::Z_BARRIER_RELOCATION_FORMAT_STORE_BAD_AFTER_TEST))                                            \
  AMD64_ONLY(declare_constant(CodeInstaller::Z_BARRIER_RELOCATION_FORMAT_STORE_GOOD_AFTER_OR))                                             \
  AMD64_ONLY(declare_constant(CodeInstaller::Z_BARRIER_RELOCATION_FORMAT_STORE_GOOD_AFTER_MOV))                                            \
  AARCH64_ONLY(declare_constant(ZPointerLoadShift))                                                                                        \
  AARCH64_ONLY(declare_constant(CodeInstaller::Z_BARRIER_RELOCATION_FORMAT_LOAD_GOOD_BEFORE_TB_X))                                         \
  AARCH64_ONLY(declare_constant(CodeInstaller::Z_BARRIER_RELOCATION_FORMAT_MARK_BAD_BEFORE_MOV))                                           \
  AARCH64_ONLY(declare_constant(CodeInstaller::Z_BARRIER_RELOCATION_FORMAT_STORE_GOOD_BEFORE_MOV))                                         \
  AARCH64_ONLY(declare_constant(CodeInstaller::Z_BARRIER_RELOCATION_FORMAT_STORE_BAD_BEFORE_MOV))

#endif // INCLUDE_ZGC


#ifdef LINUX

#define VM_ADDRESSES_OS(declare_address, declare_preprocessor_address, declare_function, declare_function_with_value) \
  declare_preprocessor_address("RTLD_DEFAULT", RTLD_DEFAULT)

#endif


#ifdef BSD

#define VM_ADDRESSES_OS(declare_address, declare_preprocessor_address, declare_function, declare_function_with_value) \
  declare_preprocessor_address("RTLD_DEFAULT", RTLD_DEFAULT)

#endif

#ifdef AARCH64

#define VM_STRUCTS_CPU(nonstatic_field, static_field, unchecked_nonstatic_field, volatile_nonstatic_field, nonproduct_nonstatic_field) \
  static_field(VM_Version, _zva_length, int)                            \
  static_field(StubRoutines::aarch64, _count_positives, address)        \
  static_field(StubRoutines::aarch64, _count_positives_long, address)   \
  static_field(VM_Version, _rop_protection, bool)                       \
  volatile_nonstatic_field(JavaFrameAnchor, _last_Java_fp, intptr_t*)

#define DECLARE_INT_CPU_FEATURE_CONSTANT(id, name, bit) GENERATE_VM_INT_CONSTANT_ENTRY(VM_Version::CPU_##id)
#define VM_INT_CPU_FEATURE_CONSTANTS CPU_FEATURE_FLAGS(DECLARE_INT_CPU_FEATURE_CONSTANT)

#endif

#ifdef X86

#define VM_STRUCTS_CPU(nonstatic_field, static_field, unchecked_nonstatic_field, volatile_nonstatic_field, nonproduct_nonstatic_field) \
  volatile_nonstatic_field(JavaFrameAnchor, _last_Java_fp, intptr_t*) \
  static_field(VM_Version, _has_intel_jcc_erratum, bool)

#define VM_INT_CONSTANTS_CPU(declare_constant, declare_preprocessor_constant) \
  LP64_ONLY(declare_constant(frame::arg_reg_save_area_bytes))       \
  declare_constant(frame::interpreter_frame_sender_sp_offset)       \
  declare_constant(frame::interpreter_frame_last_sp_offset)

#define DECLARE_LONG_CPU_FEATURE_CONSTANT(id, name, bit) GENERATE_VM_LONG_CONSTANT_ENTRY(VM_Version::CPU_##id)
#define VM_LONG_CPU_FEATURE_CONSTANTS CPU_FEATURE_FLAGS(DECLARE_LONG_CPU_FEATURE_CONSTANT)

#endif

/*
 * Dummy defines for architectures that don't use these.
 */
#ifndef VM_STRUCTS_CPU
#define VM_STRUCTS_CPU(nonstatic_field, static_field, unchecked_nonstatic_field, volatile_nonstatic_field, nonproduct_nonstatic_field)
#endif

#ifndef VM_INT_CONSTANTS_CPU
#define VM_INT_CONSTANTS_CPU(declare_constant, declare_preprocessor_constant)
#endif

#ifndef VM_LONG_CONSTANTS_CPU
#define VM_LONG_CONSTANTS_CPU(declare_constant, declare_preprocessor_constant)
#endif

#ifndef VM_ADDRESSES_OS
#define VM_ADDRESSES_OS(declare_address, declare_preprocessor_address, declare_function, declare_function_with_value)
#endif

//
// Instantiation of VMStructEntries, VMTypeEntries and VMIntConstantEntries
//

#define GENERATE_VM_FUNCTION_WITH_VALUE_ENTRY(name, value) \
  { QUOTE(name), CAST_FROM_FN_PTR(void*, value) },


// These initializers are allowed to access private fields in classes
// as long as class VMStructs is a friend
VMStructEntry JVMCIVMStructs::localHotSpotVMStructs[] = {
  VM_STRUCTS(GENERATE_NONSTATIC_VM_STRUCT_ENTRY,
             GENERATE_STATIC_VM_STRUCT_ENTRY,
             GENERATE_UNCHECKED_NONSTATIC_VM_STRUCT_ENTRY,
             GENERATE_NONSTATIC_VM_STRUCT_ENTRY)

  VM_STRUCTS_CPU(GENERATE_NONSTATIC_VM_STRUCT_ENTRY,
                 GENERATE_STATIC_VM_STRUCT_ENTRY,
                 GENERATE_UNCHECKED_NONSTATIC_VM_STRUCT_ENTRY,
                 GENERATE_NONSTATIC_VM_STRUCT_ENTRY,
                 GENERATE_NONPRODUCT_NONSTATIC_VM_STRUCT_ENTRY)

#if INCLUDE_G1GC
  VM_STRUCTS_JVMCI_G1GC(GENERATE_NONSTATIC_VM_STRUCT_ENTRY,
                        GENERATE_STATIC_VM_STRUCT_ENTRY)
#endif

  GENERATE_VM_STRUCT_LAST_ENTRY()
};

VMTypeEntry JVMCIVMStructs::localHotSpotVMTypes[] = {
  VM_TYPES(GENERATE_VM_TYPE_ENTRY,
           GENERATE_TOPLEVEL_VM_TYPE_ENTRY,
           GENERATE_INTEGER_VM_TYPE_ENTRY,
           GENERATE_UNSIGNED_INTEGER_VM_TYPE_ENTRY)

  GENERATE_VM_TYPE_LAST_ENTRY()
};

VMIntConstantEntry JVMCIVMStructs::localHotSpotVMIntConstants[] = {
  VM_INT_CONSTANTS(GENERATE_VM_INT_CONSTANT_ENTRY,
                   GENERATE_VM_INT_CONSTANT_WITH_VALUE_ENTRY,
                   GENERATE_PREPROCESSOR_VM_INT_CONSTANT_ENTRY)

  VM_INT_CONSTANTS_CPU(GENERATE_VM_INT_CONSTANT_ENTRY,
                       GENERATE_PREPROCESSOR_VM_INT_CONSTANT_ENTRY)

#if INCLUDE_G1GC
  VM_INT_CONSTANTS_JVMCI_G1GC(GENERATE_VM_INT_CONSTANT_ENTRY,
                              GENERATE_VM_INT_CONSTANT_WITH_VALUE_ENTRY,
                              GENERATE_PREPROCESSOR_VM_INT_CONSTANT_ENTRY)
#endif
#if INCLUDE_ZGC
  VM_INT_CONSTANTS_JVMCI_ZGC(GENERATE_VM_INT_CONSTANT_ENTRY,
                              GENERATE_VM_INT_CONSTANT_WITH_VALUE_ENTRY,
                              GENERATE_PREPROCESSOR_VM_INT_CONSTANT_ENTRY)
#endif
#ifdef VM_INT_CPU_FEATURE_CONSTANTS
  VM_INT_CPU_FEATURE_CONSTANTS
#endif
  GENERATE_VM_INT_CONSTANT_LAST_ENTRY()
};

VMLongConstantEntry JVMCIVMStructs::localHotSpotVMLongConstants[] = {
  VM_LONG_CONSTANTS(GENERATE_VM_LONG_CONSTANT_ENTRY,
                    GENERATE_PREPROCESSOR_VM_LONG_CONSTANT_ENTRY)

  VM_LONG_CONSTANTS_CPU(GENERATE_VM_LONG_CONSTANT_ENTRY,
                        GENERATE_PREPROCESSOR_VM_LONG_CONSTANT_ENTRY)
#ifdef VM_LONG_CPU_FEATURE_CONSTANTS
  VM_LONG_CPU_FEATURE_CONSTANTS
#endif
  GENERATE_VM_LONG_CONSTANT_LAST_ENTRY()
};
#undef DECLARE_CPU_FEATURE_FLAG

VMAddressEntry JVMCIVMStructs::localHotSpotVMAddresses[] = {
  VM_ADDRESSES(GENERATE_VM_ADDRESS_ENTRY,
               GENERATE_PREPROCESSOR_VM_ADDRESS_ENTRY,
               GENERATE_VM_FUNCTION_ENTRY,
               GENERATE_VM_FUNCTION_WITH_VALUE_ENTRY)
  VM_ADDRESSES_OS(GENERATE_VM_ADDRESS_ENTRY,
                  GENERATE_PREPROCESSOR_VM_ADDRESS_ENTRY,
                  GENERATE_VM_FUNCTION_ENTRY,
                  GENERATE_VM_FUNCTION_WITH_VALUE_ENTRY)

  GENERATE_VM_ADDRESS_LAST_ENTRY()
};

int JVMCIVMStructs::localHotSpotVMStructs_count() {
  // Ignore sentinel entry at the end
  return (sizeof(localHotSpotVMStructs) / sizeof(VMStructEntry)) - 1;
}
int JVMCIVMStructs::localHotSpotVMTypes_count() {
  // Ignore sentinel entry at the end
  return (sizeof(localHotSpotVMTypes) / sizeof(VMTypeEntry)) - 1;
}
int JVMCIVMStructs::localHotSpotVMIntConstants_count() {
  // Ignore sentinel entry at the end
  return (sizeof(localHotSpotVMIntConstants) / sizeof(VMIntConstantEntry)) - 1;
}
int JVMCIVMStructs::localHotSpotVMLongConstants_count() {
  // Ignore sentinel entry at the end
  return (sizeof(localHotSpotVMLongConstants) / sizeof(VMLongConstantEntry)) - 1;
}
int JVMCIVMStructs::localHotSpotVMAddresses_count() {
  // Ignore sentinel entry at the end
  return (sizeof(localHotSpotVMAddresses) / sizeof(VMAddressEntry)) - 1;
}

#ifdef ASSERT
// This is used both to check the types of referenced fields and
// to ensure that all of the field types are present.
void JVMCIVMStructs::init() {
  VM_STRUCTS(CHECK_NONSTATIC_VM_STRUCT_ENTRY,
             CHECK_STATIC_VM_STRUCT_ENTRY,
             CHECK_NO_OP,
             CHECK_VOLATILE_NONSTATIC_VM_STRUCT_ENTRY);


  VM_STRUCTS_CPU(CHECK_NONSTATIC_VM_STRUCT_ENTRY,
                 CHECK_STATIC_VM_STRUCT_ENTRY,
                 CHECK_NO_OP,
                 CHECK_VOLATILE_NONSTATIC_VM_STRUCT_ENTRY,
                 CHECK_NONPRODUCT_NONSTATIC_VM_STRUCT_ENTRY)

#if INCLUDE_G1GC
  VM_STRUCTS_JVMCI_G1GC(CHECK_NONSTATIC_VM_STRUCT_ENTRY,
                        CHECK_STATIC_VM_STRUCT_ENTRY)
#endif

  VM_TYPES(CHECK_VM_TYPE_ENTRY,
           CHECK_SINGLE_ARG_VM_TYPE_NO_OP,
           CHECK_SINGLE_ARG_VM_TYPE_NO_OP,
           CHECK_SINGLE_ARG_VM_TYPE_NO_OP);
}

void jvmci_vmStructs_init() {
  JVMCIVMStructs::init();
}
#endif // ASSERT<|MERGE_RESOLUTION|>--- conflicted
+++ resolved
@@ -396,7 +396,6 @@
   static_field(StubRoutines,                _sha3_implCompress,                               address)                               \
   static_field(StubRoutines,                _double_keccak,                                   address)                               \
   static_field(StubRoutines,                _sha3_implCompressMB,                             address)                               \
-<<<<<<< HEAD
   static_field(StubRoutines,                _kyberNtt,                                        address)                               \
   static_field(StubRoutines,                _kyberInverseNtt,                                 address)                               \
   static_field(StubRoutines,                _kyberNttMult,                                    address)                               \
@@ -404,13 +403,11 @@
   static_field(StubRoutines,                _kyberAddPoly_3,                                  address)                               \
   static_field(StubRoutines,                _kyber12To16,                                     address)                               \
   static_field(StubRoutines,                _kyberBarrettReduce,                              address)                               \
-=======
   static_field(StubRoutines,                _dilithiumAlmostNtt,                              address)                               \
   static_field(StubRoutines,                _dilithiumAlmostInverseNtt,                       address)                               \
   static_field(StubRoutines,                _dilithiumNttMult,                                address)                               \
   static_field(StubRoutines,                _dilithiumMontMulByConstant,                      address)                               \
   static_field(StubRoutines,                _dilithiumDecomposePoly,                          address)                               \
->>>>>>> 3230894b
   static_field(StubRoutines,                _updateBytesCRC32,                                address)                               \
   static_field(StubRoutines,                _crc_table_adr,                                   address)                               \
   static_field(StubRoutines,                _crc32c_table_addr,                               address)                               \
