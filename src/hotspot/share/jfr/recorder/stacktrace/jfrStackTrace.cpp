--- conflicted
+++ resolved
@@ -150,19 +150,11 @@
       : RegisterMap::WalkContinuation::include;
 }
 
-<<<<<<< HEAD
 JfrVframeStream::JfrVframeStream(JavaThread* jt, const frame& fr, bool stop_at_java_call_stub, bool async_mode, bool allow_continuation_walk) :
-  vframeStreamCommon(RegisterMap(jt,
-                                 RegisterMap::UpdateMap::skip,
-                                 RegisterMap::ProcessFrames::skip,
-                                 allow_continuation_walk ? walk_continuation(jt) : RegisterMap::WalkContinuation::skip)),
-=======
-JfrVframeStream::JfrVframeStream(JavaThread* jt, const frame& fr, bool stop_at_java_call_stub, bool async_mode) :
   vframeStreamCommon(jt,
                      RegisterMap::UpdateMap::skip,
                      RegisterMap::ProcessFrames::skip,
-                     walk_continuation(jt)),
->>>>>>> d50b725a
+                     allow_continuation_walk ? walk_continuation(jt) : RegisterMap::WalkContinuation::skip),
     _vthread(JfrThreadLocal::is_vthread(jt)),
     _cont_entry(_vthread ? jt->last_continuation() : nullptr),
     _async_mode(async_mode) {
