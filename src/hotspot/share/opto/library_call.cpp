--- conflicted
+++ resolved
@@ -626,7 +626,6 @@
     return inline_ghash_processBlocks();
   case vmIntrinsics::_chacha20Block:
     return inline_chacha20Block();
-<<<<<<< HEAD
   case vmIntrinsics::_kyberNtt:
     return inline_kyberNtt();
   case vmIntrinsics::_kyberInverseNtt:
@@ -641,7 +640,6 @@
     return inline_kyber12To16();
   case vmIntrinsics::_kyberBarrettReduce:
     return inline_kyberBarrettReduce();
-=======
   case vmIntrinsics::_dilithiumAlmostNtt:
     return inline_dilithiumAlmostNtt();
   case vmIntrinsics::_dilithiumAlmostInverseNtt:
@@ -652,7 +650,6 @@
     return inline_dilithiumMontMulByConstant();
   case vmIntrinsics::_dilithiumDecomposePoly:
     return inline_dilithiumDecomposePoly();
->>>>>>> 3230894b
   case vmIntrinsics::_base64_encodeBlock:
     return inline_base64_encodeBlock();
   case vmIntrinsics::_base64_decodeBlock:
@@ -7617,7 +7614,6 @@
   return true;
 }
 
-<<<<<<< HEAD
 //------------------------------inline_kyberNtt
 bool LibraryCallKit::inline_kyberNtt() {
   address stubAddr;
@@ -7627,17 +7623,6 @@
 
   stubAddr = StubRoutines::kyberNtt();
   stubName = "kyberNtt";
-=======
-//------------------------------inline_dilithiumAlmostNtt
-bool LibraryCallKit::inline_dilithiumAlmostNtt() {
-  address stubAddr;
-  const char *stubName;
-  assert(UseDilithiumIntrinsics, "need Dilithium intrinsics support");
-  assert(callee()->signature()->size() == 2, "dilithiumAlmostNtt has 2 parameters");
-
-  stubAddr = StubRoutines::dilithiumAlmostNtt();
-  stubName = "dilithiumAlmostNtt";
->>>>>>> 3230894b
   if (!stubAddr) return false;
 
   Node* coeffs          = argument(0);
@@ -7646,7 +7631,6 @@
   coeffs = must_be_not_null(coeffs, true);
   ntt_zetas = must_be_not_null(ntt_zetas, true);
 
-<<<<<<< HEAD
   Node* coeffs_start  = array_element_address(coeffs, intcon(0), T_SHORT);
   assert(coeffs_start, "coeffs is null");
   Node* ntt_zetas_start  = array_element_address(ntt_zetas, intcon(0), T_SHORT);
@@ -7657,23 +7641,10 @@
                                   coeffs_start, ntt_zetas_start);
   // return an int
   Node* retvalue = _gvn.transform(new ProjNode(kyberNtt, TypeFunc::Parms));
-=======
-  Node* coeffs_start  = array_element_address(coeffs, intcon(0), T_INT);
-  assert(coeffs_start, "coeffs is null");
-  Node* ntt_zetas_start  = array_element_address(ntt_zetas, intcon(0), T_INT);
-  assert(ntt_zetas_start, "ntt_zetas is null");
-  Node* dilithiumAlmostNtt = make_runtime_call(RC_LEAF|RC_NO_FP,
-                                  OptoRuntime::dilithiumAlmostNtt_Type(),
-                                  stubAddr, stubName, TypePtr::BOTTOM,
-                                  coeffs_start, ntt_zetas_start);
-  // return an int
-  Node* retvalue = _gvn.transform(new ProjNode(dilithiumAlmostNtt, TypeFunc::Parms));
->>>>>>> 3230894b
   set_result(retvalue);
   return true;
 }
 
-<<<<<<< HEAD
 //------------------------------inline_kyberInverseNtt
 bool LibraryCallKit::inline_kyberInverseNtt() {
   address stubAddr;
@@ -7683,17 +7654,6 @@
 
   stubAddr = StubRoutines::kyberInverseNtt();
   stubName = "kyberInverseNtt";
-=======
-//------------------------------inline_dilithiumAlmostInverseNtt
-bool LibraryCallKit::inline_dilithiumAlmostInverseNtt() {
-  address stubAddr;
-  const char *stubName;
-  assert(UseDilithiumIntrinsics, "need Dilithium intrinsics support");
-  assert(callee()->signature()->size() == 2, "dilithiumAlmostInverseNtt has 2 parameters");
-
-  stubAddr = StubRoutines::dilithiumAlmostInverseNtt();
-  stubName = "dilithiumAlmostInverseNtt";
->>>>>>> 3230894b
   if (!stubAddr) return false;
 
   Node* coeffs          = argument(0);
@@ -7702,35 +7662,21 @@
   coeffs = must_be_not_null(coeffs, true);
   zetas = must_be_not_null(zetas, true);
 
-<<<<<<< HEAD
   Node* coeffs_start  = array_element_address(coeffs, intcon(0), T_SHORT);
   assert(coeffs_start, "coeffs is null");
   Node* zetas_start  = array_element_address(zetas, intcon(0), T_SHORT);
   assert(zetas_start, "inverseNtt_zetas is null");
   Node* kyberInverseNtt = make_runtime_call(RC_LEAF|RC_NO_FP,
                                   OptoRuntime::kyberInverseNtt_Type(),
-=======
-  Node* coeffs_start  = array_element_address(coeffs, intcon(0), T_INT);
-  assert(coeffs_start, "coeffs is null");
-  Node* zetas_start  = array_element_address(zetas, intcon(0), T_INT);
-  assert(zetas_start, "inverseNtt_zetas is null");
-  Node* dilithiumAlmostInverseNtt = make_runtime_call(RC_LEAF|RC_NO_FP,
-                                  OptoRuntime::dilithiumAlmostInverseNtt_Type(),
->>>>>>> 3230894b
                                   stubAddr, stubName, TypePtr::BOTTOM,
                                   coeffs_start, zetas_start);
 
   // return an int
-<<<<<<< HEAD
   Node* retvalue = _gvn.transform(new ProjNode(kyberInverseNtt, TypeFunc::Parms));
-=======
-  Node* retvalue = _gvn.transform(new ProjNode(dilithiumAlmostInverseNtt, TypeFunc::Parms));
->>>>>>> 3230894b
   set_result(retvalue);
   return true;
 }
 
-<<<<<<< HEAD
 //------------------------------inline_kyberNttMult
 bool LibraryCallKit::inline_kyberNttMult() {
   address stubAddr;
@@ -7740,33 +7686,17 @@
 
   stubAddr = StubRoutines::kyberNttMult();
   stubName = "kyberNttMult";
-=======
-//------------------------------inline_dilithiumNttMult
-bool LibraryCallKit::inline_dilithiumNttMult() {
-  address stubAddr;
-  const char *stubName;
-  assert(UseDilithiumIntrinsics, "need Dilithium intrinsics support");
-  assert(callee()->signature()->size() == 3, "dilithiumNttMult has 3 parameters");
-
-  stubAddr = StubRoutines::dilithiumNttMult();
-  stubName = "dilithiumNttMult";
->>>>>>> 3230894b
   if (!stubAddr) return false;
 
   Node* result          = argument(0);
   Node* ntta            = argument(1);
   Node* nttb            = argument(2);
-<<<<<<< HEAD
   Node* zetas           = argument(3);
-=======
->>>>>>> 3230894b
 
   result = must_be_not_null(result, true);
   ntta = must_be_not_null(ntta, true);
   nttb = must_be_not_null(nttb, true);
-<<<<<<< HEAD
   zetas = must_be_not_null(zetas, true);
-
   Node* result_start  = array_element_address(result, intcon(0), T_SHORT);
   assert(result_start, "result is null");
   Node* ntta_start  = array_element_address(ntta, intcon(0), T_SHORT);
@@ -7783,28 +7713,11 @@
 
   // return an int
   Node* retvalue = _gvn.transform(new ProjNode(kyberNttMult, TypeFunc::Parms));
-=======
-
-  Node* result_start  = array_element_address(result, intcon(0), T_INT);
-  assert(result_start, "result is null");
-  Node* ntta_start  = array_element_address(ntta, intcon(0), T_INT);
-  assert(ntta_start, "ntta is null");
-  Node* nttb_start  = array_element_address(nttb, intcon(0), T_INT);
-  assert(nttb_start, "nttb is null");
-  Node* dilithiumNttMult = make_runtime_call(RC_LEAF|RC_NO_FP,
-                                  OptoRuntime::dilithiumNttMult_Type(),
-                                  stubAddr, stubName, TypePtr::BOTTOM,
-                                  result_start, ntta_start, nttb_start);
-
-  // return an int
-  Node* retvalue = _gvn.transform(new ProjNode(dilithiumNttMult, TypeFunc::Parms));
->>>>>>> 3230894b
   set_result(retvalue);
 
   return true;
 }
 
-<<<<<<< HEAD
 //------------------------------inline_kyberAddPoly_2
 bool LibraryCallKit::inline_kyberAddPoly_2() {
   address stubAddr;
@@ -7875,38 +7788,10 @@
                                   result_start, a_start, b_start, c_start);
   // return an int
   Node* retvalue = _gvn.transform(new ProjNode(kyberAddPoly_3, TypeFunc::Parms));
-=======
-//------------------------------inline_dilithiumMontMulByConstant
-bool LibraryCallKit::inline_dilithiumMontMulByConstant() {
-  address stubAddr;
-  const char *stubName;
-  assert(UseDilithiumIntrinsics, "need Dilithium intrinsics support");
-  assert(callee()->signature()->size() == 2, "dilithiumMontMulByConstant has 2 parameters");
-
-  stubAddr = StubRoutines::dilithiumMontMulByConstant();
-  stubName = "dilithiumMontMulByConstant";
-  if (!stubAddr) return false;
-
-  Node* coeffs          = argument(0);
-  Node* constant        = argument(1);
-
-  coeffs = must_be_not_null(coeffs, true);
-
-  Node* coeffs_start  = array_element_address(coeffs, intcon(0), T_INT);
-  assert(coeffs_start, "coeffs is null");
-  Node* dilithiumMontMulByConstant = make_runtime_call(RC_LEAF|RC_NO_FP,
-                                  OptoRuntime::dilithiumMontMulByConstant_Type(),
-                                  stubAddr, stubName, TypePtr::BOTTOM,
-                                  coeffs_start, constant);
-
-  // return an int
-  Node* retvalue = _gvn.transform(new ProjNode(dilithiumMontMulByConstant, TypeFunc::Parms));
->>>>>>> 3230894b
   set_result(retvalue);
   return true;
 }
 
-<<<<<<< HEAD
 //------------------------------inline_kyber12To16
 bool LibraryCallKit::inline_kyber12To16() {
   address stubAddr;
@@ -7964,7 +7849,140 @@
                                   coeffs_start);
   // return an int
   Node* retvalue = _gvn.transform(new ProjNode(kyberBarrettReduce, TypeFunc::Parms));
-=======
+  set_result(retvalue);
+  return true;
+}
+
+//------------------------------inline_dilithiumAlmostNtt
+bool LibraryCallKit::inline_dilithiumAlmostNtt() {
+  address stubAddr;
+  const char *stubName;
+  assert(UseDilithiumIntrinsics, "need Dilithium intrinsics support");
+  assert(callee()->signature()->size() == 2, "dilithiumAlmostNtt has 2 parameters");
+
+  stubAddr = StubRoutines::dilithiumAlmostNtt();
+  stubName = "dilithiumAlmostNtt";
+  if (!stubAddr) return false;
+
+  Node* coeffs          = argument(0);
+  Node* ntt_zetas        = argument(1);
+
+  coeffs = must_be_not_null(coeffs, true);
+  ntt_zetas = must_be_not_null(ntt_zetas, true);
+
+  Node* coeffs_start  = array_element_address(coeffs, intcon(0), T_INT);
+  assert(coeffs_start, "coeffs is null");
+  Node* ntt_zetas_start  = array_element_address(ntt_zetas, intcon(0), T_INT);
+  assert(ntt_zetas_start, "ntt_zetas is null");
+  Node* dilithiumAlmostNtt = make_runtime_call(RC_LEAF|RC_NO_FP,
+                                  OptoRuntime::dilithiumAlmostNtt_Type(),
+                                  stubAddr, stubName, TypePtr::BOTTOM,
+                                  coeffs_start, ntt_zetas_start);
+  // return an int
+  Node* retvalue = _gvn.transform(new ProjNode(dilithiumAlmostNtt, TypeFunc::Parms));
+  set_result(retvalue);
+  return true;
+}
+
+//------------------------------inline_dilithiumAlmostInverseNtt
+bool LibraryCallKit::inline_dilithiumAlmostInverseNtt() {
+  address stubAddr;
+  const char *stubName;
+  assert(UseDilithiumIntrinsics, "need Dilithium intrinsics support");
+  assert(callee()->signature()->size() == 2, "dilithiumAlmostInverseNtt has 2 parameters");
+
+  stubAddr = StubRoutines::dilithiumAlmostInverseNtt();
+  stubName = "dilithiumAlmostInverseNtt";
+  if (!stubAddr) return false;
+
+  Node* coeffs          = argument(0);
+  Node* zetas           = argument(1);
+
+  coeffs = must_be_not_null(coeffs, true);
+  zetas = must_be_not_null(zetas, true);
+
+  Node* coeffs_start  = array_element_address(coeffs, intcon(0), T_INT);
+  assert(coeffs_start, "coeffs is null");
+  Node* zetas_start  = array_element_address(zetas, intcon(0), T_INT);
+  assert(zetas_start, "inverseNtt_zetas is null");
+  Node* dilithiumAlmostInverseNtt = make_runtime_call(RC_LEAF|RC_NO_FP,
+                                  OptoRuntime::dilithiumAlmostInverseNtt_Type(),
+                                  stubAddr, stubName, TypePtr::BOTTOM,
+                                  coeffs_start, zetas_start);
+  // return an int
+  Node* retvalue = _gvn.transform(new ProjNode(dilithiumAlmostInverseNtt, TypeFunc::Parms));
+  set_result(retvalue);
+  return true;
+}
+
+//------------------------------inline_dilithiumNttMult
+bool LibraryCallKit::inline_dilithiumNttMult() {
+  address stubAddr;
+  const char *stubName;
+  assert(UseDilithiumIntrinsics, "need Dilithium intrinsics support");
+  assert(callee()->signature()->size() == 3, "dilithiumNttMult has 3 parameters");
+
+  stubAddr = StubRoutines::dilithiumNttMult();
+  stubName = "dilithiumNttMult";
+  if (!stubAddr) return false;
+
+  Node* result          = argument(0);
+  Node* ntta            = argument(1);
+  Node* nttb            = argument(2);
+  Node* zetas           = argument(3);
+
+  result = must_be_not_null(result, true);
+  ntta = must_be_not_null(ntta, true);
+  nttb = must_be_not_null(nttb, true);
+  zetas = must_be_not_null(zetas, true);
+
+  Node* result_start  = array_element_address(result, intcon(0), T_INT);
+  assert(result_start, "result is null");
+  Node* ntta_start  = array_element_address(ntta, intcon(0), T_INT);
+  assert(ntta_start, "ntta is null");
+  Node* nttb_start  = array_element_address(nttb, intcon(0), T_INT);
+  assert(nttb_start, "nttb is null");
+  Node* dilithiumNttMult = make_runtime_call(RC_LEAF|RC_NO_FP,
+                                  OptoRuntime::dilithiumNttMult_Type(),
+                                  stubAddr, stubName, TypePtr::BOTTOM,
+                                  result_start, ntta_start, nttb_start);
+
+  // return an int
+  Node* retvalue = _gvn.transform(new ProjNode(dilithiumNttMult, TypeFunc::Parms));
+  set_result(retvalue);
+
+  return true;
+}
+
+//------------------------------inline_dilithiumMontMulByConstant
+bool LibraryCallKit::inline_dilithiumMontMulByConstant() {
+  address stubAddr;
+  const char *stubName;
+  assert(UseDilithiumIntrinsics, "need Dilithium intrinsics support");
+  assert(callee()->signature()->size() == 2, "dilithiumMontMulByConstant has 2 parameters");
+
+  stubAddr = StubRoutines::dilithiumMontMulByConstant();
+  stubName = "dilithiumMontMulByConstant";
+  if (!stubAddr) return false;
+
+  Node* coeffs          = argument(0);
+  Node* constant        = argument(1);
+
+  coeffs = must_be_not_null(coeffs, true);
+
+  Node* coeffs_start  = array_element_address(coeffs, intcon(0), T_INT);
+  assert(coeffs_start, "coeffs is null");
+  Node* dilithiumMontMulByConstant = make_runtime_call(RC_LEAF|RC_NO_FP,
+                                  OptoRuntime::dilithiumMontMulByConstant_Type(),
+                                  stubAddr, stubName, TypePtr::BOTTOM,
+                                  coeffs_start, constant);
+
+  // return an int
+  Node* retvalue = _gvn.transform(new ProjNode(dilithiumMontMulByConstant, TypeFunc::Parms));
+  set_result(retvalue);
+  return true;
+}
+
 
 //------------------------------inline_dilithiumDecomposePoly
 bool LibraryCallKit::inline_dilithiumDecomposePoly() {
@@ -8002,7 +8020,6 @@
 
   // return an int
   Node* retvalue = _gvn.transform(new ProjNode(dilithiumDecomposePoly, TypeFunc::Parms));
->>>>>>> 3230894b
   set_result(retvalue);
   return true;
 }
