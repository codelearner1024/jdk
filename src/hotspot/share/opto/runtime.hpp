/*
 * Copyright (c) 1998, 2025, Oracle and/or its affiliates. All rights reserved.
 * DO NOT ALTER OR REMOVE COPYRIGHT NOTICES OR THIS FILE HEADER.
 *
 * This code is free software; you can redistribute it and/or modify it
 * under the terms of the GNU General Public License version 2 only, as
 * published by the Free Software Foundation.
 *
 * This code is distributed in the hope that it will be useful, but WITHOUT
 * ANY WARRANTY; without even the implied warranty of MERCHANTABILITY or
 * FITNESS FOR A PARTICULAR PURPOSE.  See the GNU General Public License
 * version 2 for more details (a copy is included in the LICENSE file that
 * accompanied this code).
 *
 * You should have received a copy of the GNU General Public License version
 * 2 along with this work; if not, write to the Free Software Foundation,
 * Inc., 51 Franklin St, Fifth Floor, Boston, MA 02110-1301 USA.
 *
 * Please contact Oracle, 500 Oracle Parkway, Redwood Shores, CA 94065 USA
 * or visit www.oracle.com if you need additional information or have any
 * questions.
 *
 */

#ifndef SHARE_OPTO_RUNTIME_HPP
#define SHARE_OPTO_RUNTIME_HPP

#include "code/codeBlob.hpp"
#include "opto/machnode.hpp"
#include "opto/optoreg.hpp"
#include "runtime/stubDeclarations.hpp"
#include "runtime/vframe.hpp"

//------------------------------OptoRuntime------------------------------------
// Opto compiler runtime routines
//
// These are all generated from Ideal graphs.  They are called with the
// Java calling convention.  Internally they call C++.  They are made once at
// startup time and Opto compiles calls to them later.
// Things are broken up into quads: the signature they will be called with,
// the address of the generated code, the corresponding C++ code and an
// nmethod.

// The signature (returned by "xxx_Type()") is used at startup time by the
// Generator to make the generated code "xxx_Java".  Opto compiles calls
// to the generated code "xxx_Java".  When the compiled code gets executed,
// it calls the C++ code "xxx_C".  The generated nmethod is saved in the
// CodeCache.  Exception handlers use the nmethod to get the callee-save
// register OopMaps.
class CallInfo;

//
// NamedCounters are tagged counters which can be used for profiling
// code in various ways.  Currently they are used by the lock coarsening code
//

class NamedCounter : public CHeapObj<mtCompiler> {
public:
    enum CounterTag {
    NoTag,
    LockCounter,
    EliminatedLockCounter
  };

private:
  const char *  _name;
  int           _count;
  CounterTag    _tag;
  NamedCounter* _next;

 public:
  NamedCounter(const char *n, CounterTag tag = NoTag):
    _name(n == nullptr ? nullptr : os::strdup(n)),
    _count(0),
    _tag(tag),
    _next(nullptr) {}

  ~NamedCounter() {
    if (_name != nullptr) {
      os::free((void*)_name);
    }
  }

  const char * name() const     { return _name; }
  int count() const             { return _count; }
  address addr()                { return (address)&_count; }
  CounterTag tag() const        { return _tag; }
  void set_tag(CounterTag tag)  { _tag = tag; }

  NamedCounter* next() const    { return _next; }
  void set_next(NamedCounter* next) {
    assert(_next == nullptr || next == nullptr, "already set");
    _next = next;
  }

};

typedef const TypeFunc*(*TypeFunc_generator)();

// define OptoStubId enum tags: uncommon_trap_id etc

#define C2_BLOB_ID_ENUM_DECLARE(name, type) STUB_ID_NAME(name),
#define C2_STUB_ID_ENUM_DECLARE(name, f, t, r) STUB_ID_NAME(name),
#define C2_JVMTI_STUB_ID_ENUM_DECLARE(name) STUB_ID_NAME(name),
enum class OptoStubId :int {
  NO_STUBID = -1,
  C2_STUBS_DO(C2_BLOB_ID_ENUM_DECLARE, C2_STUB_ID_ENUM_DECLARE, C2_JVMTI_STUB_ID_ENUM_DECLARE)
  NUM_STUBIDS
};
#undef C2_BLOB_ID_ENUM_DECLARE
#undef C2_STUB_ID_ENUM_DECLARE
#undef C2_JVMTI_STUB_ID_ENUM_DECLARE

class OptoRuntime : public AllStatic {
  friend class Matcher;  // allow access to stub names

 private:
  // declare opto stub address/blob holder static fields
#define C2_BLOB_FIELD_DECLARE(name, type) \
  static type        BLOB_FIELD_NAME(name);
#define C2_STUB_FIELD_NAME(name) _ ## name ## _Java
#define C2_STUB_FIELD_DECLARE(name, f, t, r) \
  static address     C2_STUB_FIELD_NAME(name) ;
#define C2_JVMTI_STUB_FIELD_DECLARE(name) \
  static address     STUB_FIELD_NAME(name);

  C2_STUBS_DO(C2_BLOB_FIELD_DECLARE, C2_STUB_FIELD_DECLARE, C2_JVMTI_STUB_FIELD_DECLARE)

#undef C2_BLOB_FIELD_DECLARE
#undef C2_STUB_FIELD_NAME
#undef C2_STUB_FIELD_DECLARE
#undef C2_JVMTI_STUB_FIELD_DECLARE

  // static TypeFunc* data members
  static const TypeFunc* _new_instance_Type;
  static const TypeFunc* _new_array_Type;
  static const TypeFunc* _multianewarray2_Type;
  static const TypeFunc* _multianewarray3_Type;
  static const TypeFunc* _multianewarray4_Type;
  static const TypeFunc* _multianewarray5_Type;
  static const TypeFunc* _multianewarrayN_Type;
  static const TypeFunc* _complete_monitor_enter_Type;
  static const TypeFunc* _complete_monitor_exit_Type;
  static const TypeFunc* _monitor_notify_Type;
  static const TypeFunc* _uncommon_trap_Type;
  static const TypeFunc* _athrow_Type;
  static const TypeFunc* _rethrow_Type;
  static const TypeFunc* _Math_D_D_Type;
  static const TypeFunc* _Math_DD_D_Type;
  static const TypeFunc* _modf_Type;
  static const TypeFunc* _l2f_Type;
  static const TypeFunc* _void_long_Type;
  static const TypeFunc* _void_void_Type;
  static const TypeFunc* _jfr_write_checkpoint_Type;
  static const TypeFunc* _flush_windows_Type;
  static const TypeFunc* _fast_arraycopy_Type;
  static const TypeFunc* _checkcast_arraycopy_Type;
  static const TypeFunc* _generic_arraycopy_Type;
  static const TypeFunc* _slow_arraycopy_Type;
  static const TypeFunc* _unsafe_setmemory_Type;
  static const TypeFunc* _array_fill_Type;
  static const TypeFunc* _array_sort_Type;
  static const TypeFunc* _array_partition_Type;
  static const TypeFunc* _aescrypt_block_Type;
  static const TypeFunc* _cipherBlockChaining_aescrypt_Type;
  static const TypeFunc* _electronicCodeBook_aescrypt_Type;
  static const TypeFunc* _counterMode_aescrypt_Type;
  static const TypeFunc* _galoisCounterMode_aescrypt_Type;
  static const TypeFunc* _digestBase_implCompress_with_sha3_Type;
  static const TypeFunc* _digestBase_implCompress_without_sha3_Type;
  static const TypeFunc* _digestBase_implCompressMB_with_sha3_Type;
  static const TypeFunc* _digestBase_implCompressMB_without_sha3_Type;
  static const TypeFunc* _double_keccak_Type;
  static const TypeFunc* _multiplyToLen_Type;
  static const TypeFunc* _montgomeryMultiply_Type;
  static const TypeFunc* _montgomerySquare_Type;
  static const TypeFunc* _squareToLen_Type;
  static const TypeFunc* _mulAdd_Type;
  static const TypeFunc* _bigIntegerShift_Type;
  static const TypeFunc* _vectorizedMismatch_Type;
  static const TypeFunc* _ghash_processBlocks_Type;
  static const TypeFunc* _chacha20Block_Type;
<<<<<<< HEAD

=======
>>>>>>> 3230894b
  static const TypeFunc* _dilithiumAlmostNtt_Type;
  static const TypeFunc* _dilithiumAlmostInverseNtt_Type;
  static const TypeFunc* _dilithiumNttMult_Type;
  static const TypeFunc* _dilithiumMontMulByConstant_Type;
  static const TypeFunc* _dilithiumDecomposePoly_Type;
<<<<<<< HEAD

=======
>>>>>>> 3230894b
  static const TypeFunc* _base64_encodeBlock_Type;
  static const TypeFunc* _base64_decodeBlock_Type;
  static const TypeFunc* _string_IndexOf_Type;
  static const TypeFunc* _poly1305_processBlocks_Type;
  static const TypeFunc* _intpoly_montgomeryMult_P256_Type;
  static const TypeFunc* _intpoly_assign_Type;
  static const TypeFunc* _updateBytesCRC32_Type;
  static const TypeFunc* _updateBytesCRC32C_Type;
  static const TypeFunc* _updateBytesAdler32_Type;
  static const TypeFunc* _osr_end_Type;
  static const TypeFunc* _register_finalizer_Type;
#if INCLUDE_JFR
  static const TypeFunc* _class_id_load_barrier_Type;
#endif // INCLUDE_JFR
#if INCLUDE_JVMTI
  static const TypeFunc* _notify_jvmti_vthread_Type;
#endif // INCLUDE_JVMTI
  static const TypeFunc* _dtrace_method_entry_exit_Type;
  static const TypeFunc* _dtrace_object_alloc_Type;

  // Stub names indexed by sharedStubId
  static const char *_stub_names[];

  // define stubs
  static address generate_stub(ciEnv* ci_env, TypeFunc_generator gen, address C_function, const char* name, int is_fancy_jump, bool pass_tls, bool return_pc);

  //
  // Implementation of runtime methods
  // =================================

  // Allocate storage for a Java instance.
  static void new_instance_C(Klass* instance_klass, JavaThread* current);

  // Allocate storage for a objArray or typeArray
  static void new_array_C(Klass* array_klass, int len, JavaThread* current);
  static void new_array_nozero_C(Klass* array_klass, int len, JavaThread* current);

  // Allocate storage for a multi-dimensional arrays
  // Note: needs to be fixed for arbitrary number of dimensions
  static void multianewarray2_C(Klass* klass, int len1, int len2, JavaThread* current);
  static void multianewarray3_C(Klass* klass, int len1, int len2, int len3, JavaThread* current);
  static void multianewarray4_C(Klass* klass, int len1, int len2, int len3, int len4, JavaThread* current);
  static void multianewarray5_C(Klass* klass, int len1, int len2, int len3, int len4, int len5, JavaThread* current);
  static void multianewarrayN_C(Klass* klass, arrayOopDesc* dims, JavaThread* current);

  // local methods passed as arguments to stub generator that forward
  // control to corresponding JRT methods of SharedRuntime
  static void slow_arraycopy_C(oopDesc* src,  jint src_pos,
                               oopDesc* dest, jint dest_pos,
                               jint length, JavaThread* thread);
  static void complete_monitor_locking_C(oopDesc* obj, BasicLock* lock, JavaThread* current);

public:
  static void monitor_notify_C(oopDesc* obj, JavaThread* current);
  static void monitor_notifyAll_C(oopDesc* obj, JavaThread* current);

private:

  // Implicit exception support
  static void throw_null_exception_C(JavaThread* thread);

  // Exception handling
  static address handle_exception_C       (JavaThread* current);
  static address handle_exception_C_helper(JavaThread* current, nmethod*& nm);
  static address rethrow_C                (oopDesc* exception, JavaThread *thread, address return_pc );
  static void deoptimize_caller_frame     (JavaThread *thread);
  static void deoptimize_caller_frame     (JavaThread *thread, bool doit);
  static bool is_deoptimized_caller_frame (JavaThread *thread);

  // CodeBlob support
  // ===================================================================

  static void generate_uncommon_trap_blob(void);
  static void generate_exception_blob();

  static void register_finalizer_C(oopDesc* obj, JavaThread* current);

 public:

  static bool is_callee_saved_register(MachRegisterNumbers reg);

  // One time only generate runtime code stubs. Returns true
  // when runtime stubs have been generated successfully and
  // false otherwise.
  static bool generate(ciEnv* env);

  // Returns the name of a stub
  static const char* stub_name(address entry);

  // Returns the name associated with a given stub id
  static const char* stub_name(OptoStubId id) {
    assert(id > OptoStubId::NO_STUBID && id < OptoStubId::NUM_STUBIDS, "stub id out of range");
    return _stub_names[(int)id];
  }

  // access to runtime stubs entry points for java code
  static address new_instance_Java()                     { return _new_instance_Java; }
  static address new_array_Java()                        { return _new_array_Java; }
  static address new_array_nozero_Java()                 { return _new_array_nozero_Java; }
  static address multianewarray2_Java()                  { return _multianewarray2_Java; }
  static address multianewarray3_Java()                  { return _multianewarray3_Java; }
  static address multianewarray4_Java()                  { return _multianewarray4_Java; }
  static address multianewarray5_Java()                  { return _multianewarray5_Java; }
  static address multianewarrayN_Java()                  { return _multianewarrayN_Java; }
  static address complete_monitor_locking_Java()         { return _complete_monitor_locking_Java; }
  static address monitor_notify_Java()                   { return _monitor_notify_Java; }
  static address monitor_notifyAll_Java()                { return _monitor_notifyAll_Java; }

  static address slow_arraycopy_Java()                   { return _slow_arraycopy_Java; }
  static address register_finalizer_Java()               { return _register_finalizer_Java; }
#if INCLUDE_JVMTI
  static address notify_jvmti_vthread_start()            { return _notify_jvmti_vthread_start; }
  static address notify_jvmti_vthread_end()              { return _notify_jvmti_vthread_end; }
  static address notify_jvmti_vthread_mount()            { return _notify_jvmti_vthread_mount; }
  static address notify_jvmti_vthread_unmount()          { return _notify_jvmti_vthread_unmount; }
#endif

  static UncommonTrapBlob* uncommon_trap_blob()                  { return _uncommon_trap_blob; }
  static ExceptionBlob*    exception_blob()                      { return _exception_blob; }

  // Implicit exception support
  static void throw_div0_exception_C      (JavaThread* thread);
  static void throw_stack_overflow_error_C(JavaThread* thread);

  // Exception handling
  static address rethrow_stub()             { return _rethrow_Java; }


  // Type functions
  // ======================================================

  static inline const TypeFunc* new_instance_Type() {
    assert(_new_instance_Type != nullptr, "should be initialized");
    return _new_instance_Type;
  }

  static inline const TypeFunc* new_array_Type() {
    assert(_new_array_Type != nullptr, "should be initialized");
    return _new_array_Type;
  }

  static inline const TypeFunc* new_array_nozero_Type() {
    return new_array_Type();
  }

  static const TypeFunc* multianewarray_Type(int ndim); // multianewarray

  static inline const TypeFunc* multianewarray2_Type() {
    assert(_multianewarray2_Type != nullptr, "should be initialized");
    return _multianewarray2_Type;
  }

  static inline const TypeFunc* multianewarray3_Type() {
    assert(_multianewarray3_Type != nullptr, "should be initialized");
    return _multianewarray3_Type;
  }

  static inline const TypeFunc* multianewarray4_Type() {
    assert(_multianewarray4_Type != nullptr, "should be initialized");
    return _multianewarray4_Type;
  }

  static inline const TypeFunc* multianewarray5_Type() {
    assert(_multianewarray5_Type != nullptr, "should be initialized");
    return _multianewarray5_Type;
  }

  static inline const TypeFunc* multianewarrayN_Type() {
    assert(_multianewarrayN_Type != nullptr, "should be initialized");
    return _multianewarrayN_Type;
  }

  static inline const TypeFunc* complete_monitor_enter_Type() {
    assert(_complete_monitor_enter_Type != nullptr, "should be initialized");
    return _complete_monitor_enter_Type;
  }

  static inline const TypeFunc* complete_monitor_locking_Type() {
    return complete_monitor_enter_Type();
  }

  static inline const TypeFunc* complete_monitor_exit_Type() {
    assert(_complete_monitor_exit_Type != nullptr, "should be initialized");
    return _complete_monitor_exit_Type;
  }

  static inline const TypeFunc* monitor_notify_Type() {
    assert(_monitor_notify_Type != nullptr, "should be initialized");
    return _monitor_notify_Type;
  }

  static inline const TypeFunc* monitor_notifyAll_Type() {
    return monitor_notify_Type();
  }

  static inline const TypeFunc* uncommon_trap_Type() {
    assert(_uncommon_trap_Type != nullptr, "should be initialized");
    return _uncommon_trap_Type;
  }

  static inline const TypeFunc* athrow_Type() {
    assert(_athrow_Type != nullptr, "should be initialized");
    return _athrow_Type;
  }

  static inline const TypeFunc* rethrow_Type() {
    assert(_rethrow_Type != nullptr, "should be initialized");
    return _rethrow_Type;
  }

  static inline const TypeFunc* Math_D_D_Type() {
    assert(_Math_D_D_Type != nullptr, "should be initialized");
    return _Math_D_D_Type;
  }

  static inline const TypeFunc* Math_DD_D_Type() {
    assert(_Math_DD_D_Type != nullptr, "should be initialized");
    return _Math_DD_D_Type;
  }

  static const TypeFunc* Math_Vector_Vector_Type(uint num_arg, const TypeVect* in_type, const TypeVect* out_type);

  static inline const TypeFunc* modf_Type() {
    assert(_modf_Type != nullptr, "should be initialized");
    return _modf_Type;
  }

  static inline const TypeFunc* l2f_Type() {
    assert(_l2f_Type != nullptr, "should be initialized");
    return _l2f_Type;
  }

  static inline const TypeFunc* void_long_Type() {
    assert(_void_long_Type != nullptr, "should be initialized");
    return _void_long_Type;
  }

  static inline const TypeFunc* void_void_Type() {
    assert(_void_void_Type != nullptr, "should be initialized");
    return _void_void_Type;
  }

  static const TypeFunc* jfr_write_checkpoint_Type() {
    assert(_jfr_write_checkpoint_Type != nullptr, "should be initialized");
    return _jfr_write_checkpoint_Type;
  }

  static const TypeFunc* flush_windows_Type() {
    assert(_flush_windows_Type != nullptr, "should be initialized");
    return _flush_windows_Type;
  }

  // arraycopy routine types
  static inline const TypeFunc* fast_arraycopy_Type() {
    assert(_fast_arraycopy_Type != nullptr, "should be initialized");
    // This signature is simple:  Two base pointers and a size_t.
    return _fast_arraycopy_Type;
  }

  static inline const TypeFunc* checkcast_arraycopy_Type() {
    assert(_checkcast_arraycopy_Type != nullptr, "should be initialized");
    // An extension of fast_arraycopy_Type which adds type checking.
    return _checkcast_arraycopy_Type;
  }

  static inline const TypeFunc* generic_arraycopy_Type() {
    assert(_generic_arraycopy_Type != nullptr, "should be initialized");
    // This signature is like System.arraycopy, except that it returns status.
    return _generic_arraycopy_Type;
  }

  static inline const TypeFunc* slow_arraycopy_Type() {
    assert(_slow_arraycopy_Type != nullptr, "should be initialized");
    // This signature is exactly the same as System.arraycopy.
    // There are no intptr_t (int/long) arguments.
    return _slow_arraycopy_Type;
  }   // the full routine

  static inline const TypeFunc* unsafe_setmemory_Type() {
    assert(_unsafe_setmemory_Type != nullptr, "should be initialized");
    return _unsafe_setmemory_Type;
  }

  static inline const TypeFunc* array_fill_Type() {
    assert(_array_fill_Type != nullptr, "should be initialized");
    return _array_fill_Type;
  }

  static inline const TypeFunc* array_sort_Type() {
    assert(_array_sort_Type != nullptr, "should be initialized");
    return _array_sort_Type;
  }

  static inline const TypeFunc* array_partition_Type() {
    assert(_array_partition_Type != nullptr, "should be initialized");
    return _array_partition_Type;
  }

  // for aescrypt encrypt/decrypt operations, just three pointers returning void (length is constant)
  static inline const TypeFunc* aescrypt_block_Type() {
    assert(_aescrypt_block_Type != nullptr, "should be initialized");
    return _aescrypt_block_Type;
  }

  // for cipherBlockChaining calls of aescrypt encrypt/decrypt, four pointers and a length, returning int
  static inline const TypeFunc* cipherBlockChaining_aescrypt_Type() {
    assert(_cipherBlockChaining_aescrypt_Type != nullptr, "should be initialized");
    return _cipherBlockChaining_aescrypt_Type;
  }

  // for electronicCodeBook calls of aescrypt encrypt/decrypt, three pointers and a length, returning int
  static inline const TypeFunc* electronicCodeBook_aescrypt_Type() {
    assert(_electronicCodeBook_aescrypt_Type != nullptr, "should be initialized");
    return _electronicCodeBook_aescrypt_Type;
  }

  //for counterMode calls of aescrypt encrypt/decrypt, four pointers and a length, returning int
  static inline const TypeFunc* counterMode_aescrypt_Type() {
    assert(_counterMode_aescrypt_Type != nullptr, "should be initialized");
    return _counterMode_aescrypt_Type;
  }

  //for counterMode calls of aescrypt encrypt/decrypt, four pointers and a length, returning int
  static inline const TypeFunc* galoisCounterMode_aescrypt_Type() {
    assert(_galoisCounterMode_aescrypt_Type != nullptr, "should be initialized");
    return _galoisCounterMode_aescrypt_Type;
  }

  /*
   * void implCompress(byte[] buf, int ofs)
   */
  static inline const TypeFunc* digestBase_implCompress_Type(bool is_sha3) {
    assert((_digestBase_implCompress_with_sha3_Type != nullptr) &&
           (_digestBase_implCompress_without_sha3_Type != nullptr), "should be initialized");
    return is_sha3 ? _digestBase_implCompress_with_sha3_Type : _digestBase_implCompress_without_sha3_Type;
  }

  /*
   * int implCompressMultiBlock(byte[] b, int ofs, int limit)
   */
  static inline const TypeFunc* digestBase_implCompressMB_Type(bool is_sha3) {
    assert((_digestBase_implCompressMB_with_sha3_Type != nullptr) &&
           (_digestBase_implCompressMB_without_sha3_Type != nullptr), "should be initialized");
    return is_sha3 ? _digestBase_implCompressMB_with_sha3_Type : _digestBase_implCompressMB_without_sha3_Type;
  }

  static inline const TypeFunc* double_keccak_Type() {
    assert(_double_keccak_Type != nullptr, "should be initialized");
    return _double_keccak_Type;
  }

  static inline const TypeFunc* multiplyToLen_Type() {
    assert(_multiplyToLen_Type != nullptr, "should be initialized");
    return _multiplyToLen_Type;
  }

  static inline const TypeFunc* montgomeryMultiply_Type() {
    assert(_montgomeryMultiply_Type != nullptr, "should be initialized");
    return _montgomeryMultiply_Type;
  }

  static inline const TypeFunc* montgomerySquare_Type() {
    assert(_montgomerySquare_Type != nullptr, "should be initialized");
    return _montgomerySquare_Type;
  }

  static inline const TypeFunc* squareToLen_Type() {
    assert(_squareToLen_Type != nullptr, "should be initialized");
    return _squareToLen_Type;
  }

  // for mulAdd calls, 2 pointers and 3 ints, returning int
  static inline const TypeFunc* mulAdd_Type() {
    assert(_mulAdd_Type != nullptr, "should be initialized");
    return _mulAdd_Type;
  }

  static inline const TypeFunc* bigIntegerShift_Type() {
    assert(_bigIntegerShift_Type != nullptr, "should be initialized");
    return _bigIntegerShift_Type;
  }

  static inline const TypeFunc* vectorizedMismatch_Type() {
    assert(_vectorizedMismatch_Type != nullptr, "should be initialized");
    return _vectorizedMismatch_Type;
  }

  // GHASH block processing
  static inline const TypeFunc* ghash_processBlocks_Type() {
    assert(_ghash_processBlocks_Type != nullptr, "should be initialized");
    return _ghash_processBlocks_Type;
  }

  // ChaCha20 Block function
  static inline const TypeFunc* chacha20Block_Type() {
    assert(_chacha20Block_Type != nullptr, "should be initialized");
    return _chacha20Block_Type;
  }

<<<<<<< HEAD
  static const TypeFunc* dilithiumAlmostNtt_Type() {
=======
  static inline const TypeFunc* dilithiumAlmostNtt_Type() {
>>>>>>> 3230894b
    assert(_dilithiumAlmostNtt_Type != nullptr, "should be initialized");
    return _dilithiumAlmostNtt_Type;
  }

<<<<<<< HEAD
  static const TypeFunc* dilithiumAlmostInverseNtt_Type() {
=======
  static inline const TypeFunc* dilithiumAlmostInverseNtt_Type() {
>>>>>>> 3230894b
    assert(_dilithiumAlmostInverseNtt_Type != nullptr, "should be initialized");
    return _dilithiumAlmostInverseNtt_Type;
  }

<<<<<<< HEAD
  static const TypeFunc* dilithiumNttMult_Type() {
=======
  static inline const TypeFunc* dilithiumNttMult_Type() {
>>>>>>> 3230894b
    assert(_dilithiumNttMult_Type != nullptr, "should be initialized");
    return _dilithiumNttMult_Type;
  }

<<<<<<< HEAD
  static const TypeFunc* dilithiumMontMulByConstant_Type() {
=======
  static inline const TypeFunc* dilithiumMontMulByConstant_Type() {
>>>>>>> 3230894b
    assert(_dilithiumMontMulByConstant_Type != nullptr, "should be initialized");
    return _dilithiumMontMulByConstant_Type;
  }

<<<<<<< HEAD
  static const TypeFunc* dilithiumDecomposePoly_Type() {
=======
  static inline const TypeFunc* dilithiumDecomposePoly_Type() {
>>>>>>> 3230894b
    assert(_dilithiumDecomposePoly_Type != nullptr, "should be initialized");
    return _dilithiumDecomposePoly_Type;
  }

  // Base64 encode function
  static inline const TypeFunc* base64_encodeBlock_Type() {
    assert(_base64_encodeBlock_Type != nullptr, "should be initialized");
    return _base64_encodeBlock_Type;
  }

  // Base64 decode function
  static inline const TypeFunc* base64_decodeBlock_Type() {
    assert(_base64_decodeBlock_Type != nullptr, "should be initialized");
    return _base64_decodeBlock_Type;
  }

  // String IndexOf function
  static inline const TypeFunc* string_IndexOf_Type() {
    assert(_string_IndexOf_Type != nullptr, "should be initialized");
    return _string_IndexOf_Type;
  }

  // Poly1305 processMultipleBlocks function
  static inline const TypeFunc* poly1305_processBlocks_Type() {
    assert(_poly1305_processBlocks_Type != nullptr, "should be initialized");
    return _poly1305_processBlocks_Type;
  }

  // MontgomeryIntegerPolynomialP256 multiply function
  static inline const TypeFunc* intpoly_montgomeryMult_P256_Type() {
    assert(_intpoly_montgomeryMult_P256_Type != nullptr, "should be initialized");
    return _intpoly_montgomeryMult_P256_Type;
  }

  // IntegerPolynomial constant time assignment function
  static inline const TypeFunc* intpoly_assign_Type() {
    assert(_intpoly_assign_Type != nullptr, "should be initialized");
    return _intpoly_assign_Type;
  }

  /**
   * int updateBytesCRC32(int crc, byte* b, int len)
   */
  static inline const TypeFunc* updateBytesCRC32_Type() {
    assert(_updateBytesCRC32_Type != nullptr, "should be initialized");
    return _updateBytesCRC32_Type;
  }

  /**
   * int updateBytesCRC32C(int crc, byte* buf, int len, int* table)
   */
  static inline const TypeFunc* updateBytesCRC32C_Type() {
    assert(_updateBytesCRC32C_Type != nullptr, "should be initialized");
    return _updateBytesCRC32C_Type;
  }

  /**
   *  int updateBytesAdler32(int adler, bytes* b, int off, int len)
   */
  static inline const TypeFunc* updateBytesAdler32_Type() {
    assert(_updateBytesAdler32_Type != nullptr, "should be initialized");
    return _updateBytesAdler32_Type;
  }


  // leaf on stack replacement interpreter accessor types
  static inline const TypeFunc* osr_end_Type() {
    assert(_osr_end_Type != nullptr, "should be initialized");
    return _osr_end_Type;
  }

  static inline const TypeFunc* register_finalizer_Type() {
    assert(_register_finalizer_Type != nullptr, "should be initialized");
    return _register_finalizer_Type;
  }

#if INCLUDE_JFR
  static inline const TypeFunc* class_id_load_barrier_Type() {
    assert(_class_id_load_barrier_Type != nullptr, "should be initialized");
    return _class_id_load_barrier_Type;
  }
#endif // INCLUDE_JFR

#if INCLUDE_JVMTI
  static inline const TypeFunc* notify_jvmti_vthread_Type() {
    assert(_notify_jvmti_vthread_Type != nullptr, "should be initialized");
    return _notify_jvmti_vthread_Type;
  }
#endif

  // Dtrace support. entry and exit probes have the same signature
  static inline const TypeFunc* dtrace_method_entry_exit_Type() {
    assert(_dtrace_method_entry_exit_Type != nullptr, "should be initialized");
    return _dtrace_method_entry_exit_Type;
  }

  static inline const TypeFunc* dtrace_object_alloc_Type() {
    assert(_dtrace_object_alloc_Type != nullptr, "should be initialized");
    return _dtrace_object_alloc_Type;
  }

 private:
 static NamedCounter * volatile _named_counters;

 public:
 // helper function which creates a named counter labeled with the
 // if they are available
 static NamedCounter* new_named_counter(JVMState* jvms, NamedCounter::CounterTag tag);

 // dumps all the named counters
 static void          print_named_counters();

 static void          initialize_types();
};

#endif // SHARE_OPTO_RUNTIME_HPP<|MERGE_RESOLUTION|>--- conflicted
+++ resolved
@@ -180,19 +180,11 @@
   static const TypeFunc* _vectorizedMismatch_Type;
   static const TypeFunc* _ghash_processBlocks_Type;
   static const TypeFunc* _chacha20Block_Type;
-<<<<<<< HEAD
-
-=======
->>>>>>> 3230894b
   static const TypeFunc* _dilithiumAlmostNtt_Type;
   static const TypeFunc* _dilithiumAlmostInverseNtt_Type;
   static const TypeFunc* _dilithiumNttMult_Type;
   static const TypeFunc* _dilithiumMontMulByConstant_Type;
   static const TypeFunc* _dilithiumDecomposePoly_Type;
-<<<<<<< HEAD
-
-=======
->>>>>>> 3230894b
   static const TypeFunc* _base64_encodeBlock_Type;
   static const TypeFunc* _base64_decodeBlock_Type;
   static const TypeFunc* _string_IndexOf_Type;
@@ -592,47 +584,27 @@
     return _chacha20Block_Type;
   }
 
-<<<<<<< HEAD
-  static const TypeFunc* dilithiumAlmostNtt_Type() {
-=======
   static inline const TypeFunc* dilithiumAlmostNtt_Type() {
->>>>>>> 3230894b
     assert(_dilithiumAlmostNtt_Type != nullptr, "should be initialized");
     return _dilithiumAlmostNtt_Type;
   }
 
-<<<<<<< HEAD
-  static const TypeFunc* dilithiumAlmostInverseNtt_Type() {
-=======
   static inline const TypeFunc* dilithiumAlmostInverseNtt_Type() {
->>>>>>> 3230894b
     assert(_dilithiumAlmostInverseNtt_Type != nullptr, "should be initialized");
     return _dilithiumAlmostInverseNtt_Type;
   }
 
-<<<<<<< HEAD
-  static const TypeFunc* dilithiumNttMult_Type() {
-=======
   static inline const TypeFunc* dilithiumNttMult_Type() {
->>>>>>> 3230894b
     assert(_dilithiumNttMult_Type != nullptr, "should be initialized");
     return _dilithiumNttMult_Type;
   }
 
-<<<<<<< HEAD
-  static const TypeFunc* dilithiumMontMulByConstant_Type() {
-=======
   static inline const TypeFunc* dilithiumMontMulByConstant_Type() {
->>>>>>> 3230894b
     assert(_dilithiumMontMulByConstant_Type != nullptr, "should be initialized");
     return _dilithiumMontMulByConstant_Type;
   }
 
-<<<<<<< HEAD
-  static const TypeFunc* dilithiumDecomposePoly_Type() {
-=======
   static inline const TypeFunc* dilithiumDecomposePoly_Type() {
->>>>>>> 3230894b
     assert(_dilithiumDecomposePoly_Type != nullptr, "should be initialized");
     return _dilithiumDecomposePoly_Type;
   }
