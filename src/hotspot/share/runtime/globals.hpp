/*
 * Copyright (c) 1997, 2025, Oracle and/or its affiliates. All rights reserved.
 * DO NOT ALTER OR REMOVE COPYRIGHT NOTICES OR THIS FILE HEADER.
 *
 * This code is free software; you can redistribute it and/or modify it
 * under the terms of the GNU General Public License version 2 only, as
 * published by the Free Software Foundation.
 *
 * This code is distributed in the hope that it will be useful, but WITHOUT
 * ANY WARRANTY; without even the implied warranty of MERCHANTABILITY or
 * FITNESS FOR A PARTICULAR PURPOSE.  See the GNU General Public License
 * version 2 for more details (a copy is included in the LICENSE file that
 * accompanied this code).
 *
 * You should have received a copy of the GNU General Public License version
 * 2 along with this work; if not, write to the Free Software Foundation,
 * Inc., 51 Franklin St, Fifth Floor, Boston, MA 02110-1301 USA.
 *
 * Please contact Oracle, 500 Oracle Parkway, Redwood Shores, CA 94065 USA
 * or visit www.oracle.com if you need additional information or have any
 * questions.
 *
 */

#ifndef SHARE_RUNTIME_GLOBALS_HPP
#define SHARE_RUNTIME_GLOBALS_HPP

#include "compiler/compiler_globals_pd.hpp"
#include "runtime/globals_shared.hpp"
#include "utilities/align.hpp"
#include "utilities/globalDefinitions.hpp"
#include "utilities/macros.hpp"
#include CPU_HEADER(globals)
#include OS_HEADER(globals)
#include OS_CPU_HEADER(globals)

// develop flags are settable / visible only during development and are constant in the PRODUCT version
// product flags are always settable / visible
// develop_pd/product_pd flags are the same as develop/product, except that their default values
// are specified in platform-dependent header files.

// Flags must be declared with the following number of parameters:
// non-pd flags:
//    (type, name, default_value, doc), or
//    (type, name, default_value, extra_attrs, doc)
// pd flags:
//    (type, name, doc), or
//    (type, name, extra_attrs, doc)

// A flag must be declared with one of the following types:
// bool, int, uint, intx, uintx, size_t, ccstr, ccstrlist, double, or uint64_t.
// The type "ccstr" and "ccstrlist" are an alias for "const char*" and is used
// only in this file, because the macrology requires single-token type names.

// The optional extra_attrs parameter may have one of the following values:
// DIAGNOSTIC, EXPERIMENTAL, or MANAGEABLE. Currently extra_attrs can be used
// only with product/product_pd flags.
//
// DIAGNOSTIC options are not meant for VM tuning or for product modes.
//    They are to be used for VM quality assurance or field diagnosis
//    of VM bugs.  They are hidden so that users will not be encouraged to
//    try them as if they were VM ordinary execution options.  However, they
//    are available in the product version of the VM.  Under instruction
//    from support engineers, VM customers can turn them on to collect
//    diagnostic information about VM problems.  To use a VM diagnostic
//    option, you must first specify +UnlockDiagnosticVMOptions.
//    (This master switch also affects the behavior of -Xprintflags.)
//
// EXPERIMENTAL flags are in support of features that may not be
//    an officially supported part of a product, but may be available
//    for experimenting with. They could, for example, be performance
//    features that may not have undergone full or rigorous QA, but which may
//    help performance in some cases and released for experimentation
//    by the community of users and developers. This flag also allows one to
//    be able to build a fully supported product that nonetheless also
//    ships with some unsupported, lightly tested, experimental features.
//    Refer to the documentation of any products using this code for details
//    on support and fitness for production.
//    Like the UnlockDiagnosticVMOptions flag above, there is a corresponding
//    UnlockExperimentalVMOptions flag, which allows the control and
//    modification of the experimental flags.
//
// Nota bene: neither diagnostic nor experimental options should be used casually,
//    Refer to the documentation of any products using this code for details.
//
// MANAGEABLE flags are writeable external product flags.
//    They are dynamically writeable through the JDK management interface
//    (com.sun.management.HotSpotDiagnosticMXBean API) and also through JConsole.
//    These flags are external exported interface (see CSR).  The list of
//    manageable flags can be queried programmatically through the management
//    interface.
//
//    A flag can be made as "manageable" only if
//    - the flag is defined in a CSR request as an external exported interface.
//    - the VM implementation supports dynamic setting of the flag.
//      This implies that the VM must *always* query the flag variable
//      and not reuse state related to the flag state at any given time.
//    - you want the flag to be queried programmatically by the customers.
//

//
// range is a macro that will expand to min and max arguments for range
//    checking code if provided - see jvmFlagLimit.hpp
//
// constraint is a macro that will expand to custom function call
//    for constraint checking if provided - see jvmFlagLimit.hpp

// Default and minimum StringTable and SymbolTable size values
// Must be powers of 2
const size_t defaultStringTableSize = NOT_LP64(1024) LP64_ONLY(65536);
const size_t minimumStringTableSize = 128;
const size_t defaultSymbolTableSize = 32768; // 2^15
const size_t minimumSymbolTableSize = 1024;

#ifdef _LP64
#define LP64_RUNTIME_FLAGS(develop,                                         \
                           develop_pd,                                      \
                           product,                                         \
                           product_pd,                                      \
                           range,                                           \
                           constraint)                                      \
                                                                            \
  product(bool, UseCompressedOops, false,                                   \
          "Use 32-bit object references in 64-bit VM. "                     \
          "lp64_product means flag is always constant in 32 bit VM")        \
                                                                            \
  product(bool, UseCompressedClassPointers, true,                           \
          "Use 32-bit class pointers in 64-bit VM. "                        \
          "lp64_product means flag is always constant in 32 bit VM")        \
                                                                            \
  product(bool, UseCompactObjectHeaders, false, EXPERIMENTAL,               \
          "Use compact 64-bit object headers in 64-bit VM")                 \
                                                                            \
  product(int, ObjectAlignmentInBytes, 8,                                   \
          "Default object alignment in bytes, 8 is minimum")                \
          range(8, 256)                                                     \
          constraint(ObjectAlignmentInBytesConstraintFunc, AtParse)

#else
// !_LP64

#define LP64_RUNTIME_FLAGS(develop,                                         \
                           develop_pd,                                      \
                           product,                                         \
                           product_pd,                                      \
                           range,                                           \
                           constraint)
const bool UseCompressedOops = false;
const bool UseCompressedClassPointers = false;
const bool UseCompactObjectHeaders = false;
const int ObjectAlignmentInBytes = 8;

#endif // _LP64

#define RUNTIME_FLAGS(develop,                                              \
                      develop_pd,                                           \
                      product,                                              \
                      product_pd,                                           \
                      range,                                                \
                      constraint)                                           \
                                                                            \
  develop(bool, CheckCompressedOops, true,                                  \
          "Generate checks in encoding/decoding code in debug VM")          \
                                                                            \
  product(uintx, HeapSearchSteps, 3 PPC64_ONLY(+17),                        \
          "Heap allocation steps through preferred address regions to find" \
          " where it can allocate the heap. Number of steps to take per "   \
          "region.")                                                        \
          range(1, max_uintx)                                               \
                                                                            \
  product(uint, HandshakeTimeout, 0, DIAGNOSTIC,                            \
          "If nonzero set a timeout in milliseconds for handshakes")        \
                                                                            \
  product(bool, AlwaysSafeConstructors, false, EXPERIMENTAL,                \
          "Force safe construction, as if all fields are final.")           \
                                                                            \
  product(bool, UnlockDiagnosticVMOptions, trueInDebug, DIAGNOSTIC,         \
          "Enable normal processing of flags relating to field diagnostics")\
                                                                            \
  product(bool, UnlockExperimentalVMOptions, false, EXPERIMENTAL,           \
          "Enable normal processing of flags relating to experimental "     \
          "features")                                                       \
                                                                            \
  product(bool, JavaMonitorsInStackTrace, true,                             \
          "Print information about Java monitor locks when the stacks are " \
          "dumped")                                                         \
                                                                            \
  product_pd(bool, UseLargePages,                                           \
          "Use large page memory")                                          \
                                                                            \
  product_pd(bool, UseLargePagesIndividualAllocation,                       \
          "Allocate large pages individually for better affinity")          \
                                                                            \
  develop(bool, LargePagesIndividualAllocationInjectError, false,           \
          "Fail large pages individual allocation")                         \
                                                                            \
  product(bool, UseNUMA, false,                                             \
          "Use NUMA if available")                                          \
                                                                            \
  product(bool, UseNUMAInterleaving, false,                                 \
          "Interleave memory across NUMA nodes if available")               \
                                                                            \
  product(size_t, NUMAInterleaveGranularity, 2*M,                           \
          "Granularity to use for NUMA interleaving on Windows OS")         \
          constraint(NUMAInterleaveGranularityConstraintFunc, AtParse)      \
                                                                            \
  product(uintx, NUMAChunkResizeWeight, 20,                                 \
          "Percentage (0-100) used to weight the current sample when "      \
          "computing exponentially decaying average for "                   \
          "AdaptiveNUMAChunkSizing")                                        \
          range(0, 100)                                                     \
                                                                            \
  product(size_t, NUMASpaceResizeRate, 1*G,                                 \
          "Do not reallocate more than this amount per collection")         \
          range(0, max_uintx)                                               \
                                                                            \
  product(bool, UseAdaptiveNUMAChunkSizing, true,                           \
          "Enable adaptive chunk sizing for NUMA")                          \
                                                                            \
  product(bool, NUMAStats, false,                                           \
          "Print NUMA stats in detailed heap information")                  \
                                                                            \
  product(bool, UseAES, false,                                              \
          "Control whether AES instructions are used when available")       \
                                                                            \
  product(bool, UseFMA, false,                                              \
          "Control whether FMA instructions are used when available")       \
                                                                            \
  product(bool, UseSHA, false,                                              \
          "Control whether SHA instructions are used when available")       \
                                                                            \
  product(bool, UseGHASHIntrinsics, false, DIAGNOSTIC,                      \
          "Use intrinsics for GHASH versions of crypto")                    \
                                                                            \
  product(bool, UseBASE64Intrinsics, false,                                 \
          "Use intrinsics for java.util.Base64")                            \
                                                                            \
  product(bool, UsePoly1305Intrinsics, false, DIAGNOSTIC,                   \
          "Use intrinsics for sun.security.util.math.intpoly")              \
  product(bool, UseIntPolyIntrinsics, false, DIAGNOSTIC,                   \
          "Use intrinsics for sun.security.util.math.intpoly.MontgomeryIntegerPolynomialP256") \
                                                                            \
  product(size_t, LargePageSizeInBytes, 0,                                  \
          "Maximum large page size used (0 will use the default large "     \
          "page size for the environment as the maximum)")                  \
          range(0, max_uintx)                                               \
                                                                            \
  product(size_t, LargePageHeapSizeThreshold, 128*M,                        \
          "Use large pages if maximum heap is at least this big")           \
          range(0, max_uintx)                                               \
                                                                            \
  product(bool, ForceTimeHighResolution, false,                             \
          "Using high time resolution (for Win32 only)")                    \
                                                                            \
  develop(bool, TracePcPatching, false,                                     \
          "Trace usage of frame::patch_pc")                                 \
                                                                            \
  develop(bool, TraceRelocator, false,                                      \
          "Trace the bytecode relocator")                                   \
                                                                            \
                                                                            \
  product(bool, SafepointALot, false, DIAGNOSTIC,                           \
          "Generate a lot of safepoints. This works with "                  \
          "GuaranteedSafepointInterval")                                    \
                                                                            \
  product(bool, HandshakeALot, false, DIAGNOSTIC,                           \
          "Generate a lot of handshakes. This works with "                  \
          "GuaranteedSafepointInterval")                                    \
                                                                            \
  product_pd(bool, BackgroundCompilation,                                   \
          "A thread requesting compilation is not blocked during "          \
          "compilation")                                                    \
                                                                            \
  product(bool, MethodFlushing, true,                                       \
          "Reclamation of compiled methods")                                \
                                                                            \
  develop(bool, VerifyStack, false,                                         \
          "Verify stack of each thread when it is entering a runtime call") \
                                                                            \
  product(bool, ForceUnreachable, false, DIAGNOSTIC,                        \
          "Make all non code cache addresses to be unreachable by "         \
          "forcing use of 64bit literal fixups")                            \
                                                                            \
  develop(bool, TraceDerivedPointers, false,                                \
          "Trace traversal of derived pointers on stack")                   \
                                                                            \
  develop(bool, TraceCodeBlobStacks, false,                                 \
          "Trace stack-walk of codeblobs")                                  \
                                                                            \
  develop(bool, PrintRewrites, false,                                       \
          "Print methods that are being rewritten")                         \
                                                                            \
  product(bool, UseInlineCaches, true,                                      \
          "Use Inline Caches for virtual calls ")                           \
                                                                            \
  product(bool, InlineArrayCopy, true, DIAGNOSTIC,                          \
          "Inline arraycopy native that is known to be part of "            \
          "base library DLL")                                               \
                                                                            \
  product(bool, InlineObjectHash, true, DIAGNOSTIC,                         \
          "Inline Object::hashCode() native that is known to be part "      \
          "of base library DLL")                                            \
                                                                            \
  product(bool, InlineNatives, true, DIAGNOSTIC,                            \
          "Inline natives that are known to be part of base library DLL")   \
                                                                            \
  product(bool, InlineMathNatives, true, DIAGNOSTIC,                        \
          "Inline SinD, CosD, etc.")                                        \
                                                                            \
  product(bool, InlineClassNatives, true, DIAGNOSTIC,                       \
          "Inline Class.isInstance, etc")                                   \
                                                                            \
  product(bool, InlineThreadNatives, true, DIAGNOSTIC,                      \
          "Inline Thread.currentThread, etc")                               \
                                                                            \
  product(bool, InlineUnsafeOps, true, DIAGNOSTIC,                          \
          "Inline memory ops (native methods) from Unsafe")                 \
                                                                            \
  product(bool, UseAESIntrinsics, false, DIAGNOSTIC,                        \
          "Use intrinsics for AES versions of crypto")                      \
                                                                            \
  product(bool, UseAESCTRIntrinsics, false, DIAGNOSTIC,                     \
          "Use intrinsics for the paralleled version of AES/CTR crypto")    \
                                                                            \
  product(bool, UseChaCha20Intrinsics, false, DIAGNOSTIC,                   \
          "Use intrinsics for the vectorized version of ChaCha20")          \
                                                                            \
<<<<<<< HEAD
  product(bool, UseKyberIntrinsics, false, DIAGNOSTIC,                      \
          "Use intrinsics for the vectorized version of Kyber")             \
=======
  product(bool, UseDilithiumIntrinsics, false, DIAGNOSTIC,                  \
          "Use intrinsics for the vectorized version of Dilithium")         \
>>>>>>> 3230894b
                                                                            \
  product(bool, UseMD5Intrinsics, false, DIAGNOSTIC,                        \
          "Use intrinsics for MD5 crypto hash function")                    \
                                                                            \
  product(bool, UseSHA1Intrinsics, false, DIAGNOSTIC,                       \
          "Use intrinsics for SHA-1 crypto hash function. "                 \
          "Requires that UseSHA is enabled.")                               \
                                                                            \
  product(bool, UseSHA256Intrinsics, false, DIAGNOSTIC,                     \
          "Use intrinsics for SHA-224 and SHA-256 crypto hash functions. "  \
          "Requires that UseSHA is enabled.")                               \
                                                                            \
  product(bool, UseSHA512Intrinsics, false, DIAGNOSTIC,                     \
          "Use intrinsics for SHA-384 and SHA-512 crypto hash functions. "  \
          "Requires that UseSHA is enabled.")                               \
                                                                            \
  product(bool, UseSHA3Intrinsics, false, DIAGNOSTIC,                       \
          "Use intrinsics for SHA3 crypto hash function. "                  \
          "Requires that UseSHA is enabled.")                               \
                                                                            \
  product(bool, UseCRC32Intrinsics, false, DIAGNOSTIC,                      \
          "use intrinsics for java.util.zip.CRC32")                         \
                                                                            \
  product(bool, UseCRC32CIntrinsics, false, DIAGNOSTIC,                     \
          "use intrinsics for java.util.zip.CRC32C")                        \
                                                                            \
  product(bool, UseAdler32Intrinsics, false, DIAGNOSTIC,                    \
          "use intrinsics for java.util.zip.Adler32")                       \
                                                                            \
  product(bool, UseVectorizedMismatchIntrinsic, false, DIAGNOSTIC,          \
          "Enables intrinsification of ArraysSupport.vectorizedMismatch()") \
                                                                            \
  product(bool, UseVectorizedHashCodeIntrinsic, false, DIAGNOSTIC,          \
          "Enables intrinsification of ArraysSupport.vectorizedHashCode()") \
                                                                            \
  product(bool, UseCopySignIntrinsic, false, DIAGNOSTIC,                    \
          "Enables intrinsification of Math.copySign")                      \
                                                                            \
  product(bool, UseSignumIntrinsic, false, DIAGNOSTIC,                      \
          "Enables intrinsification of Math.signum")                        \
                                                                            \
  product_pd(bool, DelayCompilerStubsGeneration, DIAGNOSTIC,                \
          "Use Compiler thread for compiler's stubs generation")            \
                                                                            \
  product(ccstrlist, DisableIntrinsic, "", DIAGNOSTIC,                      \
         "do not expand intrinsics whose (internal) names appear here")     \
         constraint(DisableIntrinsicConstraintFunc,AfterErgo)               \
                                                                            \
  product(ccstrlist, ControlIntrinsic, "", DIAGNOSTIC,                      \
         "Control intrinsics using a list of +/- (internal) names, "        \
         "separated by commas")                                             \
         constraint(ControlIntrinsicConstraintFunc,AfterErgo)               \
                                                                            \
  develop(bool, TraceCallFixup, false,                                      \
          "Trace all call fixups")                                          \
                                                                            \
  develop(bool, DeoptimizeALot, false,                                      \
          "Deoptimize at every exit from the runtime system")               \
                                                                            \
  develop(ccstrlist, DeoptimizeOnlyAt, "",                                  \
          "A comma separated list of bcis to deoptimize at")                \
                                                                            \
  develop(bool, DeoptimizeRandom, false,                                    \
          "Deoptimize random frames on random exit from the runtime system")\
                                                                            \
  develop(bool, ZombieALot, false,                                          \
          "Create non-entrant nmethods at exit from the runtime system")    \
                                                                            \
  develop(bool, WalkStackALot, false,                                       \
          "Trace stack (no print) at every exit from the runtime system")   \
                                                                            \
  develop(bool, DeoptimizeObjectsALot, false,                               \
          "For testing purposes concurrent threads revert optimizations "   \
          "based on escape analysis at intervals given with "               \
          "DeoptimizeObjectsALotInterval=n. The thread count is given "     \
          "with DeoptimizeObjectsALotThreadCountSingle and "                \
          "DeoptimizeObjectsALotThreadCountAll.")                           \
                                                                            \
  develop(uint64_t, DeoptimizeObjectsALotInterval, 5,                       \
          "Interval for DeoptimizeObjectsALot.")                            \
          range(0, max_jlong)                                               \
                                                                            \
  develop(int, DeoptimizeObjectsALotThreadCountSingle, 1,                   \
          "The number of threads that revert optimizations based on "       \
          "escape analysis for a single thread if DeoptimizeObjectsALot "   \
          "is enabled. The target thread is selected round robin." )        \
          range(0, max_jint)                                                \
                                                                            \
  develop(int, DeoptimizeObjectsALotThreadCountAll, 1,                      \
          "The number of threads that revert optimizations based on "       \
          "escape analysis for all threads if DeoptimizeObjectsALot "       \
          "is enabled." )                                                   \
          range(0, max_jint)                                                \
                                                                            \
  develop(bool, VerifyLastFrame, false,                                     \
          "Verify oops on last frame on entry to VM")                       \
                                                                            \
  product(bool, SafepointTimeout, false,                                    \
          "Time out and warn or fail after SafepointTimeoutDelay "          \
          "milliseconds if failed to reach safepoint")                      \
                                                                            \
  product(bool, AbortVMOnSafepointTimeout, false, DIAGNOSTIC,               \
          "Abort upon failure to reach safepoint (see SafepointTimeout)")   \
                                                                            \
  product(uint64_t, AbortVMOnSafepointTimeoutDelay, 0, DIAGNOSTIC,          \
          "Delay in milliseconds for option AbortVMOnSafepointTimeout")     \
          range(0, max_jlong)                                               \
                                                                            \
  product(bool, AbortVMOnVMOperationTimeout, false, DIAGNOSTIC,             \
          "Abort upon failure to complete VM operation promptly")           \
                                                                            \
  product(intx, AbortVMOnVMOperationTimeoutDelay, 1000, DIAGNOSTIC,         \
          "Delay in milliseconds for option AbortVMOnVMOperationTimeout")   \
          range(0, max_intx)                                                \
                                                                            \
  product(bool, MaxFDLimit, true,                                           \
          "Bump the number of file descriptors to maximum (Unix only)")     \
                                                                            \
  product(bool, LogEvents, true, DIAGNOSTIC,                                \
          "Enable the various ring buffer event logs")                      \
                                                                            \
  product(int, LogEventsBufferEntries, 20, DIAGNOSTIC,                      \
          "Number of ring buffer event logs")                               \
          range(1, NOT_LP64(1*K) LP64_ONLY(1*M))                            \
                                                                            \
  product(bool, BytecodeVerificationRemote, true, DIAGNOSTIC,               \
          "Enable the Java bytecode verifier for remote classes")           \
                                                                            \
  product(bool, BytecodeVerificationLocal, false, DIAGNOSTIC,               \
          "Enable the Java bytecode verifier for local classes")            \
                                                                            \
  develop(bool, VerifyStackAtCalls, false,                                  \
          "Verify that the stack pointer is unchanged after calls")         \
                                                                            \
  develop(bool, TraceJavaAssertions, false,                                 \
          "Trace java language assertions")                                 \
                                                                            \
  develop(bool, VerifyCodeCache, false,                                     \
          "Verify code cache on memory allocation/deallocation")            \
                                                                            \
  develop(bool, ZapResourceArea, trueInDebug,                               \
          "Zap freed resource/arena space")                                 \
                                                                            \
  develop(bool, ZapVMHandleArea, trueInDebug,                               \
          "Zap freed VM handle space")                                      \
                                                                            \
  develop(bool, ZapStackSegments, trueInDebug,                              \
          "Zap allocated/freed stack segments")                             \
                                                                            \
  develop(bool, ZapUnusedHeapArea, trueInDebug,                             \
          "Zap unused heap space")                                          \
                                                                            \
  develop(bool, ZapFillerObjects, trueInDebug,                              \
          "Zap filler objects")                                             \
                                                                            \
  develop(bool, ZapTLAB, trueInDebug,                                       \
          "Zap allocated TLABs")                                            \
  develop(bool, TestingAsyncLoggingDeathTest, false,                        \
          "Recursive logging death test")                                   \
  develop(bool, TestingAsyncLoggingDeathTestNoCrash, false,                 \
          "Recursive logging death test (no crash)")                        \
                                                                            \
  product(bool, ExecutingUnitTests, false,                                  \
          "Whether the JVM is running unit tests or not")                   \
                                                                            \
  develop(uint, ErrorHandlerTest, 0,                                        \
          "If > 0, provokes an error after VM initialization; the value "   \
          "determines which error to provoke. See controlled_crash() "      \
          "in vmError.cpp.")                                                \
          range(0, 17)                                                      \
                                                                            \
  develop(uint, TestCrashInErrorHandler, 0,                                 \
          "If > 0, provokes an error inside VM error handler (a secondary " \
          "crash). see controlled_crash() in vmError.cpp")                  \
          range(0, 17)                                                      \
                                                                            \
  develop(bool, TestSafeFetchInErrorHandler, false   ,                      \
          "If true, tests SafeFetch inside error handler.")                 \
                                                                            \
  develop(bool, TestUnresponsiveErrorHandler, false,                        \
          "If true, simulates an unresponsive error handler.")              \
                                                                            \
  develop(bool, Verbose, false,                                             \
          "Print additional debugging information from other modes")        \
                                                                            \
  develop(bool, PrintMiscellaneous, false,                                  \
          "Print uncategorized debugging information (requires +Verbose)")  \
                                                                            \
  develop(bool, WizardMode, false,                                          \
          "Print much more debugging information")                          \
                                                                            \
  product(bool, ShowMessageBoxOnError, false,                               \
          "Keep process alive on VM fatal error")                           \
                                                                            \
  product(bool, CreateCoredumpOnCrash, true,                                \
          "Create core/mini dump on VM fatal error")                        \
                                                                            \
  product(uint64_t, ErrorLogTimeout, 2 * 60,                                \
          "Timeout, in seconds, to limit the time spent on writing an "     \
          "error log in case of a crash.")                                  \
          range(0, (uint64_t)max_jlong/1000)                                \
                                                                            \
  product(bool, ErrorLogSecondaryErrorDetails, false, DIAGNOSTIC,           \
          "If enabled, show details on secondary crashes in the error log") \
                                                                            \
  develop(intx, TraceDwarfLevel, 0,                                         \
          "Debug levels for the dwarf parser")                              \
          range(0, 4)                                                       \
                                                                            \
  product(bool, SuppressFatalErrorMessage, false,                           \
          "Report NO fatal error message (avoid deadlock)")                 \
                                                                            \
  product(ccstrlist, OnError, "",                                           \
          "Run user-defined commands on fatal error; see VMError.cpp "      \
          "for examples")                                                   \
                                                                            \
  product(ccstrlist, OnOutOfMemoryError, "",                                \
          "Run user-defined commands on first java.lang.OutOfMemoryError "  \
          "thrown from JVM")                                                \
                                                                            \
  product(bool, HeapDumpBeforeFullGC, false, MANAGEABLE,                    \
          "Dump heap to file before any major stop-the-world GC "           \
          "(also see FullGCHeapDumpLimit, HeapDumpPath, HeapDumpGzipLevel)")\
                                                                            \
  product(bool, HeapDumpAfterFullGC, false, MANAGEABLE,                     \
          "Dump heap to file after any major stop-the-world GC "            \
          "(also see FullGCHeapDumpLimit, HeapDumpPath, HeapDumpGzipLevel)")\
                                                                            \
  product(uint, FullGCHeapDumpLimit, 0, MANAGEABLE,                         \
          "Limit the number of heap dumps triggered by "                    \
          "HeapDumpBeforeFullGC or HeapDumpAfterFullGC "                    \
          "(0 means no limit)")                                             \
                                                                            \
  product(bool, HeapDumpOnOutOfMemoryError, false, MANAGEABLE,              \
          "Dump heap to file when java.lang.OutOfMemoryError is thrown "    \
          "from JVM "                                                       \
          "(also see HeapDumpPath, HeapDumpGzipLevel)")                     \
                                                                            \
  product(ccstr, HeapDumpPath, nullptr, MANAGEABLE,                         \
          "When HeapDumpOnOutOfMemoryError, HeapDumpBeforeFullGC "          \
          "or HeapDumpAfterFullGC is on, the path (filename or "            \
          "directory) of the dump file (defaults to java_pid<pid>.hprof "   \
          "in the working directory)")                                      \
                                                                            \
  product(int, HeapDumpGzipLevel, 0, MANAGEABLE,                            \
          "When HeapDumpOnOutOfMemoryError, HeapDumpBeforeFullGC "          \
          "or HeapDumpAfterFullGC is on, the gzip compression "             \
          "level of the dump file. 0 (the default) disables gzip "          \
          "compression. Otherwise the level must be between 1 and 9.")      \
          range(0, 9)                                                       \
                                                                            \
  product(ccstr, NativeMemoryTracking, DEBUG_ONLY("summary") NOT_DEBUG("off"), \
          "Native memory tracking options")                                 \
                                                                            \
  product(bool, PrintNMTStatistics, false, DIAGNOSTIC,                      \
          "Print native memory tracking summary data if it is on")          \
                                                                            \
  product(bool, LogCompilation, false, DIAGNOSTIC,                          \
          "Log compilation activity in detail to LogFile")                  \
                                                                            \
  product(bool, PrintCompilation, false,                                    \
          "Print compilations")                                             \
                                                                            \
  product(intx, RepeatCompilation, 0, DIAGNOSTIC,                           \
          "Repeat compilation without installing code (number of times)")   \
          range(0, max_jint)                                                \
                                                                            \
  product(bool, PrintExtendedThreadInfo, false,                             \
          "Print more information in thread dump")                          \
                                                                            \
  product(intx, ScavengeRootsInCode, 2, DIAGNOSTIC,                         \
          "0: do not allow scavengable oops in the code cache; "            \
          "1: allow scavenging from the code cache; "                       \
          "2: emit as many constants as the compiler can see")              \
          range(0, 2)                                                       \
                                                                            \
  product(bool, AlwaysRestoreFPU, false,                                    \
          "Restore the FPU control word after every JNI call (expensive)")  \
                                                                            \
  product(bool, PrintCompilation2, false, DIAGNOSTIC,                       \
          "Print additional statistics per compilation")                    \
                                                                            \
  product(bool, PrintAdapterHandlers, false, DIAGNOSTIC,                    \
          "Print code generated for i2c/c2i adapters")                      \
                                                                            \
  product(bool, VerifyAdapterCalls, trueInDebug, DIAGNOSTIC,                \
          "Verify that i2c/c2i adapters are called properly")               \
                                                                            \
  develop(bool, VerifyAdapterSharing, false,                                \
          "Verify that the code for shared adapters is the equivalent")     \
                                                                            \
  product(bool, PrintAssembly, false, DIAGNOSTIC,                           \
          "Print assembly code (using external disassembler.so)")           \
                                                                            \
  product(ccstr, PrintAssemblyOptions, nullptr, DIAGNOSTIC,                 \
          "Print options string passed to disassembler.so")                 \
                                                                            \
  develop(bool, PrintNMethodStatistics, false,                              \
          "Print a summary statistic for the generated nmethods")           \
                                                                            \
  product(bool, PrintNMethods, false, DIAGNOSTIC,                           \
          "Print assembly code for nmethods when generated")                \
                                                                            \
  product(bool, PrintNativeNMethods, false, DIAGNOSTIC,                     \
          "Print assembly code for native nmethods when generated")         \
                                                                            \
  develop(bool, PrintDebugInfo, false,                                      \
          "Print debug information for all nmethods when generated")        \
                                                                            \
  develop(bool, PrintRelocations, false,                                    \
          "Print relocation information for all nmethods when generated")   \
                                                                            \
  develop(bool, PrintDependencies, false,                                   \
          "Print dependency information for all nmethods when generated")   \
                                                                            \
  develop(bool, PrintExceptionHandlers, false,                              \
          "Print exception handler tables for all nmethods when generated") \
                                                                            \
  develop(bool, StressCompiledExceptionHandlers, false,                     \
          "Exercise compiled exception handlers")                           \
                                                                            \
  develop(bool, InterceptOSException, false,                                \
          "Start debugger when an implicit OS (e.g. null pointer) "         \
          "exception happens")                                              \
                                                                            \
  product(bool, PrintCodeCache, false,                                      \
          "Print the code cache memory usage when exiting")                 \
                                                                            \
  develop(bool, PrintCodeCache2, false,                                     \
          "Print detailed usage information on the code cache when exiting")\
                                                                            \
  product(bool, PrintCodeCacheOnCompilation, false,                         \
          "Print the code cache memory usage each time a method is "        \
          "compiled")                                                       \
                                                                            \
  product(bool, PrintCodeHeapAnalytics, false, DIAGNOSTIC,                  \
          "Print code heap usage statistics on exit and on full condition") \
                                                                            \
  product(bool, PrintStubCode, false, DIAGNOSTIC,                           \
          "Print generated stub code")                                      \
                                                                            \
  product(bool, StackTraceInThrowable, true,                                \
          "Collect backtrace in throwable when exception happens")          \
                                                                            \
  product(bool, OmitStackTraceInFastThrow, true,                            \
          "Omit backtraces for some 'hot' exceptions in optimized code")    \
                                                                            \
  product(bool, ShowCodeDetailsInExceptionMessages, true, MANAGEABLE,       \
          "Show exception messages from RuntimeExceptions that contain "    \
          "snippets of the failing code. Disable this to improve privacy.") \
                                                                            \
  product(bool, PrintWarnings, true,                                        \
          "Print JVM warnings to output stream")                            \
                                                                            \
  develop(bool, RegisterReferences, true,                                   \
          "Tell whether the VM should register soft/weak/final/phantom "    \
          "references")                                                     \
                                                                            \
  develop(bool, PrintCodeCacheExtension, false,                             \
          "Print extension of code cache")                                  \
                                                                            \
  product(bool, ClassUnloading, true,                                       \
          "Do unloading of classes")                                        \
                                                                            \
  product(bool, ClassUnloadingWithConcurrentMark, true,                     \
          "Do unloading of classes with a concurrent marking cycle")        \
                                                                            \
  develop(bool, PrintSystemDictionaryAtExit, false,                         \
          "Print the system dictionary at exit")                            \
                                                                            \
  develop(bool, PrintClassLoaderDataGraphAtExit, false,                     \
          "Print the class loader data graph at exit")                      \
                                                                            \
  product(bool, AllowParallelDefineClass, false,                            \
          "Allow parallel defineClass requests for class loaders "          \
          "registering as parallel capable")                                \
                                                                            \
  product(bool, DisablePrimordialThreadGuardPages, false, EXPERIMENTAL,     \
               "Disable the use of stack guard pages if the JVM is loaded " \
               "on the primordial process thread")                          \
                                                                            \
  product(bool, DoJVMTIVirtualThreadTransitions, true, EXPERIMENTAL,        \
               "Do JVMTI virtual thread mount/unmount transitions "         \
               "(disabling this flag implies no JVMTI events are posted)")  \
                                                                            \
  /* notice: the max range value here is max_jint, not max_intx  */         \
  /* because of overflow issue                                   */         \
  product(intx, AsyncDeflationInterval, 250, DIAGNOSTIC,                    \
          "Async deflate idle monitors every so many milliseconds when "    \
          "MonitorUsedDeflationThreshold is exceeded (0 is off).")          \
          range(0, max_jint)                                                \
                                                                            \
  /* notice: the max range value here is max_jint, not max_intx  */         \
  /* because of overflow issue                                   */         \
  product(intx, GuaranteedAsyncDeflationInterval, 60000, DIAGNOSTIC,        \
          "Async deflate idle monitors every so many milliseconds even "    \
          "when MonitorUsedDeflationThreshold is NOT exceeded (0 is off).") \
          range(0, max_jint)                                                \
                                                                            \
  product(size_t, AvgMonitorsPerThreadEstimate, 1024, DIAGNOSTIC,           \
          "Used to estimate a variable ceiling based on number of threads " \
          "for use with MonitorUsedDeflationThreshold (0 is off).")         \
          range(0, max_uintx)                                               \
                                                                            \
  /* notice: the max range value here is max_jint, not max_intx  */         \
  /* because of overflow issue                                   */         \
  product(intx, MonitorDeflationMax, 1000000, DIAGNOSTIC,                   \
          "The maximum number of monitors to deflate, unlink and delete "   \
          "at one time (minimum is 1024).")                                 \
          range(1024, max_jint)                                             \
                                                                            \
  product(intx, MonitorUnlinkBatch, 500, DIAGNOSTIC,                        \
          "The maximum number of monitors to unlink in one batch. ")        \
          range(1, max_jint)                                                \
                                                                            \
  product(int, MonitorUsedDeflationThreshold, 90, DIAGNOSTIC,               \
          "Percentage of used monitors before triggering deflation (0 is "  \
          "off). The check is performed on AsyncDeflationInterval or "      \
          "GuaranteedAsyncDeflationInterval, whichever is lower.")          \
          range(0, 100)                                                     \
                                                                            \
  product(uintx, NoAsyncDeflationProgressMax, 3, DIAGNOSTIC,                \
          "Max number of no progress async deflation attempts to tolerate " \
          "before adjusting the in_use_list_ceiling up (0 is off).")        \
          range(0, max_uintx)                                               \
                                                                            \
  product(intx, hashCode, 5, EXPERIMENTAL,                                  \
               "(Unstable) select hashCode generation algorithm")           \
                                                                            \
  product(bool, ReduceSignalUsage, false,                                   \
          "Reduce the use of OS signals in Java and/or the VM")             \
                                                                            \
  develop(bool, LoadLineNumberTables, true,                                 \
          "Tell whether the class file parser loads line number tables")    \
                                                                            \
  develop(bool, LoadLocalVariableTables, true,                              \
          "Tell whether the class file parser loads local variable tables") \
                                                                            \
  develop(bool, LoadLocalVariableTypeTables, true,                          \
          "Tell whether the class file parser loads local variable type"    \
          "tables")                                                         \
                                                                            \
  product(bool, AllowUserSignalHandlers, false,                             \
          "Application will install primary signal handlers for the JVM "   \
          "(Unix only)")                                                    \
                                                                            \
  product(bool, UseSignalChaining, true,                                    \
          "Use signal-chaining to invoke signal handlers installed "        \
          "by the application (Unix only)")                                 \
                                                                            \
  product(bool, RestoreMXCSROnJNICalls, false,                              \
          "Restore MXCSR when returning from JNI calls")                    \
                                                                            \
  product(bool, CheckJNICalls, false,                                       \
          "Verify all arguments to JNI calls")                              \
                                                                            \
  product(bool, UseFastJNIAccessors, true,                                  \
          "Use optimized versions of Get<Primitive>Field")                  \
                                                                            \
  product(intx, MaxJNILocalCapacity, 65536,                                 \
          "Maximum allowable local JNI handle capacity to "                 \
          "EnsureLocalCapacity() and PushLocalFrame(), "                    \
          "where <= 0 is unlimited, default: 65536")                        \
          range(min_intx, max_intx)                                         \
                                                                            \
  product(bool, EagerXrunInit, false,                                       \
          "Eagerly initialize -Xrun libraries; allows startup profiling, "  \
          "but not all -Xrun libraries may support the state of the VM "    \
          "at this time")                                                   \
                                                                            \
  develop(uintx, PreallocatedOutOfMemoryErrorCount, 4,                      \
          "Number of OutOfMemoryErrors preallocated with backtrace")        \
                                                                            \
  product(bool, UseXMMForArrayCopy, false,                                  \
          "Use SSE2 MOVQ instruction for Arraycopy")                        \
                                                                            \
  develop(bool, PrintFieldLayout, false,                                    \
          "Print field layout for each class")                              \
                                                                            \
  /* Need to limit the extent of the padding to reasonable size.          */\
  /* 8K is well beyond the reasonable HW cache line size, even with       */\
  /* aggressive prefetching, while still leaving the room for segregating */\
  /* among the distinct pages.                                            */\
  product(int, ContendedPaddingWidth, 128,                                  \
          "How many bytes to pad the fields/classes marked @Contended with")\
          range(0, 8192)                                                    \
          constraint(ContendedPaddingWidthConstraintFunc,AfterErgo)         \
                                                                            \
  product(bool, EnableContended, true,                                      \
          "Enable @Contended annotation support")                           \
                                                                            \
  product(bool, RestrictContended, true,                                    \
          "Restrict @Contended to trusted classes")                         \
                                                                            \
  product(int, DiagnoseSyncOnValueBasedClasses, 0, DIAGNOSTIC,              \
             "Detect and take action upon identifying synchronization on "  \
             "value based classes. Modes: "                                 \
             "0: off; "                                                     \
             "1: exit with fatal error; "                                   \
             "2: log message to stdout. Output file can be specified with " \
             "   -Xlog:valuebasedclasses. If JFR is running it will "       \
             "   also generate JFR events.")                                \
             range(0, 2)                                                    \
                                                                            \
  product(bool, ExitOnOutOfMemoryError, false,                              \
          "JVM exits on the first occurrence of an out-of-memory error "    \
          "thrown from JVM")                                                \
                                                                            \
  product(bool, CrashOnOutOfMemoryError, false,                             \
          "JVM aborts, producing an error log and core/mini dump, on the "  \
          "first occurrence of an out-of-memory error thrown from JVM")     \
                                                                            \
  product(intx, UserThreadWaitAttemptsAtExit, 30,                           \
          "The number of times to wait for user threads to stop executing " \
          "native code during JVM exit. Each wait lasts 10 milliseconds. "  \
          "The maximum number of waits is 1000, to wait at most 10 "        \
          "seconds.")                                                       \
          range(0, 1000)                                                    \
                                                                            \
  /* tracing */                                                             \
                                                                            \
  develop(bool, StressRewriter, false,                                      \
          "Stress linktime bytecode rewriting")                             \
                                                                            \
  product(ccstr, TraceJVMTI, nullptr,                                       \
          "Trace flags for JVMTI functions and events")                     \
                                                                            \
  product(bool, StressLdcRewrite, false, DIAGNOSTIC,                        \
          "Force ldc -> ldc_w rewrite during RedefineClasses. "             \
          "This option can change an EMCP method into an obsolete method "  \
          "and can affect tests that expect specific methods to be EMCP. "  \
          "This option should be used with caution.")                       \
                                                                            \
  product(bool, AllowRedefinitionToAddDeleteMethods, false,                 \
          "(Deprecated) Allow redefinition to add and delete private "      \
          "static or final methods for compatibility with old releases")    \
                                                                            \
  develop(bool, TraceBytecodes, false,                                      \
          "Trace bytecode execution")                                       \
                                                                            \
  develop(bool, TraceBytecodesTruncated, false,                             \
          "Truncate non control-flow bytecode when tracing bytecode")       \
                                                                            \
  develop(bool, VerifyDependencies, trueInDebug,                            \
          "Exercise and verify the compilation dependency mechanism")       \
                                                                            \
  develop(bool, TraceNewOopMapGeneration, false,                            \
          "Trace OopMapGeneration")                                         \
                                                                            \
  develop(bool, TraceNewOopMapGenerationDetailed, false,                    \
          "Trace OopMapGeneration: print detailed cell states")             \
                                                                            \
  develop(bool, TimeOopMap, false,                                          \
          "Time calls to GenerateOopMap::compute_map() in sum")             \
                                                                            \
  develop(bool, TimeOopMap2, false,                                         \
          "Time calls to GenerateOopMap::compute_map() individually")       \
                                                                            \
  develop(bool, TraceOopMapRewrites, false,                                 \
          "Trace rewriting of methods during oop map generation")           \
                                                                            \
  develop(bool, TraceFinalizerRegistration, false,                          \
          "Trace registration of final references")                         \
                                                                            \
  product(bool, IgnoreEmptyClassPaths, false,                               \
          "Ignore empty path elements in -classpath")                       \
                                                                            \
  product(bool, PrintHeapAtSIGBREAK, true,                                  \
          "Print heap layout in response to SIGBREAK")                      \
                                                                            \
  product(bool, PrintClassHistogram, false, MANAGEABLE,                     \
          "Print a histogram of class instances")                           \
                                                                            \
  product(double, ObjectCountCutOffPercent, 0.5, EXPERIMENTAL,              \
          "The percentage of the used heap that the instances of a class "  \
          "must occupy for the class to generate a trace event")            \
          range(0.0, 100.0)                                                 \
                                                                            \
  /* JVMTI heap profiling */                                                \
                                                                            \
  product(bool, VerifyBeforeIteration, false, DIAGNOSTIC,                   \
          "Verify memory system before JVMTI iteration")                    \
                                                                            \
  /* compiler */                                                            \
                                                                            \
  /* notice: the max range value here is max_jint, not max_intx  */         \
  /* because of overflow issue                                   */         \
  product(intx, CICompilerCount, CI_COMPILER_COUNT,                         \
          "Number of compiler threads to run")                              \
          range(0, max_jint)                                                \
          constraint(CICompilerCountConstraintFunc, AfterErgo)              \
                                                                            \
  product(bool, UseDynamicNumberOfCompilerThreads, true,                    \
          "Dynamically choose the number of parallel compiler threads")     \
                                                                            \
  product(bool, ReduceNumberOfCompilerThreads, true, DIAGNOSTIC,            \
             "Reduce the number of parallel compiler threads when they "    \
             "are not used")                                                \
                                                                            \
  product(bool, TraceCompilerThreads, false, DIAGNOSTIC,                    \
             "Trace creation and removal of compiler threads")              \
                                                                            \
  product(ccstr, LogClassLoadingCauseFor, nullptr,                          \
          "Apply -Xlog:class+load+cause* to classes whose fully "           \
          "qualified name contains this string (\"*\" matches "             \
          "any class).")                                                    \
                                                                            \
  develop(bool, InjectCompilerCreationFailure, false,                       \
          "Inject thread creation failures for "                            \
          "UseDynamicNumberOfCompilerThreads")                              \
                                                                            \
  develop(bool, GenerateSynchronizationCode, true,                          \
          "generate locking/unlocking code for synchronized methods and "   \
          "monitors")                                                       \
                                                                            \
  product_pd(bool, ImplicitNullChecks, DIAGNOSTIC,                          \
          "Generate code for implicit null checks")                         \
                                                                            \
  product_pd(bool, TrapBasedNullChecks,                                     \
          "Generate code for null checks that uses a cmp and trap "         \
          "instruction raising SIGTRAP.  This is only used if an access to" \
          "null (+offset) will not raise a SIGSEGV, i.e.,"                  \
          "ImplicitNullChecks don't work (PPC64).")                         \
                                                                            \
  product(bool, EnableThreadSMRStatistics, trueInDebug, DIAGNOSTIC,         \
             "Enable Thread SMR Statistics")                                \
                                                                            \
  product(bool, Inline, true,                                               \
          "Enable inlining")                                                \
                                                                            \
  product(bool, ClipInlining, true,                                         \
          "Clip inlining if aggregate method exceeds DesiredMethodLimit")   \
                                                                            \
  develop(bool, UseCHA, true,                                               \
          "Enable CHA")                                                     \
                                                                            \
  product(bool, UseTypeProfile, true,                                       \
          "Check interpreter profile for historically monomorphic calls")   \
                                                                            \
  product(bool, PrintInlining, false, DIAGNOSTIC,                           \
          "Print inlining optimizations")                                   \
                                                                            \
  product(bool, UsePopCountInstruction, false,                              \
          "Use population count instruction")                               \
                                                                            \
  develop(bool, TraceMethodReplacement, false,                              \
          "Print when methods are replaced do to recompilation")            \
                                                                            \
  product(intx, MinPassesBeforeFlush, 10, DIAGNOSTIC,                       \
          "Minimum number of sweeper passes before an nmethod "             \
          "can be flushed")                                                 \
          range(0, max_intx)                                                \
                                                                            \
  develop(bool, StressCodeBuffers, false,                                   \
          "Exercise code buffer expansion and other rare state changes")    \
                                                                            \
  product(bool, DebugNonSafepoints, trueInDebug, DIAGNOSTIC,                \
          "Generate extra debugging information for non-safepoints in "     \
          "nmethods")                                                       \
                                                                            \
  product(bool, PrintVMOptions, false,                                      \
          "Print flags that appeared on the command line")                  \
                                                                            \
  product(bool, IgnoreUnrecognizedVMOptions, false,                         \
          "Ignore unrecognized VM options")                                 \
                                                                            \
  product(bool, PrintCommandLineFlags, false,                               \
          "Print flags specified on command line or set by ergonomics")     \
                                                                            \
  product(bool, PrintFlagsInitial, false,                                   \
          "Print all VM flags before argument processing and exit VM")      \
                                                                            \
  product(bool, PrintFlagsFinal, false,                                     \
          "Print all VM flags after argument and ergonomic processing")     \
                                                                            \
  develop(bool, PrintFlagsWithComments, false,                              \
          "Print all VM flags with default values and descriptions and "    \
          "exit")                                                           \
                                                                            \
  product(bool, PrintFlagsRanges, false,                                    \
          "Print VM flags and their ranges")                                \
                                                                            \
  product(bool, SerializeVMOutput, true, DIAGNOSTIC,                        \
          "Use a mutex to serialize output to tty and LogFile")             \
                                                                            \
  product(bool, DisplayVMOutput, true, DIAGNOSTIC,                          \
          "Display all VM output on the tty, independently of LogVMOutput") \
                                                                            \
  product(bool, LogVMOutput, false, DIAGNOSTIC,                             \
          "Save VM output to LogFile")                                      \
                                                                            \
  product(ccstr, LogFile, nullptr, DIAGNOSTIC,                              \
          "If LogVMOutput or LogCompilation is on, save VM output to "      \
          "this file [default: ./hotspot_pid%p.log] (%p replaced with pid)")\
                                                                            \
  product(ccstr, ErrorFile, nullptr,                                        \
          "If an error occurs, save the error data to this file "           \
          "[default: ./hs_err_pid%p.log] (%p replaced with pid)")           \
                                                                            \
  product(bool, ExtensiveErrorReports,                                      \
          PRODUCT_ONLY(false) NOT_PRODUCT(true),                            \
          "Error reports are more extensive.")                              \
                                                                            \
  product(bool, DisplayVMOutputToStderr, false,                             \
          "If DisplayVMOutput is true, display all VM output to stderr")    \
                                                                            \
  product(bool, DisplayVMOutputToStdout, false,                             \
          "If DisplayVMOutput is true, display all VM output to stdout")    \
                                                                            \
  product(bool, ErrorFileToStderr, false,                                   \
          "If true, error data is printed to stderr instead of a file")     \
                                                                            \
  product(bool, ErrorFileToStdout, false,                                   \
          "If true, error data is printed to stdout instead of a file")     \
                                                                            \
  develop(bool, VerifyHeavyMonitors, false,                                 \
          "Checks that no stack locking happens when using "                \
          "-XX:LockingMode=0 (LM_MONITOR)")                                 \
                                                                            \
  product(bool, PrintStringTableStatistics, false,                          \
          "print statistics about the StringTable and SymbolTable")         \
                                                                            \
  product(bool, VerifyStringTableAtExit, false, DIAGNOSTIC,                 \
          "verify StringTable contents at exit")                            \
                                                                            \
  develop(bool, PrintSymbolTableSizeHistogram, false,                       \
          "print histogram of the symbol table")                            \
                                                                            \
  product(ccstr, AbortVMOnException, nullptr, DIAGNOSTIC,                   \
          "Call fatal if this exception is thrown.  Example: "              \
          "java -XX:AbortVMOnException=java.lang.NullPointerException Foo") \
                                                                            \
  product(ccstr, AbortVMOnExceptionMessage, nullptr, DIAGNOSTIC,            \
          "Call fatal if the exception pointed by AbortVMOnException "      \
          "has this message")                                               \
                                                                            \
  develop(bool, DebugVtables, false,                                        \
          "add debugging code to vtable dispatch")                          \
                                                                            \
  product(bool, RangeCheckElimination, true,                                \
          "Eliminate range checks")                                         \
                                                                            \
  develop_pd(bool, UncommonNullCast,                                        \
          "track occurrences of null in casts; adjust compiler tactics")    \
                                                                            \
  develop(bool, TypeProfileCasts,  true,                                    \
          "treat casts like calls for purposes of type profiling")          \
                                                                            \
  develop(bool, TraceLivenessGen, false,                                    \
          "Trace the generation of liveness analysis information")          \
                                                                            \
  develop(bool, TraceLivenessQuery, false,                                  \
          "Trace queries of liveness analysis information")                 \
                                                                            \
  develop(bool, CollectIndexSetStatistics, false,                           \
          "Collect information about IndexSets")                            \
                                                                            \
  develop(int, FastAllocateSizeLimit, 128*K,                                \
          /* Note:  This value is zero mod 1<<13 for a cheap sparc set. */  \
          "Inline allocations larger than this in doublewords must go slow")\
                                                                            \
  product_pd(bool, CompactStrings,                                          \
          "Enable Strings to use single byte chars in backing store")       \
                                                                            \
  product_pd(uint, TypeProfileLevel,                                        \
          "=XYZ, with Z: Type profiling of arguments at call; "             \
                     "Y: Type profiling of return value at call; "          \
                     "X: Type profiling of parameters to methods; "         \
          "X, Y and Z in 0=off ; 1=jsr292 only; 2=all methods")             \
          constraint(TypeProfileLevelConstraintFunc, AfterErgo)             \
                                                                            \
  product(int, TypeProfileArgsLimit,     2,                                 \
          "max number of call arguments to consider for type profiling")    \
          range(0, 16)                                                      \
                                                                            \
  product(int, TypeProfileParmsLimit,    2,                                 \
          "max number of incoming parameters to consider for type profiling"\
          ", -1 for all")                                                   \
          range(-1, 64)                                                     \
                                                                            \
  /* statistics */                                                          \
  develop(bool, CountCompiledCalls, false,                                  \
          "Count method invocations")                                       \
                                                                            \
  develop(bool, ICMissHistogram, false,                                     \
          "Produce histogram of IC misses")                                 \
                                                                            \
  /* interpreter */                                                         \
  product_pd(bool, RewriteBytecodes,                                        \
          "Allow rewriting of bytecodes (bytecodes are not immutable)")     \
                                                                            \
  product_pd(bool, RewriteFrequentPairs,                                    \
          "Rewrite frequently used bytecode pairs into a single bytecode")  \
                                                                            \
  product(bool, PrintInterpreter, false, DIAGNOSTIC,                        \
          "Print the generated interpreter code")                           \
                                                                            \
  product(bool, UseInterpreter, true,                                       \
          "Use interpreter for non-compiled methods")                       \
                                                                            \
  develop(bool, UseFastSignatureHandlers, true,                             \
          "Use fast signature handlers for native calls")                   \
                                                                            \
  product(bool, UseLoopCounter, true,                                       \
          "Increment invocation counter on backward branch")                \
                                                                            \
  product_pd(bool, UseOnStackReplacement,                                   \
          "Use on stack replacement, calls runtime if invoc. counter "      \
          "overflows in loop")                                              \
                                                                            \
  develop(bool, TraceOnStackReplacement, false,                             \
          "Trace on stack replacement")                                     \
                                                                            \
  product_pd(bool, PreferInterpreterNativeStubs,                            \
          "Use always interpreter stubs for native methods invoked via "    \
          "interpreter")                                                    \
                                                                            \
  develop(bool, CountBytecodes, false,                                      \
          "Count number of bytecodes executed")                             \
                                                                            \
  develop(bool, PrintBytecodeHistogram, false,                              \
          "Print histogram of the executed bytecodes")                      \
                                                                            \
  develop(bool, PrintBytecodePairHistogram, false,                          \
          "Print histogram of the executed bytecode pairs")                 \
                                                                            \
  product(bool, PrintSignatureHandlers, false, DIAGNOSTIC,                  \
          "Print code generated for native method signature handlers")      \
                                                                            \
  develop(bool, VerifyOops, false,                                          \
          "Do plausibility checks for oops")                                \
                                                                            \
  develop(bool, CheckUnhandledOops, false,                                  \
          "Check for unhandled oops in VM code")                            \
                                                                            \
  develop(bool, VerifyJNIFields, trueInDebug,                               \
          "Verify jfieldIDs for instance fields")                           \
                                                                            \
  develop(bool, VerifyFPU, false,                                           \
          "Verify FPU state (check for NaN's, etc.)")                       \
                                                                            \
  develop(bool, VerifyActivationFrameSize, false,                           \
          "Verify that activation frame didn't become smaller than its "    \
          "minimal size")                                                   \
                                                                            \
  develop(bool, TraceFrequencyInlining, false,                              \
          "Trace frequency based inlining")                                 \
                                                                            \
  develop_pd(bool, InlineIntrinsics,                                        \
          "Use intrinsics in Interpreter that can be statically resolved")  \
                                                                            \
  product_pd(bool, ProfileInterpreter,                                      \
          "Profile at the bytecode level during interpretation")            \
                                                                            \
  develop_pd(bool, ProfileTraps,                                            \
          "Profile deoptimization traps at the bytecode level")             \
                                                                            \
  product(intx, ProfileMaturityPercentage, 20,                              \
          "number of method invocations/branches (expressed as % of "       \
          "CompileThreshold) before using the method's profile")            \
          range(0, 100)                                                     \
                                                                            \
  product(bool, PrintMethodData, false, DIAGNOSTIC,                         \
          "Print the results of +ProfileInterpreter at end of run")         \
                                                                            \
  develop(bool, VerifyDataPointer, trueInDebug,                             \
          "Verify the method data pointer during interpreter profiling")    \
                                                                            \
  develop(bool, CrashGCForDumpingJavaThread, false,                         \
          "Manually make GC thread crash then dump java stack trace;  "     \
          "Test only")                                                      \
                                                                            \
  /* compilation */                                                         \
  product(bool, UseCompiler, true,                                          \
          "Use Just-In-Time compilation")                                   \
                                                                            \
  product(bool, AlwaysCompileLoopMethods, false,                            \
          "When using recompilation, never interpret methods "              \
          "containing loops")                                               \
                                                                            \
  product(int,  AllocatePrefetchStyle, 1,                                   \
          "0 = no prefetch, "                                               \
          "1 = generate prefetch instructions for each allocation, "        \
          "2 = use TLAB watermark to gate allocation prefetch, "            \
          "3 = generate one prefetch instruction per cache line")           \
          range(0, 3)                                                       \
                                                                            \
  product(int,  AllocatePrefetchDistance, -1,                               \
          "Distance to prefetch ahead of allocation pointer. "              \
          "-1: use system-specific value (automatically determined")        \
          range(-1, 512)                                                    \
                                                                            \
  product(int,  AllocatePrefetchLines, 3,                                   \
          "Number of lines to prefetch ahead of array allocation pointer")  \
          range(1, 64)                                                      \
                                                                            \
  product(int,  AllocateInstancePrefetchLines, 1,                           \
          "Number of lines to prefetch ahead of instance allocation "       \
          "pointer")                                                        \
          range(1, 64)                                                      \
                                                                            \
  product(int,  AllocatePrefetchStepSize, 16,                               \
          "Step size in bytes of sequential prefetch instructions")         \
          range(1, 512)                                                     \
          constraint(AllocatePrefetchStepSizeConstraintFunc,AfterMemoryInit)\
                                                                            \
  product(intx,  AllocatePrefetchInstr, 0,                                  \
          "Select instruction to prefetch ahead of allocation pointer")     \
          constraint(AllocatePrefetchInstrConstraintFunc, AfterMemoryInit)  \
                                                                            \
  /* deoptimization */                                                      \
  product(bool, TraceDeoptimization, false, DIAGNOSTIC,                     \
          "Trace deoptimization")                                           \
                                                                            \
  develop(bool, PrintDeoptimizationDetails, false,                          \
          "Print more information about deoptimization")                    \
                                                                            \
  develop(bool, DebugDeoptimization, false,                                 \
          "Tracing various information while debugging deoptimization")     \
                                                                            \
  product(double, SelfDestructTimer, 0.0,                                   \
          "Will cause VM to terminate after a given time "                  \
          "(in fractional minutes) "                                        \
          "(0.0 means off)")                                                \
          range(0.0, (double)max_intx)                                      \
                                                                            \
  product(int, MaxJavaStackTraceDepth, 1024,                                \
          "The maximum number of lines in the stack trace for Java "        \
          "exceptions (0 means all)")                                       \
          range(0, max_jint/2)                                              \
                                                                            \
  /* notice: the max range value here is max_jint, not max_intx  */         \
  /* because of overflow issue                                   */         \
  product(intx, GuaranteedSafepointInterval, 0, DIAGNOSTIC,                 \
          "Guarantee a safepoint (at least) every so many milliseconds "    \
          "(0 means none)")                                                 \
          range(0, max_jint)                                                \
                                                                            \
  product(intx, ServiceThreadCleanupInterval, 1000, DIAGNOSTIC,             \
          "Wake the ServiceThread to do periodic cleanup checks every so "  \
          "many milliseconds (0 means none)")                               \
          range(0, max_jint)                                                \
                                                                            \
  product(double, SafepointTimeoutDelay, 10000,                             \
          "Delay in milliseconds for option SafepointTimeout; "             \
          "supports sub-millisecond resolution with fractional values.")    \
          range(0, max_jlongDouble LP64_ONLY(/MICROUNITS))                  \
                                                                            \
  product(bool, UseSystemMemoryBarrier, false,                              \
          "Try to enable system memory barrier if supported by OS")         \
                                                                            \
  product(intx, NmethodSweepActivity, 4,                                    \
          "Removes cold nmethods from code cache if > 0. Higher values "    \
          "result in more aggressive sweeping")                             \
          range(0, 2000)                                                    \
                                                                            \
  develop(intx, MallocCatchPtr, -1,                                         \
          "Hit breakpoint when mallocing/freeing this pointer")             \
                                                                            \
  develop(int, StackPrintLimit, 100,                                        \
          "number of stack frames to print in VM-level stack dump")         \
                                                                            \
  product(int, ErrorLogPrintCodeLimit, 3, DIAGNOSTIC,                       \
          "max number of compiled code units to print in error log")        \
          range(0, VMError::max_error_log_print_code)                       \
                                                                            \
  develop(int, MaxElementPrintSize, 256,                                    \
          "maximum number of elements to print")                            \
                                                                            \
  develop(int, MaxStringPrintSize, 256,                                     \
          "maximum number of characters to print for a java.lang.String "   \
          "in the VM. If exceeded, an abridged version of the string is "   \
          "printed with the middle of the string elided.")                  \
          range(2, O_BUFLEN)                                                \
                                                                            \
  develop(intx, MaxSubklassPrintSize, 4,                                    \
          "maximum number of subklasses to print when printing klass")      \
                                                                            \
  develop(intx, MaxForceInlineLevel, 100,                                   \
          "maximum number of nested calls that are forced for inlining "    \
          "(using CompileCommand or marked w/ @ForceInline)")               \
          range(0, max_jint)                                                \
                                                                            \
  develop(intx, MethodHistogramCutoff, 100,                                 \
          "The cutoff value for method invocation histogram (+CountCalls)") \
                                                                            \
  develop(intx, DeoptimizeALotInterval,     5,                              \
          "Number of exits until DeoptimizeALot kicks in")                  \
                                                                            \
  develop(intx, ZombieALotInterval,     5,                                  \
          "Number of exits until ZombieALot kicks in")                      \
                                                                            \
  product(ccstr, MallocLimit, nullptr, DIAGNOSTIC,                          \
          "Limit malloc allocation size from VM. Reaching a limit will "    \
          "trigger an action (see flag). This feature requires "            \
          "NativeMemoryTracking=summary or NativeMemoryTracking=detail."    \
          "Usage:"                                                          \
          "\"-XX:MallocLimit=<size>[:<flag>]\" sets a total limit."         \
          "\"-XX:MallocLimit=<category>:<size>[:<flag>][,<category>:<size>[:<flag>] ...]\"" \
          "sets one or more category-specific limits."                      \
          "<flag> defines the action upon reaching the limit:"              \
          "\"fatal\": end VM with a fatal error at the allocation site"     \
          "\"oom\"  : will mimic a native OOM"                              \
          "If <flag> is omitted, \"fatal\" is the default."                 \
          "Examples:\n"                                                     \
          "-XX:MallocLimit=2g"                                              \
          "-XX:MallocLimit=2g:oom"                                          \
          "-XX:MallocLimit=compiler:200m:oom,code:100m")                    \
                                                                            \
  product(intx, TypeProfileWidth, 2,                                        \
          "Number of receiver types to record in call/cast profile")        \
          range(0, 8)                                                       \
                                                                            \
  develop(intx, BciProfileWidth,      2,                                    \
          "Number of return bci's to record in ret profile")                \
                                                                            \
  product(intx, PerMethodRecompilationCutoff, 400,                          \
          "After recompiling N times, stay in the interpreter (-1=>'Inf')") \
          range(-1, max_intx)                                               \
                                                                            \
  product(intx, PerBytecodeRecompilationCutoff, 200,                        \
          "Per-BCI limit on repeated recompilation (-1=>'Inf')")            \
          range(-1, max_intx)                                               \
                                                                            \
  product(intx, PerMethodTrapLimit,  100,                                   \
          "Limit on traps (of one kind) in a method (includes inlines)")    \
          range(0, max_jint)                                                \
                                                                            \
  product(intx, PerMethodSpecTrapLimit,  5000, EXPERIMENTAL,                \
          "Limit on speculative traps (of one kind) in a method "           \
          "(includes inlines)")                                             \
          range(0, max_jint)                                                \
                                                                            \
  product(intx, PerBytecodeTrapLimit,  4,                                   \
          "Limit on traps (of one kind) at a particular BCI")               \
          range(0, max_jint)                                                \
                                                                            \
  product(int, SpecTrapLimitExtraEntries,  3, EXPERIMENTAL,                 \
          "Extra method data trap entries for speculation")                 \
                                                                            \
  product(double, InlineFrequencyRatio, 0.25, DIAGNOSTIC,                   \
          "Ratio of call site execution to caller method invocation")       \
                                                                            \
  product(double, MinInlineFrequencyRatio, 0.0085, DIAGNOSTIC,              \
          "Minimum ratio of call site execution to caller method"           \
          "invocation to be considered for inlining")                       \
                                                                            \
  develop(intx, InlineThrowCount,    50,                                    \
          "Force inlining of interpreted methods that throw this often")    \
          range(0, max_jint)                                                \
                                                                            \
  develop(intx, InlineThrowMaxSize,   200,                                  \
          "Force inlining of throwing methods smaller than this")           \
          range(0, max_jint)                                                \
                                                                            \
  product(size_t, MetaspaceSize, NOT_LP64(16 * M) LP64_ONLY(21 * M),        \
          "Initial threshold (in bytes) at which a garbage collection "     \
          "is done to reduce Metaspace usage")                              \
          constraint(MetaspaceSizeConstraintFunc,AfterErgo)                 \
                                                                            \
  product(size_t, MaxMetaspaceSize, max_uintx,                              \
          "Maximum size of Metaspaces (in bytes)")                          \
          constraint(MaxMetaspaceSizeConstraintFunc,AfterErgo)              \
                                                                            \
  product(size_t, CompressedClassSpaceSize, 1*G,                            \
          "Maximum size of class area in Metaspace when compressed "        \
          "class pointers are used")                                        \
          range(1*M, LP64_ONLY(4*G) NOT_LP64(max_uintx))                    \
                                                                            \
  develop(size_t, CompressedClassSpaceBaseAddress, 0,                       \
          "Force the class space to be allocated at this address or "       \
          "fails VM initialization (requires -Xshare=off.")                 \
                                                                            \
  develop(bool, RandomizeClassSpaceLocation, true,                          \
          "Randomize location of class space.")                             \
                                                                            \
  product(bool, PrintMetaspaceStatisticsAtExit, false, DIAGNOSTIC,          \
          "Print metaspace statistics upon VM exit.")                       \
                                                                            \
  product(bool, PrintCompilerMemoryStatisticsAtExit, false, DIAGNOSTIC,     \
          "Print compiler memory statistics upon VM exit.")                 \
                                                                            \
  product(uintx, MinHeapFreeRatio, 40, MANAGEABLE,                          \
          "The minimum percentage of heap free after GC to avoid expansion."\
          " For most GCs this applies to the old generation. In G1 and"     \
          " ParallelGC it applies to the whole heap.")                      \
          range(0, 100)                                                     \
          constraint(MinHeapFreeRatioConstraintFunc,AfterErgo)              \
                                                                            \
  product(uintx, MaxHeapFreeRatio, 70, MANAGEABLE,                          \
          "The maximum percentage of heap free after GC to avoid shrinking."\
          " For most GCs this applies to the old generation. In G1 and"     \
          " ParallelGC it applies to the whole heap.")                      \
          range(0, 100)                                                     \
          constraint(MaxHeapFreeRatioConstraintFunc,AfterErgo)              \
                                                                            \
  product(intx, SoftRefLRUPolicyMSPerMB, 1000,                              \
          "Number of milliseconds per MB of free space in the heap")        \
          range(0, max_intx)                                                \
          constraint(SoftRefLRUPolicyMSPerMBConstraintFunc,AfterMemoryInit) \
                                                                            \
  product(size_t, MinHeapDeltaBytes, ScaleForWordSize(128*K),               \
          "The minimum change in heap space due to GC (in bytes)")          \
          range(0, max_uintx)                                               \
                                                                            \
  product(size_t, MinMetaspaceExpansion, ScaleForWordSize(256*K),           \
          "The minimum expansion of Metaspace (in bytes)")                  \
          range(0, max_uintx)                                               \
                                                                            \
  product(uint, MaxMetaspaceFreeRatio,    70,                               \
          "The maximum percentage of Metaspace free after GC to avoid "     \
          "shrinking")                                                      \
          range(0, 100)                                                     \
          constraint(MaxMetaspaceFreeRatioConstraintFunc,AfterErgo)         \
                                                                            \
  product(uint, MinMetaspaceFreeRatio,    40,                               \
          "The minimum percentage of Metaspace free after GC to avoid "     \
          "expansion")                                                      \
          range(0, 99)                                                      \
          constraint(MinMetaspaceFreeRatioConstraintFunc,AfterErgo)         \
                                                                            \
  product(size_t, MaxMetaspaceExpansion, ScaleForWordSize(4*M),             \
          "The maximum expansion of Metaspace without full GC (in bytes)")  \
          range(0, max_uintx)                                               \
                                                                            \
  /* stack parameters */                                                    \
  product_pd(intx, StackYellowPages,                                        \
          "Number of yellow zone (recoverable overflows) pages of size "    \
          "4KB. If pages are bigger yellow zone is aligned up.")            \
          range(MIN_STACK_YELLOW_PAGES, (DEFAULT_STACK_YELLOW_PAGES+5))     \
                                                                            \
  product_pd(intx, StackRedPages,                                           \
          "Number of red zone (unrecoverable overflows) pages of size "     \
          "4KB. If pages are bigger red zone is aligned up.")               \
          range(MIN_STACK_RED_PAGES, (DEFAULT_STACK_RED_PAGES+2))           \
                                                                            \
  product_pd(intx, StackReservedPages,                                      \
          "Number of reserved zone (reserved to annotated methods) pages"   \
          " of size 4KB. If pages are bigger reserved zone is aligned up.") \
          range(MIN_STACK_RESERVED_PAGES, (DEFAULT_STACK_RESERVED_PAGES+10))\
                                                                            \
  product(bool, RestrictReservedStack, true,                                \
          "Restrict @ReservedStackAccess to trusted classes")               \
                                                                            \
  /* greater stack shadow pages can't generate instruction to bang stack */ \
  product_pd(intx, StackShadowPages,                                        \
          "Number of shadow zone (for overflow checking) pages of size "    \
          "4KB. If pages are bigger shadow zone is aligned up. "            \
          "This should exceed the depth of the VM and native call stack.")  \
          range(MIN_STACK_SHADOW_PAGES, (DEFAULT_STACK_SHADOW_PAGES+30))    \
                                                                            \
  product_pd(intx, ThreadStackSize,                                         \
          "Thread Stack Size (in Kbytes)")                                  \
          range(0, 1 * M)                                                   \
                                                                            \
  product_pd(intx, VMThreadStackSize,                                       \
          "Non-Java Thread Stack Size (in Kbytes)")                         \
          range(0, max_intx/(1 * K))                                        \
                                                                            \
  product_pd(intx, CompilerThreadStackSize,                                 \
          "Compiler Thread Stack Size (in Kbytes)")                         \
          range(0, max_intx/(1 * K))                                        \
                                                                            \
  develop_pd(size_t, JVMInvokeMethodSlack,                                  \
          "Stack space (bytes) required for JVM_InvokeMethod to complete")  \
                                                                            \
  /* code cache parameters                                    */            \
  product_pd(uintx, CodeCacheSegmentSize, EXPERIMENTAL,                     \
          "Code cache segment size (in bytes) - smallest unit of "          \
          "allocation")                                                     \
          range(1, 1024)                                                    \
          constraint(CodeCacheSegmentSizeConstraintFunc, AfterErgo)         \
                                                                            \
  product_pd(intx, CodeEntryAlignment, EXPERIMENTAL,                        \
          "Code entry alignment for generated code (in bytes)")             \
          constraint(CodeEntryAlignmentConstraintFunc, AfterErgo)           \
                                                                            \
  product_pd(intx, OptoLoopAlignment,                                       \
          "Align inner loops to zero relative to this modulus")             \
          range(1, 128)                                                     \
          constraint(OptoLoopAlignmentConstraintFunc, AfterErgo)            \
                                                                            \
  product_pd(uintx, InitialCodeCacheSize,                                   \
          "Initial code cache size (in bytes)")                             \
          constraint(VMPageSizeConstraintFunc, AtParse)                     \
                                                                            \
  develop_pd(uintx, CodeCacheMinimumUseSpace,                               \
          "Minimum code cache size (in bytes) required to start VM.")       \
          range(0, max_uintx)                                               \
                                                                            \
  product(bool, SegmentedCodeCache, false,                                  \
          "Use a segmented code cache")                                     \
                                                                            \
  product_pd(uintx, ReservedCodeCacheSize,                                  \
          "Reserved code cache size (in bytes) - maximum code cache size")  \
          constraint(VMPageSizeConstraintFunc, AtParse)                     \
                                                                            \
  product_pd(uintx, NonProfiledCodeHeapSize,                                \
          "Size of code heap with non-profiled methods (in bytes)")         \
          range(0, max_uintx)                                               \
                                                                            \
  product_pd(uintx, ProfiledCodeHeapSize,                                   \
          "Size of code heap with profiled methods (in bytes)")             \
          range(0, max_uintx)                                               \
                                                                            \
  product_pd(uintx, NonNMethodCodeHeapSize,                                 \
          "Size of code heap with non-nmethods (in bytes)")                 \
          constraint(VMPageSizeConstraintFunc, AtParse)                     \
                                                                            \
  product_pd(uintx, CodeCacheExpansionSize,                                 \
          "Code cache expansion size (in bytes)")                           \
          range(32*K, max_uintx)                                            \
                                                                            \
  product_pd(uintx, CodeCacheMinBlockLength, DIAGNOSTIC,                    \
          "Minimum number of segments in a code cache block")               \
          range(1, 100)                                                     \
                                                                            \
  develop(bool, ExitOnFullCodeCache, false,                                 \
          "Exit the VM if we fill the code cache")                          \
                                                                            \
  product(bool, UseCodeCacheFlushing, true,                                 \
          "Remove cold/old nmethods from the code cache")                   \
                                                                            \
  product(double, SweeperThreshold, 15.0,                                   \
          "Threshold when a code cache unloading GC is invoked."            \
          "Value is percentage of ReservedCodeCacheSize.")                  \
          range(0.0, 100.0)                                                 \
                                                                            \
  product(uintx, StartAggressiveSweepingAt, 10,                             \
          "Start aggressive sweeping if X[%] of the code cache is free."    \
          "Segmented code cache: X[%] of the non-profiled heap."            \
          "Non-segmented code cache: X[%] of the total code cache")         \
          range(0, 100)                                                     \
                                                                            \
  /* interpreter debugging */                                               \
  develop(intx, BinarySwitchThreshold, 5,                                   \
          "Minimal number of lookupswitch entries for rewriting to binary " \
          "switch")                                                         \
                                                                            \
  develop(intx, StopInterpreterAt, 0,                                       \
          "Stop interpreter execution at specified bytecode number")        \
                                                                            \
  develop(intx, TraceBytecodesAt, 0,                                        \
          "Trace bytecodes starting with specified bytecode number")        \
                                                                            \
  develop(intx, TraceBytecodesStopAt, 0,                                    \
          "Stop bytecode tracing at the specified bytecode number")         \
                                                                            \
  /* Priorities */                                                          \
  product_pd(bool, UseThreadPriorities,  "Use native thread priorities")    \
                                                                            \
  product(int, ThreadPriorityPolicy, 0,                                     \
          "0 : Normal.                                                     "\
          "    VM chooses priorities that are appropriate for normal       "\
          "    applications.                                               "\
          "    On Windows applications are allowed to use higher native    "\
          "    priorities. However, with ThreadPriorityPolicy=0, VM will   "\
          "    not use the highest possible native priority,               "\
          "    THREAD_PRIORITY_TIME_CRITICAL, as it may interfere with     "\
          "    system threads. On Linux thread priorities are ignored      "\
          "    because the OS does not support static priority in          "\
          "    SCHED_OTHER scheduling class which is the only choice for   "\
          "    non-root, non-realtime applications.                        "\
          "1 : Aggressive.                                                 "\
          "    Java thread priorities map over to the entire range of      "\
          "    native thread priorities. Higher Java thread priorities map "\
          "    to higher native thread priorities. This policy should be   "\
          "    used with care, as sometimes it can cause performance       "\
          "    degradation in the application and/or the entire system. On "\
          "    Linux/BSD/macOS this policy requires root privilege or an   "\
          "    extended capability.")                                       \
          range(0, 1)                                                       \
                                                                            \
  product(bool, ThreadPriorityVerbose, false,                               \
          "Print priority changes")                                         \
                                                                            \
  product(int, CompilerThreadPriority, -1,                                  \
          "The native priority at which compiler threads should run "       \
          "(-1 means no change)")                                           \
          range(min_jint, max_jint)                                         \
                                                                            \
  product(int, VMThreadPriority, -1,                                        \
          "The native priority at which the VM thread should run "          \
          "(-1 means no change)")                                           \
          range(min_jint, max_jint)                                         \
                                                                            \
  product(int, JavaPriority1_To_OSPriority, -1,                             \
          "Map Java priorities to OS priorities")                           \
          range(min_jint, max_jint)                                         \
                                                                            \
  product(int, JavaPriority2_To_OSPriority, -1,                             \
          "Map Java priorities to OS priorities")                           \
          range(min_jint, max_jint)                                         \
                                                                            \
  product(int, JavaPriority3_To_OSPriority, -1,                             \
          "Map Java priorities to OS priorities")                           \
          range(min_jint, max_jint)                                         \
                                                                            \
  product(int, JavaPriority4_To_OSPriority, -1,                             \
          "Map Java priorities to OS priorities")                           \
          range(min_jint, max_jint)                                         \
                                                                            \
  product(int, JavaPriority5_To_OSPriority, -1,                             \
          "Map Java priorities to OS priorities")                           \
          range(min_jint, max_jint)                                         \
                                                                            \
  product(int, JavaPriority6_To_OSPriority, -1,                             \
          "Map Java priorities to OS priorities")                           \
          range(min_jint, max_jint)                                         \
                                                                            \
  product(int, JavaPriority7_To_OSPriority, -1,                             \
          "Map Java priorities to OS priorities")                           \
          range(min_jint, max_jint)                                         \
                                                                            \
  product(int, JavaPriority8_To_OSPriority, -1,                             \
          "Map Java priorities to OS priorities")                           \
          range(min_jint, max_jint)                                         \
                                                                            \
  product(int, JavaPriority9_To_OSPriority, -1,                             \
          "Map Java priorities to OS priorities")                           \
          range(min_jint, max_jint)                                         \
                                                                            \
  product(int, JavaPriority10_To_OSPriority,-1,                             \
          "Map Java priorities to OS priorities")                           \
          range(min_jint, max_jint)                                         \
                                                                            \
  product(bool, UseCriticalJavaThreadPriority, false, EXPERIMENTAL,         \
          "Java thread priority 10 maps to critical scheduling priority")   \
                                                                            \
  product(bool, UseCriticalCompilerThreadPriority, false, EXPERIMENTAL,     \
          "Compiler thread(s) run at critical scheduling priority")         \
                                                                            \
  develop(intx, NewCodeParameter,      0,                                   \
          "Testing Only: Create a dedicated integer parameter before "      \
          "putback")                                                        \
                                                                            \
  /* new oopmap storage allocation */                                       \
  develop(intx, MinOopMapAllocation,     8,                                 \
          "Minimum number of OopMap entries in an OopMapSet")               \
                                                                            \
  /* recompilation */                                                       \
  product_pd(intx, CompileThreshold,                                        \
          "number of interpreted method invocations before (re-)compiling") \
          constraint(CompileThresholdConstraintFunc, AfterErgo)             \
                                                                            \
  product_pd(bool, TieredCompilation,                                       \
          "Enable tiered compilation")                                      \
                                                                            \
  /* Properties for Java libraries  */                                      \
                                                                            \
  product(uint64_t, MaxDirectMemorySize, 0,                                 \
          "Maximum total size of NIO direct-buffer allocations. "           \
          "Ignored if not explicitly set.")                                 \
          range(0, max_jlong)                                               \
                                                                            \
  /* Flags used for temporary code during development  */                   \
                                                                            \
  product(bool, UseNewCode, false, DIAGNOSTIC,                              \
          "Testing Only: Use the new version while testing")                \
                                                                            \
  product(bool, UseNewCode2, false, DIAGNOSTIC,                             \
          "Testing Only: Use the new version while testing")                \
                                                                            \
  product(bool, UseNewCode3, false, DIAGNOSTIC,                             \
          "Testing Only: Use the new version while testing")                \
                                                                            \
  develop(bool, UseDebuggerErgo, false,                                     \
          "Debugging Only: Adjust the VM to be more debugger-friendly. "    \
          "Turns on the other UseDebuggerErgo* flags")                      \
                                                                            \
  develop(bool, UseDebuggerErgo1, false,                                    \
          "Debugging Only: Enable workarounds for debugger induced "        \
          "os::processor_id() >= os::processor_count() problems")           \
                                                                            \
  develop(bool, UseDebuggerErgo2, false,                                    \
          "Debugging Only: Limit the number of spawned JVM threads")        \
                                                                            \
  develop(bool, EnableJVMTIStackDepthAsserts, true,                         \
          "Enable JVMTI asserts related to stack depth checks")             \
                                                                            \
  /* flags for performance data collection */                               \
                                                                            \
  product(bool, UsePerfData, true,                                          \
          "Flag to disable jvmstat instrumentation for performance testing "\
          "and problem isolation purposes")                                 \
                                                                            \
  product(bool, PerfDataSaveToFile, false,                                  \
          "Save PerfData memory to hsperfdata_<pid> file on exit")          \
                                                                            \
  product(ccstr, PerfDataSaveFile, nullptr,                                 \
          "Save PerfData memory to the specified absolute pathname. "       \
          "The string %p in the file name (if present) "                    \
          "will be replaced by pid")                                        \
                                                                            \
  product(int, PerfDataSamplingInterval, 50,                                \
          "Data sampling interval (in milliseconds)")                       \
          range(PeriodicTask::min_interval, max_jint)                       \
          constraint(PerfDataSamplingIntervalFunc, AfterErgo)               \
                                                                            \
  product(bool, PerfDisableSharedMem, false,                                \
          "Store performance data in standard memory")                      \
                                                                            \
  product(int, PerfDataMemorySize, 32*K,                                    \
          "Size of performance data memory region. Will be rounded "        \
          "up to a multiple of the native os page size.")                   \
          range(128, 32*64*K)                                               \
                                                                            \
  product(int, PerfMaxStringConstLength, 1024,                              \
          "Maximum PerfStringConstant string length before truncation")     \
          range(32, 32*K)                                                   \
                                                                            \
  product(bool, PerfAllowAtExitRegistration, false,                         \
          "Allow registration of atexit() methods")                         \
                                                                            \
  product(bool, PerfBypassFileSystemCheck, false,                           \
          "Bypass Win32 file system criteria checks (Windows Only)")        \
                                                                            \
  product(int, UnguardOnExecutionViolation, 0,                              \
          "Unguard page and retry on no-execute fault (Win32 only) "        \
          "0=off, 1=conservative, 2=aggressive")                            \
          range(0, 2)                                                       \
                                                                            \
  /* Serviceability Support */                                              \
                                                                            \
  product(bool, ManagementServer, false,                                    \
          "Create JMX Management Server")                                   \
                                                                            \
  product(bool, DisableAttachMechanism, false,                              \
          "Disable mechanism that allows tools to attach to this VM")       \
                                                                            \
  product(bool, StartAttachListener, false,                                 \
          "Always start Attach Listener at VM startup")                     \
                                                                            \
  product(bool, EnableDynamicAgentLoading, true,                            \
          "Allow tools to load agents with the attach mechanism")           \
                                                                            \
  product(bool, PrintConcurrentLocks, false, MANAGEABLE,                    \
          "Print java.util.concurrent locks in thread dump")                \
                                                                            \
  product(bool, PrintMethodHandleStubs, false, DIAGNOSTIC,                  \
          "Print generated stub code for method handles")                   \
                                                                            \
  product(bool, VerifyMethodHandles, trueInDebug, DIAGNOSTIC,               \
          "perform extra checks when constructing method handles")          \
                                                                            \
  product(bool, ShowHiddenFrames, false, DIAGNOSTIC,                        \
          "show method handle implementation frames (usually hidden)")      \
                                                                            \
  product(bool, ShowCarrierFrames, false, DIAGNOSTIC,                       \
          "show virtual threads' carrier frames in exceptions")             \
                                                                            \
  product(bool, TrustFinalNonStaticFields, false, EXPERIMENTAL,             \
          "trust final non-static declarations for constant folding")       \
                                                                            \
  product(bool, FoldStableValues, true, DIAGNOSTIC,                         \
          "Optimize loads from stable fields (marked w/ @Stable)")          \
                                                                            \
  product(int, UseBootstrapCallInfo, 1, DIAGNOSTIC,                         \
          "0: when resolving InDy or ConDy, force all BSM arguments to be " \
          "resolved before the bootstrap method is called; 1: when a BSM "  \
          "that may accept a BootstrapCallInfo is detected, use that API "  \
          "to pass BSM arguments, which allows the BSM to delay their "     \
          "resolution; 2+: stress test the BCI API by calling more BSMs "   \
          "via that API, instead of with the eagerly-resolved array.")      \
                                                                            \
  product(bool, PauseAtStartup,      false, DIAGNOSTIC,                     \
          "Causes the VM to pause at startup time and wait for the pause "  \
          "file to be removed (default: ./vm.paused.<pid>)")                \
                                                                            \
  product(ccstr, PauseAtStartupFile, nullptr, DIAGNOSTIC,                      \
          "The file to create and for whose removal to await when pausing " \
          "at startup. (default: ./vm.paused.<pid>)")                       \
                                                                            \
  product(bool, PauseAtExit, false, DIAGNOSTIC,                             \
          "Pause and wait for keypress on exit if a debugger is attached")  \
                                                                            \
  product(bool, DTraceMethodProbes, false,                                  \
          "Enable dtrace tool probes for method-entry and method-exit")     \
                                                                            \
  product(bool, DTraceAllocProbes, false,                                   \
          "Enable dtrace tool probes for object allocation")                \
                                                                            \
  product(bool, DTraceMonitorProbes, false,                                 \
          "Enable dtrace tool probes for monitor events")                   \
                                                                            \
  product(bool, RelaxAccessControlCheck, false,                             \
          "Relax the access control checks in the verifier")                \
                                                                            \
  product(uintx, StringTableSize, defaultStringTableSize,                   \
          "Number of buckets in the interned String table "                 \
          "(will be rounded to nearest higher power of 2)")                 \
          range(minimumStringTableSize, 16777216ul /* 2^24 */)              \
                                                                            \
  product(uintx, SymbolTableSize, defaultSymbolTableSize, EXPERIMENTAL,     \
          "Number of buckets in the JVM internal Symbol table")             \
          range(minimumSymbolTableSize, 16777216ul /* 2^24 */)              \
                                                                            \
  product(bool, UseStringDeduplication, false,                              \
          "Use string deduplication")                                       \
                                                                            \
  product(uint, StringDeduplicationAgeThreshold, 3,                         \
          "A string must reach this age (or be promoted to an old region) " \
          "to be considered for deduplication")                             \
          range(1, markWord::max_age)                                       \
                                                                            \
  product(size_t, StringDeduplicationInitialTableSize, 500, EXPERIMENTAL,   \
          "Approximate initial number of buckets in the table")             \
          range(1, 1 * G)                                                   \
                                                                            \
  product(double, StringDeduplicationGrowTableLoad, 14.0, EXPERIMENTAL,     \
          "Entries per bucket above which the table should be expanded")    \
          range(0.1, 1000.0)                                                \
                                                                            \
  product(double, StringDeduplicationShrinkTableLoad, 1.0, EXPERIMENTAL,    \
          "Entries per bucket below which the table should be shrunk")      \
          range(0.01, 100.0)                                                \
                                                                            \
  product(double, StringDeduplicationTargetTableLoad, 7.0, EXPERIMENTAL,    \
          "Desired entries per bucket when resizing the table")             \
          range(0.01, 1000.0)                                               \
                                                                            \
  product(size_t, StringDeduplicationCleanupDeadMinimum, 100, EXPERIMENTAL, \
          "Minimum number of dead table entries for cleaning the table")    \
                                                                            \
  product(int, StringDeduplicationCleanupDeadPercent, 5, EXPERIMENTAL,      \
          "Minimum percentage of dead table entries for cleaning the table") \
          range(1, 100)                                                     \
                                                                            \
  product(bool, StringDeduplicationResizeALot, false, DIAGNOSTIC,           \
          "Force more frequent table resizing")                             \
                                                                            \
  product(uint64_t, StringDeduplicationHashSeed, 0, DIAGNOSTIC,             \
          "Seed for the table hashing function; 0 requests computed seed")  \
                                                                            \
  product(bool, WhiteBoxAPI, false, DIAGNOSTIC,                             \
          "Enable internal testing APIs")                                   \
                                                                            \
  product(bool, AlwaysAtomicAccesses, false, EXPERIMENTAL,                  \
          "Accesses to all variables should always be atomic")              \
                                                                            \
  product(bool, UseUnalignedAccesses, false, DIAGNOSTIC,                    \
          "Use unaligned memory accesses in Unsafe")                        \
                                                                            \
  product_pd(bool, PreserveFramePointer,                                    \
             "Use the FP register for holding the frame pointer "           \
             "and not as a general purpose register.")                      \
                                                                            \
  product(size_t, AsyncLogBufferSize, 2*M,                                  \
          "Memory budget (in bytes) for the buffer of Asynchronous "        \
          "Logging (-Xlog:async).")                                         \
          range(DEBUG_ONLY(192) NOT_DEBUG(100*K), 50*M)                     \
                                                                            \
  product(bool, CheckIntrinsics, true, DIAGNOSTIC,                          \
             "When a class C is loaded, check that "                        \
             "(1) all intrinsics defined by the VM for class C are present "\
             "in the loaded class file and are marked with the "            \
             "@IntrinsicCandidate annotation, that "                        \
             "(2) there is an intrinsic registered for all loaded methods " \
             "that are annotated with the @IntrinsicCandidate annotation, " \
             "and that "                                                    \
             "(3) no orphan methods exist for class C (i.e., methods for "  \
             "which the VM declares an intrinsic but that are not declared "\
             "in the loaded class C. "                                      \
             "Check (3) is available only in debug builds.")                \
                                                                            \
  product_pd(intx, InitArrayShortSize, DIAGNOSTIC,                          \
          "Threshold small size (in bytes) for clearing arrays. "           \
          "Anything this size or smaller may get converted to discrete "    \
          "scalar stores.")                                                 \
          range(0, max_intx)                                                \
          constraint(InitArrayShortSizeConstraintFunc, AfterErgo)           \
                                                                            \
  product(ccstr, AllocateHeapAt, nullptr,                                   \
          "Path to the directory where a temporary file will be created "   \
          "to use as the backing store for Java Heap.")                     \
                                                                            \
  product_pd(bool, VMContinuations, EXPERIMENTAL,                           \
          "Enable VM continuations support")                                \
                                                                            \
  develop(bool, LoomDeoptAfterThaw, false,                                  \
          "Deopt stack after thaw")                                         \
                                                                            \
  develop(bool, LoomVerifyAfterThaw, false,                                 \
          "Verify stack after thaw")                                        \
                                                                            \
  develop(bool, VerifyContinuations, false,                                 \
          "Verify continuation consistency")                                \
                                                                            \
  develop(bool, UseContinuationFastPath, true,                              \
          "Use fast-path frame walking in continuations")                   \
                                                                            \
  develop(int, VerifyMetaspaceInterval, DEBUG_ONLY(500) NOT_DEBUG(0),       \
               "Run periodic metaspace verifications (0 - none, "           \
               "1 - always, >1 every nth interval)")                        \
                                                                            \
  product(bool, ShowRegistersOnAssert, true, DIAGNOSTIC,                    \
          "On internal errors, include registers in error report.")         \
                                                                            \
  product(bool, UseSwitchProfiling, true, DIAGNOSTIC,                       \
          "leverage profiling for table/lookup switch")                     \
                                                                            \
  develop(bool, TraceMemoryWriteback, false,                                \
          "Trace memory writeback operations")                              \
                                                                            \
  JFR_ONLY(product(bool, FlightRecorder, false,                             \
          "(Deprecated) Enable Flight Recorder"))                           \
                                                                            \
  JFR_ONLY(product(ccstr, FlightRecorderOptions, nullptr,                   \
          "Flight Recorder options"))                                       \
                                                                            \
  JFR_ONLY(product(ccstr, StartFlightRecording, nullptr,                    \
          "Start flight recording with options"))                           \
                                                                            \
  product(bool, UseFastUnorderedTimeStamps, false, EXPERIMENTAL,            \
          "Use platform unstable time where supported for timestamps only") \
                                                                            \
  product(bool, DeoptimizeNMethodBarriersALot, false, DIAGNOSTIC,           \
                "Make nmethod barriers deoptimise a lot.")                  \
                                                                            \
  develop(bool, VerifyCrossModifyFence,                                     \
          false AARCH64_ONLY(DEBUG_ONLY(||true)),                           \
             "Mark all threads after a safepoint, and clear on a modify "   \
             "fence. Add cleanliness checks.")                              \
                                                                            \
  product(int, LockingMode, LM_LIGHTWEIGHT,                                 \
          "(Deprecated) Select locking mode: "                              \
          "0: (Deprecated) monitors only (LM_MONITOR), "                    \
          "1: (Deprecated) monitors & legacy stack-locking (LM_LEGACY), "   \
          "2: monitors & new lightweight locking (LM_LIGHTWEIGHT, default)") \
          range(0, 2)                                                       \
                                                                            \
  product(bool, UseObjectMonitorTable, false, DIAGNOSTIC,                   \
          "With Lightweight Locking mode, use a table to record inflated "  \
          "monitors rather than the first word of the object.")             \
                                                                            \
  product(int, LightweightFastLockingSpins, 13, DIAGNOSTIC,                 \
          "Specifies the number of times lightweight fast locking will "    \
          "attempt to CAS the markWord before inflating. Between each "     \
          "CAS it will spin for exponentially more time, resulting in "     \
          "a total number of spins on the order of O(2^value)")             \
          range(1, 30)                                                      \
                                                                            \
  product(uint, TrimNativeHeapInterval, 0,                                  \
          "Interval, in ms, at which the JVM will trim the native heap if " \
          "the platform supports that. Lower values will reclaim memory "   \
          "more eagerly at the cost of higher overhead. A value of 0 "      \
          "(default) disables native heap trimming.")                       \
          range(0, UINT_MAX)                                                \
                                                                            \
  develop(bool, SimulateFullAddressSpace, false,                            \
          "Simulates a very populated, fragmented address space; no "       \
          "targeted reservations will succeed.")                            \
                                                                            \
  product(bool, ProfileExceptionHandlers, true,                             \
          "Profile exception handlers")                                     \
                                                                            \
  product(bool, AlwaysRecordEvolDependencies, true, EXPERIMENTAL,           \
                "Unconditionally record nmethod dependencies on class "     \
                "rewriting/transformation independently of the JVMTI "      \
                "can_{retransform/redefine}_classes capabilities.")         \
                                                                            \
  product(bool, UseSecondarySupersCache, true, DIAGNOSTIC,                  \
                "Use secondary supers cache during subtype checks.")        \
                                                                            \
  product(bool, UseSecondarySupersTable, false, DIAGNOSTIC,                 \
                "Use hash table to lookup secondary supers.")               \
                                                                            \
  product(bool, VerifySecondarySupers, false, DIAGNOSTIC,                   \
          "Check that linear and hashed secondary lookups return the same result.") \
                                                                            \
  product(bool, StressSecondarySupers, false, DIAGNOSTIC,                   \
          "Use a terrible hash function in order to generate many collisions.") \
                                                                            \
  product(bool, UseThreadsLockThrottleLock, true, DIAGNOSTIC,               \
          "Use an extra lock during Thread start and exit to alleviate"     \
          "contention on Threads_lock.")                                    \

// end of RUNTIME_FLAGS

DECLARE_FLAGS(LP64_RUNTIME_FLAGS)
DECLARE_ARCH_FLAGS(ARCH_FLAGS)
DECLARE_FLAGS(RUNTIME_FLAGS)
DECLARE_FLAGS(RUNTIME_OS_FLAGS)

#endif // SHARE_RUNTIME_GLOBALS_HPP<|MERGE_RESOLUTION|>--- conflicted
+++ resolved
@@ -325,13 +325,10 @@
   product(bool, UseChaCha20Intrinsics, false, DIAGNOSTIC,                   \
           "Use intrinsics for the vectorized version of ChaCha20")          \
                                                                             \
-<<<<<<< HEAD
   product(bool, UseKyberIntrinsics, false, DIAGNOSTIC,                      \
           "Use intrinsics for the vectorized version of Kyber")             \
-=======
   product(bool, UseDilithiumIntrinsics, false, DIAGNOSTIC,                  \
           "Use intrinsics for the vectorized version of Dilithium")         \
->>>>>>> 3230894b
                                                                             \
   product(bool, UseMD5Intrinsics, false, DIAGNOSTIC,                        \
           "Use intrinsics for MD5 crypto hash function")                    \
