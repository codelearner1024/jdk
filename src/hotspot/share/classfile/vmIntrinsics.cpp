--- conflicted
+++ resolved
@@ -488,7 +488,6 @@
   case vmIntrinsics::_chacha20Block:
     if (!UseChaCha20Intrinsics) return true;
     break;
-<<<<<<< HEAD
   case vmIntrinsics::_kyberNtt:
   case vmIntrinsics::_kyberInverseNtt:
   case vmIntrinsics::_kyberNttMult:
@@ -497,14 +496,12 @@
   case vmIntrinsics::_kyber12To16:
   case vmIntrinsics::_kyberBarrettReduce:
     if (!UseKyberIntrinsics) return true;
-=======
   case vmIntrinsics::_dilithiumAlmostNtt:
   case vmIntrinsics::_dilithiumAlmostInverseNtt:
   case vmIntrinsics::_dilithiumNttMult:
   case vmIntrinsics::_dilithiumMontMulByConstant:
   case vmIntrinsics::_dilithiumDecomposePoly:
     if (!UseDilithiumIntrinsics) return true;
->>>>>>> 3230894b
     break;
   case vmIntrinsics::_base64_encodeBlock:
   case vmIntrinsics::_base64_decodeBlock:
