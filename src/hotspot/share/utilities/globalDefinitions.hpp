--- conflicted
+++ resolved
@@ -800,7 +800,6 @@
   return min_jlong;
 }
 
-<<<<<<< HEAD
 inline julong max_unsigned_integer(BasicType bt) {
   if (bt == T_INT) {
     return max_juint;
@@ -810,7 +809,6 @@
 }
 
 
-=======
 inline uint bits_per_java_integer(BasicType bt) {
   if (bt == T_INT) {
     return BitsPerJavaInteger;
@@ -819,7 +817,6 @@
   return BitsPerJavaLong;
 }
 
->>>>>>> dc5c4148
 // Auxiliary math routines
 // least common multiple
 extern size_t lcm(size_t a, size_t b);
