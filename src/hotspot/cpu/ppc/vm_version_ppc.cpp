/*
 * Copyright (c) 1997, 2025, Oracle and/or its affiliates. All rights reserved.
 * Copyright (c) 2012, 2024 SAP SE. All rights reserved.
 * DO NOT ALTER OR REMOVE COPYRIGHT NOTICES OR THIS FILE HEADER.
 *
 * This code is free software; you can redistribute it and/or modify it
 * under the terms of the GNU General Public License version 2 only, as
 * published by the Free Software Foundation.
 *
 * This code is distributed in the hope that it will be useful, but WITHOUT
 * ANY WARRANTY; without even the implied warranty of MERCHANTABILITY or
 * FITNESS FOR A PARTICULAR PURPOSE.  See the GNU General Public License
 * version 2 for more details (a copy is included in the LICENSE file that
 * accompanied this code).
 *
 * You should have received a copy of the GNU General Public License version
 * 2 along with this work; if not, write to the Free Software Foundation,
 * Inc., 51 Franklin St, Fifth Floor, Boston, MA 02110-1301 USA.
 *
 * Please contact Oracle, 500 Oracle Parkway, Redwood Shores, CA 94065 USA
 * or visit www.oracle.com if you need additional information or have any
 * questions.
 *
 */

#include "asm/assembler.inline.hpp"
#include "asm/macroAssembler.inline.hpp"
#include "compiler/disassembler.hpp"
#include "jvm.h"
#include "memory/resourceArea.hpp"
#include "runtime/globals_extension.hpp"
#include "runtime/java.hpp"
#include "runtime/os.hpp"
#include "runtime/stubCodeGenerator.hpp"
#include "runtime/vm_version.hpp"
#include "utilities/align.hpp"
#include "utilities/defaultStream.hpp"
#include "utilities/globalDefinitions.hpp"
#include "utilities/powerOfTwo.hpp"

#include <sys/sysinfo.h>
#if defined(_AIX)
#include "os_aix.hpp"
#include <libperfstat.h>
#endif

bool VM_Version::_is_determine_features_test_running = false;
uint64_t VM_Version::_dscr_val = 0;

#define MSG(flag)   \
  if (flag && !FLAG_IS_DEFAULT(flag))                                  \
      jio_fprintf(defaultStream::error_stream(),                       \
                  "warning: -XX:+" #flag " requires -XX:+UseSIGTRAP\n" \
                  "         -XX:+" #flag " will be disabled!\n");

void VM_Version::initialize() {

  // Test which instructions are supported and measure cache line size.
  determine_features();

  // If PowerArchitecturePPC64 hasn't been specified explicitly determine from features.
  if (FLAG_IS_DEFAULT(PowerArchitecturePPC64)) {
    if (VM_Version::has_brw()) {
      FLAG_SET_ERGO(PowerArchitecturePPC64, 10);
    } else if (VM_Version::has_darn()) {
      FLAG_SET_ERGO(PowerArchitecturePPC64, 9);
    } else {
      FLAG_SET_ERGO(PowerArchitecturePPC64, 0);
    }
  }

  bool PowerArchitecturePPC64_ok = false;
  switch (PowerArchitecturePPC64) {
    case 10: if (!VM_Version::has_brw()    ) break;
    case  9: if (!VM_Version::has_darn()   ) break;
    case  0: PowerArchitecturePPC64_ok = true; break;
    default: break;
  }
  guarantee(PowerArchitecturePPC64_ok, "PowerArchitecturePPC64 cannot be set to "
            "%zu on this machine", PowerArchitecturePPC64);

  // Power 8: Configure Data Stream Control Register.
  config_dscr();


  if (!UseSIGTRAP) {
    MSG(TrapBasedICMissChecks);
    MSG(TrapBasedNullChecks);
    FLAG_SET_ERGO(TrapBasedNullChecks,       false);
    FLAG_SET_ERGO(TrapBasedICMissChecks,     false);
  }

#ifdef COMPILER2
  if (!UseSIGTRAP) {
    MSG(TrapBasedRangeChecks);
    FLAG_SET_ERGO(TrapBasedRangeChecks, false);
  }

<<<<<<< HEAD

  if (FLAG_IS_DEFAULT(SuperwordUseVSX)) {
=======
  // Power7 and later.
  if (PowerArchitecturePPC64 > 6) {
    if (FLAG_IS_DEFAULT(UsePopCountInstruction)) {
      FLAG_SET_ERGO(UsePopCountInstruction, true);
    }
  }

  if (!VM_Version::has_isel() && FLAG_IS_DEFAULT(ConditionalMoveLimit)) {
    FLAG_SET_ERGO(ConditionalMoveLimit, 0);
  }

  if (PowerArchitecturePPC64 >= 8) {
    if (FLAG_IS_DEFAULT(SuperwordUseVSX)) {
>>>>>>> 605b53e4
      FLAG_SET_ERGO(SuperwordUseVSX, true);
  }

  MaxVectorSize = SuperwordUseVSX ? 16 : 8;

  if (PowerArchitecturePPC64 >= 9) {
    if (FLAG_IS_DEFAULT(UseCountTrailingZerosInstructionsPPC64)) {
      FLAG_SET_ERGO(UseCountTrailingZerosInstructionsPPC64, true);
    }
    if (FLAG_IS_DEFAULT(UseCharacterCompareIntrinsics)) {
      FLAG_SET_ERGO(UseCharacterCompareIntrinsics, true);
    }
    if (SuperwordUseVSX) {
      if (FLAG_IS_DEFAULT(UseVectorByteReverseInstructionsPPC64)) {
        FLAG_SET_ERGO(UseVectorByteReverseInstructionsPPC64, true);
      }
    } else if (UseVectorByteReverseInstructionsPPC64) {
      warning("UseVectorByteReverseInstructionsPPC64 specified, but needs SuperwordUseVSX.");
      FLAG_SET_DEFAULT(UseVectorByteReverseInstructionsPPC64, false);
    }
    if (FLAG_IS_DEFAULT(UseBASE64Intrinsics)) {
      FLAG_SET_ERGO(UseBASE64Intrinsics, true);
    }
  } else {
    if (UseCountTrailingZerosInstructionsPPC64) {
      warning("UseCountTrailingZerosInstructionsPPC64 specified, but needs at least Power9.");
      FLAG_SET_DEFAULT(UseCountTrailingZerosInstructionsPPC64, false);
    }
    if (UseCharacterCompareIntrinsics) {
      warning("UseCharacterCompareIntrinsics specified, but needs at least Power9.");
      FLAG_SET_DEFAULT(UseCharacterCompareIntrinsics, false);
    }
    if (UseVectorByteReverseInstructionsPPC64) {
      warning("UseVectorByteReverseInstructionsPPC64 specified, but needs at least Power9.");
      FLAG_SET_DEFAULT(UseVectorByteReverseInstructionsPPC64, false);
    }
    if (UseBASE64Intrinsics) {
      warning("UseBASE64Intrinsics specified, but needs at least Power9.");
      FLAG_SET_DEFAULT(UseBASE64Intrinsics, false);
    }
  }

  if (PowerArchitecturePPC64 >= 10) {
    if (FLAG_IS_DEFAULT(UseByteReverseInstructions)) {
        FLAG_SET_ERGO(UseByteReverseInstructions, true);
    }
  } else {
    if (UseByteReverseInstructions) {
      warning("UseByteReverseInstructions specified, but needs at least Power10.");
      FLAG_SET_DEFAULT(UseByteReverseInstructions, false);
    }
  }

  if (OptimizeFill) {
    warning("OptimizeFill is not supported on this CPU.");
    FLAG_SET_DEFAULT(OptimizeFill, false);
  }

  if (OptoScheduling) {
    // The OptoScheduling information is not maintained in ppd.ad.
    warning("OptoScheduling is not supported on this CPU.");
    FLAG_SET_DEFAULT(OptoScheduling, false);
  }
#endif

  // Create and print feature-string.
  char buf[(num_features+1) * 16]; // Max 16 chars per feature.
  jio_snprintf(buf, sizeof(buf),
               "ppc64%s%s%s%s%s%s%s%s%s%s%s%s%s%s%s%s%s%s",
               (has_fsqrt()   ? " fsqrt"   : ""),
               (has_isel()    ? " isel"    : ""),
               (has_lxarxeh() ? " lxarxeh" : ""),
               "cmpb",
               "popcntb",
                "popcntw",
               (has_fcfids()  ? " fcfids"  : ""),
               (has_vand()    ? " vand"    : ""),
               "lqarx",
               (has_vcipher() ? " aes"     : ""),
               (has_vpmsumb() ? " vpmsumb" : ""),
               (has_mfdscr()  ? " mfdscr"  : ""),
               (has_vsx()     ? " vsx"     : ""),
               (has_ldbrx()   ? " ldbrx"   : ""),
               (has_stdbrx()  ? " stdbrx"  : ""),
               (has_vshasig() ? " sha"     : ""),
               (has_darn()    ? " darn"    : ""),
               (has_brw()     ? " brw"     : "")
               // Make sure number of %s matches num_features!
              );
  _features_string = os::strdup(buf);
  if (Verbose) {
    print_features();
  }

  // Used by C1.
  _supports_atomic_getset4 = true;
  _supports_atomic_getadd4 = true;
  _supports_atomic_getset8 = true;
  _supports_atomic_getadd8 = true;

  intx cache_line_size = L1_data_cache_line_size();

  if (PowerArchitecturePPC64 >= 9) {
    if (os::supports_map_sync() == true) {
      _data_cache_line_flush_size = cache_line_size;
    }
  }

  if (FLAG_IS_DEFAULT(AllocatePrefetchStyle)) AllocatePrefetchStyle = 1;

  if (cache_line_size > AllocatePrefetchStepSize) AllocatePrefetchStepSize = cache_line_size;
  // PPC processors have an automatic prefetch engine.
  if (FLAG_IS_DEFAULT(AllocatePrefetchLines)) AllocatePrefetchLines = 1;
  if (AllocatePrefetchDistance < 0) AllocatePrefetchDistance = 3 * cache_line_size;

  assert(AllocatePrefetchLines > 0, "invalid value");
  if (AllocatePrefetchLines < 1) { // Set valid value in product VM.
    AllocatePrefetchLines = 1; // Conservative value.
  }

  if (AllocatePrefetchStyle == 3 && AllocatePrefetchDistance < cache_line_size) {
    AllocatePrefetchStyle = 1; // Fall back if inappropriate.
  }

  assert(AllocatePrefetchStyle >= 0, "AllocatePrefetchStyle should be positive");

  if (FLAG_IS_DEFAULT(ContendedPaddingWidth) && (cache_line_size > ContendedPaddingWidth)) {
    ContendedPaddingWidth = cache_line_size;
  }

  // If running on Power8 or newer hardware, the implementation uses the available vector instructions.
  // In all other cases, the implementation uses only generally available instructions.
  if (!UseCRC32Intrinsics) {
    if (FLAG_IS_DEFAULT(UseCRC32Intrinsics)) {
      FLAG_SET_DEFAULT(UseCRC32Intrinsics, true);
    }
  }

  // Implementation does not use any of the vector instructions available with Power8.
  // Their exploitation is still pending (aka "work in progress").
  if (!UseCRC32CIntrinsics) {
    if (FLAG_IS_DEFAULT(UseCRC32CIntrinsics)) {
      FLAG_SET_DEFAULT(UseCRC32CIntrinsics, true);
    }
  }

  // TODO: Provide implementation.
  if (UseAdler32Intrinsics) {
    warning("Adler32Intrinsics not available on this CPU.");
    FLAG_SET_DEFAULT(UseAdler32Intrinsics, false);
  }

  // The AES intrinsic stubs require AES instruction support.
  if (has_vcipher()) {
    if (FLAG_IS_DEFAULT(UseAES)) {
      UseAES = true;
    }
  } else if (UseAES) {
    if (!FLAG_IS_DEFAULT(UseAES))
      warning("AES instructions are not available on this CPU");
    FLAG_SET_DEFAULT(UseAES, false);
  }

  if (UseAES && has_vcipher()) {
    if (FLAG_IS_DEFAULT(UseAESIntrinsics)) {
      UseAESIntrinsics = true;
    }
  } else if (UseAESIntrinsics) {
    if (!FLAG_IS_DEFAULT(UseAESIntrinsics))
      warning("AES intrinsics are not available on this CPU");
    FLAG_SET_DEFAULT(UseAESIntrinsics, false);
  }

  if (UseAESCTRIntrinsics) {
    warning("AES/CTR intrinsics are not available on this CPU");
    FLAG_SET_DEFAULT(UseAESCTRIntrinsics, false);
  }

  if (UseGHASHIntrinsics) {
    warning("GHASH intrinsics are not available on this CPU");
    FLAG_SET_DEFAULT(UseGHASHIntrinsics, false);
  }

  if (FLAG_IS_DEFAULT(UseFMA)) {
    FLAG_SET_DEFAULT(UseFMA, true);
  }

  if (UseMD5Intrinsics) {
    warning("MD5 intrinsics are not available on this CPU");
    FLAG_SET_DEFAULT(UseMD5Intrinsics, false);
  }

  if (has_vshasig()) {
    if (FLAG_IS_DEFAULT(UseSHA)) {
      UseSHA = true;
    }
  } else if (UseSHA) {
    if (!FLAG_IS_DEFAULT(UseSHA))
      warning("SHA instructions are not available on this CPU");
    FLAG_SET_DEFAULT(UseSHA, false);
  }

  if (UseSHA1Intrinsics) {
    warning("Intrinsics for SHA-1 crypto hash functions not available on this CPU.");
    FLAG_SET_DEFAULT(UseSHA1Intrinsics, false);
  }

  if (UseSHA && has_vshasig()) {
    if (FLAG_IS_DEFAULT(UseSHA256Intrinsics)) {
      FLAG_SET_DEFAULT(UseSHA256Intrinsics, true);
    }
  } else if (UseSHA256Intrinsics) {
    warning("Intrinsics for SHA-224 and SHA-256 crypto hash functions not available on this CPU.");
    FLAG_SET_DEFAULT(UseSHA256Intrinsics, false);
  }

  if (UseSHA && has_vshasig()) {
    if (FLAG_IS_DEFAULT(UseSHA512Intrinsics)) {
      FLAG_SET_DEFAULT(UseSHA512Intrinsics, true);
    }
  } else if (UseSHA512Intrinsics) {
    warning("Intrinsics for SHA-384 and SHA-512 crypto hash functions not available on this CPU.");
    FLAG_SET_DEFAULT(UseSHA512Intrinsics, false);
  }

  if (UseSHA3Intrinsics) {
    warning("Intrinsics for SHA3-224, SHA3-256, SHA3-384 and SHA3-512 crypto hash functions not available on this CPU.");
    FLAG_SET_DEFAULT(UseSHA3Intrinsics, false);
  }

  if (!(UseSHA1Intrinsics || UseSHA256Intrinsics || UseSHA512Intrinsics)) {
    FLAG_SET_DEFAULT(UseSHA, false);
  }


#ifdef COMPILER2
  if (FLAG_IS_DEFAULT(UseSquareToLenIntrinsic)) {
    UseSquareToLenIntrinsic = true;
  }
  if (FLAG_IS_DEFAULT(UseMulAddIntrinsic)) {
    UseMulAddIntrinsic = true;
  }
  if (FLAG_IS_DEFAULT(UseMultiplyToLenIntrinsic)) {
    UseMultiplyToLenIntrinsic = true;
  }
  if (FLAG_IS_DEFAULT(UseMontgomeryMultiplyIntrinsic)) {
    UseMontgomeryMultiplyIntrinsic = true;
  }
  if (FLAG_IS_DEFAULT(UseMontgomerySquareIntrinsic)) {
    UseMontgomerySquareIntrinsic = true;
  }
#endif

  if (UseVectorizedMismatchIntrinsic) {
    warning("UseVectorizedMismatchIntrinsic specified, but not available on this CPU.");
    FLAG_SET_DEFAULT(UseVectorizedMismatchIntrinsic, false);
  }

  // This machine allows unaligned memory accesses
  if (FLAG_IS_DEFAULT(UseUnalignedAccesses)) {
    FLAG_SET_DEFAULT(UseUnalignedAccesses, true);
  }

  check_virtualizations();
}

void VM_Version::check_virtualizations() {
#if defined(_AIX)
  int rc = 0;
  perfstat_partition_total_t pinfo;
  rc = perfstat_partition_total(nullptr, &pinfo, sizeof(perfstat_partition_total_t), 1);
  if (rc == 1) {
    Abstract_VM_Version::_detected_virtualization = PowerVM;
  }
#else
  const char* info_file = "/proc/ppc64/lparcfg";
  // system_type=...qemu indicates PowerKVM
  // e.g. system_type=IBM pSeries (emulated by qemu)
  char line[500];
  FILE* fp = os::fopen(info_file, "r");
  if (fp == nullptr) {
    return;
  }
  const char* system_type="system_type=";  // in case this line contains qemu, it is KVM
  const char* num_lpars="NumLpars="; // in case of non-KVM : if this line is found it is PowerVM
  bool num_lpars_found = false;

  while (fgets(line, sizeof(line), fp) != nullptr) {
    if (strncmp(line, system_type, strlen(system_type)) == 0) {
      if (strstr(line, "qemu") != nullptr) {
        Abstract_VM_Version::_detected_virtualization = PowerKVM;
        fclose(fp);
        return;
      }
    }
    if (strncmp(line, num_lpars, strlen(num_lpars)) == 0) {
      num_lpars_found = true;
    }
  }
  if (num_lpars_found) {
    Abstract_VM_Version::_detected_virtualization = PowerVM;
  } else {
    Abstract_VM_Version::_detected_virtualization = PowerFullPartitionMode;
  }
  fclose(fp);
#endif
}

void VM_Version::print_platform_virtualization_info(outputStream* st) {
#if defined(_AIX)
  // more info about perfstat API see
  // https://www.ibm.com/support/knowledgecenter/en/ssw_aix_72/com.ibm.aix.prftools/idprftools_perfstat_glob_partition.htm
  int rc = 0;
  perfstat_partition_total_t pinfo;
  memset(&pinfo, 0, sizeof(perfstat_partition_total_t));
  rc = perfstat_partition_total(nullptr, &pinfo, sizeof(perfstat_partition_total_t), 1);
  if (rc != 1) {
    return;
  } else {
    st->print_cr("Virtualization type   : PowerVM");
  }
  // CPU information
  perfstat_cpu_total_t cpuinfo;
  memset(&cpuinfo, 0, sizeof(perfstat_cpu_total_t));
  rc = perfstat_cpu_total(nullptr, &cpuinfo, sizeof(perfstat_cpu_total_t), 1);
  if (rc != 1) {
    return;
  }

  st->print_cr("Processor description : %s", cpuinfo.description);
  st->print_cr("Processor speed       : %llu Hz", cpuinfo.processorHZ);

  st->print_cr("LPAR partition name           : %s", pinfo.name);
  st->print_cr("LPAR partition number         : %u", pinfo.lpar_id);
  st->print_cr("LPAR partition type           : %s", pinfo.type.b.shared_enabled ? "shared" : "dedicated");
  st->print_cr("LPAR mode                     : %s", pinfo.type.b.donate_enabled ? "donating" : pinfo.type.b.capped ? "capped" : "uncapped");
  st->print_cr("LPAR partition group ID       : %u", pinfo.group_id);
  st->print_cr("LPAR shared pool ID           : %u", pinfo.pool_id);

  st->print_cr("AMS (active memory sharing)   : %s", pinfo.type.b.ams_capable ? "capable" : "not capable");
  st->print_cr("AMS (active memory sharing)   : %s", pinfo.type.b.ams_enabled ? "on" : "off");
  st->print_cr("AME (active memory expansion) : %s", pinfo.type.b.ame_enabled ? "on" : "off");

  if (pinfo.type.b.ame_enabled) {
    st->print_cr("AME true memory in bytes      : %llu", pinfo.true_memory);
    st->print_cr("AME expanded memory in bytes  : %llu", pinfo.expanded_memory);
  }

  st->print_cr("SMT : %s", pinfo.type.b.smt_capable ? "capable" : "not capable");
  st->print_cr("SMT : %s", pinfo.type.b.smt_enabled ? "on" : "off");
  int ocpus = pinfo.online_cpus > 0 ?  pinfo.online_cpus : 1;
  st->print_cr("LPAR threads              : %d", cpuinfo.ncpus/ocpus);
  st->print_cr("LPAR online virtual cpus  : %d", pinfo.online_cpus);
  st->print_cr("LPAR logical cpus         : %d", cpuinfo.ncpus);
  st->print_cr("LPAR maximum virtual cpus : %u", pinfo.max_cpus);
  st->print_cr("LPAR minimum virtual cpus : %u", pinfo.min_cpus);
  st->print_cr("LPAR entitled capacity    : %4.2f", (double) (pinfo.entitled_proc_capacity/100.0));
  st->print_cr("LPAR online memory        : %llu MB", pinfo.online_memory);
  st->print_cr("LPAR maximum memory       : %llu MB", pinfo.max_memory);
  st->print_cr("LPAR minimum memory       : %llu MB", pinfo.min_memory);
#else
  const char* info_file = "/proc/ppc64/lparcfg";
  const char* kw[] = { "system_type=", // qemu indicates PowerKVM
                       "partition_entitled_capacity=", // entitled processor capacity percentage
                       "partition_max_entitled_capacity=",
                       "capacity_weight=", // partition CPU weight
                       "partition_active_processors=",
                       "partition_potential_processors=",
                       "entitled_proc_capacity_available=",
                       "capped=", // 0 - uncapped, 1 - vcpus capped at entitled processor capacity percentage
                       "shared_processor_mode=", // (non)dedicated partition
                       "system_potential_processors=",
                       "pool=", // CPU-pool number
                       "pool_capacity=",
                       "NumLpars=", // on non-KVM machines, NumLpars is not found for full partition mode machines
                       nullptr };
  if (!print_matching_lines_from_file(info_file, st, kw)) {
    st->print_cr("  <%s Not Available>", info_file);
  }
#endif
}

void VM_Version::print_features() {
  tty->print_cr("Version: %s L1_data_cache_line_size=%d", features_string(), L1_data_cache_line_size());

  if (Verbose) {
    if (ContendedPaddingWidth > 0) {
      tty->cr();
      tty->print_cr("ContendedPaddingWidth %d", ContendedPaddingWidth);
    }
  }
}

void VM_Version::determine_features() {
#if defined(ABI_ELFv2)
  // 1 InstWord per call for the blr instruction.
  const int code_size = (num_features+1+2*1)*BytesPerInstWord;
#else
  // 7 InstWords for each call (function descriptor + blr instruction).
  const int code_size = (num_features+1+2*7)*BytesPerInstWord;
#endif
  int features = 0;

  // create test area
  enum { BUFFER_SIZE = 2*4*K }; // Needs to be >=2* max cache line size (cache line size can't exceed min page size).
  char test_area[BUFFER_SIZE];
  char *mid_of_test_area = &test_area[BUFFER_SIZE>>1];

  // Allocate space for the code.
  ResourceMark rm;
  CodeBuffer cb("detect_cpu_features", code_size, 0);
  MacroAssembler* a = new MacroAssembler(&cb);

  // Must be set to true so we can generate the test code.
  _features = VM_Version::all_features_m;

  // Emit code.
  void (*test)(address addr, uint64_t offset)=(void(*)(address addr, uint64_t offset))(void *)a->function_entry();
  uint32_t *code = (uint32_t *)a->pc();
  // Don't use R0 in ldarx.
  // Keep R3_ARG1 unmodified, it contains &field (see below).
  // Keep R4_ARG2 unmodified, it contains offset = 0 (see below).
  a->fsqrt(F3, F4);                            // code[0]  -> fsqrt_m
  a->fsqrts(F3, F4);                           // code[1]  -> fsqrts_m
  a->isel(R7, R5, R6, 0);                      // code[2]  -> isel_m
  a->ldarx_unchecked(R7, R3_ARG1, R4_ARG2, 1); // code[3]  -> lxarx_m
  a->cmpb(R7, R5, R6);                         // code[4]  -> cmpb
  a->popcntb(R7, R5);                          // code[5]  -> popcntb
  a->popcntw(R7, R5);                          // code[6]  -> popcntw
  a->fcfids(F3, F4);                           // code[7]  -> fcfids
  a->vand(VR0, VR0, VR0);                      // code[8]  -> vand
  // arg0 of lqarx must be an even register, (arg1 + arg2) must be a multiple of 16
  a->lqarx_unchecked(R6, R3_ARG1, R4_ARG2, 1); // code[9]  -> lqarx_m
  a->vcipher(VR0, VR1, VR2);                   // code[10] -> vcipher
  a->vpmsumb(VR0, VR1, VR2);                   // code[11] -> vpmsumb
  a->mfdscr(R0);                               // code[12] -> mfdscr
  a->lxvd2x(VSR0, R3_ARG1);                    // code[13] -> vsx
  a->ldbrx(R7, R3_ARG1, R4_ARG2);              // code[14] -> ldbrx
  a->stdbrx(R7, R3_ARG1, R4_ARG2);             // code[15] -> stdbrx
  a->vshasigmaw(VR0, VR1, 1, 0xF);             // code[16] -> vshasig
  a->darn(R7);                                 // code[17] -> darn
  a->brw(R5, R6);                              // code[18] -> brw
  a->blr();

  // Emit function to set one cache line to zero. Emit function descriptor and get pointer to it.
  void (*zero_cacheline_func_ptr)(char*) = (void(*)(char*))(void *)a->function_entry();
  a->dcbz(R3_ARG1); // R3_ARG1 = addr
  a->blr();

  uint32_t *code_end = (uint32_t *)a->pc();
  a->flush();
  _features = VM_Version::unknown_m;

  // Print the detection code.
  if (PrintAssembly) {
    ttyLocker ttyl;
    tty->print_cr("Decoding cpu-feature detection stub at " INTPTR_FORMAT " before execution:", p2i(code));
    Disassembler::decode((u_char*)code, (u_char*)code_end, tty);
  }

  // Measure cache line size.
  memset(test_area, 0xFF, BUFFER_SIZE); // Fill test area with 0xFF.
  (*zero_cacheline_func_ptr)(mid_of_test_area); // Call function which executes dcbz to the middle.
  int count = 0; // count zeroed bytes
  for (int i = 0; i < BUFFER_SIZE; i++) if (test_area[i] == 0) count++;
  guarantee(is_power_of_2(count), "cache line size needs to be a power of 2");
  _L1_data_cache_line_size = count;

  // Execute code. Illegal instructions will be replaced by 0 in the signal handler.
  VM_Version::_is_determine_features_test_running = true;
  // We must align the first argument to 16 bytes because of the lqarx check.
  (*test)(align_up((address)mid_of_test_area, 16), 0);
  VM_Version::_is_determine_features_test_running = false;

  // determine which instructions are legal.
  int feature_cntr = 0;
  if (code[feature_cntr++]) features |= fsqrt_m;
  if (code[feature_cntr++]) features |= fsqrts_m;
  if (code[feature_cntr++]) features |= isel_m;
  if (code[feature_cntr++]) features |= lxarxeh_m;
  if (code[feature_cntr++]) features |= cmpb_m;
  if (code[feature_cntr++]) features |= popcntb_m;
  if (code[feature_cntr++]) features |= popcntw_m;
  if (code[feature_cntr++]) features |= fcfids_m;
  if (code[feature_cntr++]) features |= vand_m;
  if (code[feature_cntr++]) features |= lqarx_m;
  if (code[feature_cntr++]) features |= vcipher_m;
  if (code[feature_cntr++]) features |= vpmsumb_m;
  if (code[feature_cntr++]) features |= mfdscr_m;
  if (code[feature_cntr++]) features |= vsx_m;
  if (code[feature_cntr++]) features |= ldbrx_m;
  if (code[feature_cntr++]) features |= stdbrx_m;
  if (code[feature_cntr++]) features |= vshasig_m;
  if (code[feature_cntr++]) features |= darn_m;
  if (code[feature_cntr++]) features |= brw_m;

  // Print the detection code.
  if (PrintAssembly) {
    ttyLocker ttyl;
    tty->print_cr("Decoding cpu-feature detection stub at " INTPTR_FORMAT " after execution:", p2i(code));
    Disassembler::decode((u_char*)code, (u_char*)code_end, tty);
  }

  _features = features;
}

// Power 8: Configure Data Stream Control Register.
void VM_Version::config_dscr() {
  // 7 InstWords for each call (function descriptor + blr instruction).
  const int code_size = (2+2*7)*BytesPerInstWord;

  // Allocate space for the code.
  ResourceMark rm;
  CodeBuffer cb("config_dscr", code_size, 0);
  MacroAssembler* a = new MacroAssembler(&cb);

  // Emit code.
  uint64_t (*get_dscr)() = (uint64_t(*)())(void *)a->function_entry();
  uint32_t *code = (uint32_t *)a->pc();
  a->mfdscr(R3);
  a->blr();

  void (*set_dscr)(long) = (void(*)(long))(void *)a->function_entry();
  a->mtdscr(R3);
  a->blr();

  uint32_t *code_end = (uint32_t *)a->pc();
  a->flush();

  // Print the detection code.
  if (PrintAssembly) {
    ttyLocker ttyl;
    tty->print_cr("Decoding dscr configuration stub at " INTPTR_FORMAT " before execution:", p2i(code));
    Disassembler::decode((u_char*)code, (u_char*)code_end, tty);
  }

  // Apply the configuration if needed.
  _dscr_val = (*get_dscr)();
  if (Verbose) {
    tty->print_cr("dscr value was 0x%lx" , _dscr_val);
  }
  bool change_requested = false;
  if (DSCR_PPC64 != (uintx)-1) {
    _dscr_val = DSCR_PPC64;
    change_requested = true;
  }
  if (DSCR_DPFD_PPC64 <= 7) {
    uint64_t mask = 0x7;
    if ((_dscr_val & mask) != DSCR_DPFD_PPC64) {
      _dscr_val = (_dscr_val & ~mask) | (DSCR_DPFD_PPC64);
      change_requested = true;
    }
  }
  if (DSCR_URG_PPC64 <= 7) {
    uint64_t mask = 0x7 << 6;
    if ((_dscr_val & mask) != DSCR_DPFD_PPC64 << 6) {
      _dscr_val = (_dscr_val & ~mask) | (DSCR_URG_PPC64 << 6);
      change_requested = true;
    }
  }
  if (change_requested) {
    (*set_dscr)(_dscr_val);
    if (Verbose) {
      tty->print_cr("dscr was set to 0x%lx" , (*get_dscr)());
    }
  }
}

static uint64_t saved_features = 0;

void VM_Version::allow_all() {
  saved_features = _features;
  _features      = all_features_m;
}

void VM_Version::revert() {
  _features = saved_features;
}

// get cpu information.
void VM_Version::initialize_cpu_information(void) {
  // do nothing if cpu info has been initialized
  if (_initialized) {
    return;
  }

  _no_of_cores  = os::processor_count();
  _no_of_threads = _no_of_cores;
  _no_of_sockets = _no_of_cores;
  snprintf(_cpu_name, CPU_TYPE_DESC_BUF_SIZE, "PowerPC POWER%lu", PowerArchitecturePPC64);
  snprintf(_cpu_desc, CPU_DETAILED_DESC_BUF_SIZE, "PPC %s", features_string());
  _initialized = true;
}<|MERGE_RESOLUTION|>--- conflicted
+++ resolved
@@ -96,24 +96,20 @@
     FLAG_SET_ERGO(TrapBasedRangeChecks, false);
   }
 
-<<<<<<< HEAD
+
 
   if (FLAG_IS_DEFAULT(SuperwordUseVSX)) {
-=======
-  // Power7 and later.
-  if (PowerArchitecturePPC64 > 6) {
-    if (FLAG_IS_DEFAULT(UsePopCountInstruction)) {
+
+  if (FLAG_IS_DEFAULT(UsePopCountInstruction)) {
       FLAG_SET_ERGO(UsePopCountInstruction, true);
-    }
-  }
+  }
+
 
   if (!VM_Version::has_isel() && FLAG_IS_DEFAULT(ConditionalMoveLimit)) {
     FLAG_SET_ERGO(ConditionalMoveLimit, 0);
   }
 
-  if (PowerArchitecturePPC64 >= 8) {
-    if (FLAG_IS_DEFAULT(SuperwordUseVSX)) {
->>>>>>> 605b53e4
+  if (FLAG_IS_DEFAULT(SuperwordUseVSX)) {
       FLAG_SET_ERGO(SuperwordUseVSX, true);
   }
 
