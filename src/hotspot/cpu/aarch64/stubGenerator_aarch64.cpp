/*
 * Copyright (c) 2003, 2025, Oracle and/or its affiliates. All rights reserved.
 * Copyright (c) 2014, 2025, Red Hat Inc. All rights reserved.
 * DO NOT ALTER OR REMOVE COPYRIGHT NOTICES OR THIS FILE HEADER.
 *
 * This code is free software; you can redistribute it and/or modify it
 * under the terms of the GNU General Public License version 2 only, as
 * published by the Free Software Foundation.
 *
 * This code is distributed in the hope that it will be useful, but WITHOUT
 * ANY WARRANTY; without even the implied warranty of MERCHANTABILITY or
 * FITNESS FOR A PARTICULAR PURPOSE.  See the GNU General Public License
 * version 2 for more details (a copy is included in the LICENSE file that
 * accompanied this code).
 *
 * You should have received a copy of the GNU General Public License version
 * 2 along with this work; if not, write to the Free Software Foundation,
 * Inc., 51 Franklin St, Fifth Floor, Boston, MA 02110-1301 USA.
 *
 * Please contact Oracle, 500 Oracle Parkway, Redwood Shores, CA 94065 USA
 * or visit www.oracle.com if you need additional information or have any
 * questions.
 *
 */

#include "asm/macroAssembler.hpp"
#include "asm/macroAssembler.inline.hpp"
#include "asm/register.hpp"
#include "atomic_aarch64.hpp"
#include "compiler/oopMap.hpp"
#include "gc/shared/barrierSet.hpp"
#include "gc/shared/barrierSetAssembler.hpp"
#include "gc/shared/gc_globals.hpp"
#include "gc/shared/tlab_globals.hpp"
#include "interpreter/interpreter.hpp"
#include "memory/universe.hpp"
#include "nativeInst_aarch64.hpp"
#include "oops/instanceOop.hpp"
#include "oops/method.hpp"
#include "oops/objArrayKlass.hpp"
#include "oops/oop.inline.hpp"
#include "prims/methodHandles.hpp"
#include "prims/upcallLinker.hpp"
#include "runtime/arguments.hpp"
#include "runtime/atomic.hpp"
#include "runtime/continuation.hpp"
#include "runtime/continuationEntry.inline.hpp"
#include "runtime/frame.inline.hpp"
#include "runtime/handles.inline.hpp"
#include "runtime/javaThread.hpp"
#include "runtime/sharedRuntime.hpp"
#include "runtime/stubCodeGenerator.hpp"
#include "runtime/stubRoutines.hpp"
#include "utilities/align.hpp"
#include "utilities/checkedCast.hpp"
#include "utilities/debug.hpp"
#include "utilities/globalDefinitions.hpp"
#include "utilities/intpow.hpp"
#include "utilities/powerOfTwo.hpp"
#ifdef COMPILER2
#include "opto/runtime.hpp"
#endif
#if INCLUDE_ZGC
#include "gc/z/zThreadLocalData.hpp"
#endif

// Declaration and definition of StubGenerator (no .hpp file).
// For a more detailed description of the stub routine structure
// see the comment in stubRoutines.hpp

#undef __
#define __ _masm->

#ifdef PRODUCT
#define BLOCK_COMMENT(str) /* nothing */
#else
#define BLOCK_COMMENT(str) __ block_comment(str)
#endif

#define BIND(label) bind(label); BLOCK_COMMENT(#label ":")

// Stub Code definitions

class StubGenerator: public StubCodeGenerator {
 private:

#ifdef PRODUCT
#define inc_counter_np(counter) ((void)0)
#else
  void inc_counter_np_(uint& counter) {
    __ incrementw(ExternalAddress((address)&counter));
  }
#define inc_counter_np(counter) \
  BLOCK_COMMENT("inc_counter " #counter); \
  inc_counter_np_(counter);
#endif

  // Call stubs are used to call Java from C
  //
  // Arguments:
  //    c_rarg0:   call wrapper address                   address
  //    c_rarg1:   result                                 address
  //    c_rarg2:   result type                            BasicType
  //    c_rarg3:   method                                 Method*
  //    c_rarg4:   (interpreter) entry point              address
  //    c_rarg5:   parameters                             intptr_t*
  //    c_rarg6:   parameter size (in words)              int
  //    c_rarg7:   thread                                 Thread*
  //
  // There is no return from the stub itself as any Java result
  // is written to result
  //
  // we save r30 (lr) as the return PC at the base of the frame and
  // link r29 (fp) below it as the frame pointer installing sp (r31)
  // into fp.
  //
  // we save r0-r7, which accounts for all the c arguments.
  //
  // TODO: strictly do we need to save them all? they are treated as
  // volatile by C so could we omit saving the ones we are going to
  // place in global registers (thread? method?) or those we only use
  // during setup of the Java call?
  //
  // we don't need to save r8 which C uses as an indirect result location
  // return register.
  //
  // we don't need to save r9-r15 which both C and Java treat as
  // volatile
  //
  // we don't need to save r16-18 because Java does not use them
  //
  // we save r19-r28 which Java uses as scratch registers and C
  // expects to be callee-save
  //
  // we save the bottom 64 bits of each value stored in v8-v15; it is
  // the responsibility of the caller to preserve larger values.
  //
  // so the stub frame looks like this when we enter Java code
  //
  //     [ return_from_Java     ] <--- sp
  //     [ argument word n      ]
  //      ...
  // -29 [ argument word 1      ]
  // -28 [ saved Floating-point Control Register ]
  // -26 [ saved v15            ] <--- sp_after_call
  // -25 [ saved v14            ]
  // -24 [ saved v13            ]
  // -23 [ saved v12            ]
  // -22 [ saved v11            ]
  // -21 [ saved v10            ]
  // -20 [ saved v9             ]
  // -19 [ saved v8             ]
  // -18 [ saved r28            ]
  // -17 [ saved r27            ]
  // -16 [ saved r26            ]
  // -15 [ saved r25            ]
  // -14 [ saved r24            ]
  // -13 [ saved r23            ]
  // -12 [ saved r22            ]
  // -11 [ saved r21            ]
  // -10 [ saved r20            ]
  //  -9 [ saved r19            ]
  //  -8 [ call wrapper    (r0) ]
  //  -7 [ result          (r1) ]
  //  -6 [ result type     (r2) ]
  //  -5 [ method          (r3) ]
  //  -4 [ entry point     (r4) ]
  //  -3 [ parameters      (r5) ]
  //  -2 [ parameter size  (r6) ]
  //  -1 [ thread (r7)          ]
  //   0 [ saved fp       (r29) ] <--- fp == saved sp (r31)
  //   1 [ saved lr       (r30) ]

  // Call stub stack layout word offsets from fp
  enum call_stub_layout {
    sp_after_call_off  = -28,

    fpcr_off           = sp_after_call_off,
    d15_off            = -26,
    d13_off            = -24,
    d11_off            = -22,
    d9_off             = -20,

    r28_off            = -18,
    r26_off            = -16,
    r24_off            = -14,
    r22_off            = -12,
    r20_off            = -10,
    call_wrapper_off   =  -8,
    result_off         =  -7,
    result_type_off    =  -6,
    method_off         =  -5,
    entry_point_off    =  -4,
    parameter_size_off =  -2,
    thread_off         =  -1,
    fp_f               =   0,
    retaddr_off        =   1,
  };

  address generate_call_stub(address& return_address) {
    assert((int)frame::entry_frame_after_call_words == -(int)sp_after_call_off + 1 &&
           (int)frame::entry_frame_call_wrapper_offset == (int)call_wrapper_off,
           "adjust this code");

    StubGenStubId stub_id = StubGenStubId::call_stub_id;
    StubCodeMark mark(this, stub_id);
    address start = __ pc();

    const Address sp_after_call (rfp, sp_after_call_off * wordSize);

    const Address fpcr_save     (rfp, fpcr_off           * wordSize);
    const Address call_wrapper  (rfp, call_wrapper_off   * wordSize);
    const Address result        (rfp, result_off         * wordSize);
    const Address result_type   (rfp, result_type_off    * wordSize);
    const Address method        (rfp, method_off         * wordSize);
    const Address entry_point   (rfp, entry_point_off    * wordSize);
    const Address parameter_size(rfp, parameter_size_off * wordSize);

    const Address thread        (rfp, thread_off         * wordSize);

    const Address d15_save      (rfp, d15_off * wordSize);
    const Address d13_save      (rfp, d13_off * wordSize);
    const Address d11_save      (rfp, d11_off * wordSize);
    const Address d9_save       (rfp, d9_off * wordSize);

    const Address r28_save      (rfp, r28_off * wordSize);
    const Address r26_save      (rfp, r26_off * wordSize);
    const Address r24_save      (rfp, r24_off * wordSize);
    const Address r22_save      (rfp, r22_off * wordSize);
    const Address r20_save      (rfp, r20_off * wordSize);

    // stub code

    address aarch64_entry = __ pc();

    // set up frame and move sp to end of save area
    __ enter();
    __ sub(sp, rfp, -sp_after_call_off * wordSize);

    // save register parameters and Java scratch/global registers
    // n.b. we save thread even though it gets installed in
    // rthread because we want to sanity check rthread later
    __ str(c_rarg7,  thread);
    __ strw(c_rarg6, parameter_size);
    __ stp(c_rarg4, c_rarg5,  entry_point);
    __ stp(c_rarg2, c_rarg3,  result_type);
    __ stp(c_rarg0, c_rarg1,  call_wrapper);

    __ stp(r20, r19,   r20_save);
    __ stp(r22, r21,   r22_save);
    __ stp(r24, r23,   r24_save);
    __ stp(r26, r25,   r26_save);
    __ stp(r28, r27,   r28_save);

    __ stpd(v9,  v8,   d9_save);
    __ stpd(v11, v10,  d11_save);
    __ stpd(v13, v12,  d13_save);
    __ stpd(v15, v14,  d15_save);

    __ get_fpcr(rscratch1);
    __ str(rscratch1, fpcr_save);
    // Set FPCR to the state we need. We do want Round to Nearest. We
    // don't want non-IEEE rounding modes or floating-point traps.
    __ bfi(rscratch1, zr, 22, 4); // Clear DN, FZ, and Rmode
    __ bfi(rscratch1, zr, 8, 5);  // Clear exception-control bits (8-12)
    __ set_fpcr(rscratch1);

    // install Java thread in global register now we have saved
    // whatever value it held
    __ mov(rthread, c_rarg7);
    // And method
    __ mov(rmethod, c_rarg3);

    // set up the heapbase register
    __ reinit_heapbase();

#ifdef ASSERT
    // make sure we have no pending exceptions
    {
      Label L;
      __ ldr(rscratch1, Address(rthread, in_bytes(Thread::pending_exception_offset())));
      __ cmp(rscratch1, (u1)NULL_WORD);
      __ br(Assembler::EQ, L);
      __ stop("StubRoutines::call_stub: entered with pending exception");
      __ BIND(L);
    }
#endif
    // pass parameters if any
    __ mov(esp, sp);
    __ sub(rscratch1, sp, c_rarg6, ext::uxtw, LogBytesPerWord); // Move SP out of the way
    __ andr(sp, rscratch1, -2 * wordSize);

    BLOCK_COMMENT("pass parameters if any");
    Label parameters_done;
    // parameter count is still in c_rarg6
    // and parameter pointer identifying param 1 is in c_rarg5
    __ cbzw(c_rarg6, parameters_done);

    address loop = __ pc();
    __ ldr(rscratch1, Address(__ post(c_rarg5, wordSize)));
    __ subsw(c_rarg6, c_rarg6, 1);
    __ push(rscratch1);
    __ br(Assembler::GT, loop);

    __ BIND(parameters_done);

    // call Java entry -- passing methdoOop, and current sp
    //      rmethod: Method*
    //      r19_sender_sp: sender sp
    BLOCK_COMMENT("call Java function");
    __ mov(r19_sender_sp, sp);
    __ blr(c_rarg4);

    // we do this here because the notify will already have been done
    // if we get to the next instruction via an exception
    //
    // n.b. adding this instruction here affects the calculation of
    // whether or not a routine returns to the call stub (used when
    // doing stack walks) since the normal test is to check the return
    // pc against the address saved below. so we may need to allow for
    // this extra instruction in the check.

    // save current address for use by exception handling code

    return_address = __ pc();

    // store result depending on type (everything that is not
    // T_OBJECT, T_LONG, T_FLOAT or T_DOUBLE is treated as T_INT)
    // n.b. this assumes Java returns an integral result in r0
    // and a floating result in j_farg0
    __ ldr(j_rarg2, result);
    Label is_long, is_float, is_double, exit;
    __ ldr(j_rarg1, result_type);
    __ cmp(j_rarg1, (u1)T_OBJECT);
    __ br(Assembler::EQ, is_long);
    __ cmp(j_rarg1, (u1)T_LONG);
    __ br(Assembler::EQ, is_long);
    __ cmp(j_rarg1, (u1)T_FLOAT);
    __ br(Assembler::EQ, is_float);
    __ cmp(j_rarg1, (u1)T_DOUBLE);
    __ br(Assembler::EQ, is_double);

    // handle T_INT case
    __ strw(r0, Address(j_rarg2));

    __ BIND(exit);

    // pop parameters
    __ sub(esp, rfp, -sp_after_call_off * wordSize);

#ifdef ASSERT
    // verify that threads correspond
    {
      Label L, S;
      __ ldr(rscratch1, thread);
      __ cmp(rthread, rscratch1);
      __ br(Assembler::NE, S);
      __ get_thread(rscratch1);
      __ cmp(rthread, rscratch1);
      __ br(Assembler::EQ, L);
      __ BIND(S);
      __ stop("StubRoutines::call_stub: threads must correspond");
      __ BIND(L);
    }
#endif

    __ pop_cont_fastpath(rthread);

    // restore callee-save registers
    __ ldpd(v15, v14,  d15_save);
    __ ldpd(v13, v12,  d13_save);
    __ ldpd(v11, v10,  d11_save);
    __ ldpd(v9,  v8,   d9_save);

    __ ldp(r28, r27,   r28_save);
    __ ldp(r26, r25,   r26_save);
    __ ldp(r24, r23,   r24_save);
    __ ldp(r22, r21,   r22_save);
    __ ldp(r20, r19,   r20_save);

    // restore fpcr
    __ ldr(rscratch1,  fpcr_save);
    __ set_fpcr(rscratch1);

    __ ldp(c_rarg0, c_rarg1,  call_wrapper);
    __ ldrw(c_rarg2, result_type);
    __ ldr(c_rarg3,  method);
    __ ldp(c_rarg4, c_rarg5,  entry_point);
    __ ldp(c_rarg6, c_rarg7,  parameter_size);

    // leave frame and return to caller
    __ leave();
    __ ret(lr);

    // handle return types different from T_INT

    __ BIND(is_long);
    __ str(r0, Address(j_rarg2, 0));
    __ br(Assembler::AL, exit);

    __ BIND(is_float);
    __ strs(j_farg0, Address(j_rarg2, 0));
    __ br(Assembler::AL, exit);

    __ BIND(is_double);
    __ strd(j_farg0, Address(j_rarg2, 0));
    __ br(Assembler::AL, exit);

    return start;
  }

  // Return point for a Java call if there's an exception thrown in
  // Java code.  The exception is caught and transformed into a
  // pending exception stored in JavaThread that can be tested from
  // within the VM.
  //
  // Note: Usually the parameters are removed by the callee. In case
  // of an exception crossing an activation frame boundary, that is
  // not the case if the callee is compiled code => need to setup the
  // rsp.
  //
  // r0: exception oop

  address generate_catch_exception() {
    StubGenStubId stub_id = StubGenStubId::catch_exception_id;
    StubCodeMark mark(this, stub_id);
    address start = __ pc();

    // same as in generate_call_stub():
    const Address sp_after_call(rfp, sp_after_call_off * wordSize);
    const Address thread        (rfp, thread_off         * wordSize);

#ifdef ASSERT
    // verify that threads correspond
    {
      Label L, S;
      __ ldr(rscratch1, thread);
      __ cmp(rthread, rscratch1);
      __ br(Assembler::NE, S);
      __ get_thread(rscratch1);
      __ cmp(rthread, rscratch1);
      __ br(Assembler::EQ, L);
      __ bind(S);
      __ stop("StubRoutines::catch_exception: threads must correspond");
      __ bind(L);
    }
#endif

    // set pending exception
    __ verify_oop(r0);

    __ str(r0, Address(rthread, Thread::pending_exception_offset()));
    __ mov(rscratch1, (address)__FILE__);
    __ str(rscratch1, Address(rthread, Thread::exception_file_offset()));
    __ movw(rscratch1, (int)__LINE__);
    __ strw(rscratch1, Address(rthread, Thread::exception_line_offset()));

    // complete return to VM
    assert(StubRoutines::_call_stub_return_address != nullptr,
           "_call_stub_return_address must have been generated before");
    __ b(StubRoutines::_call_stub_return_address);

    return start;
  }

  // Continuation point for runtime calls returning with a pending
  // exception.  The pending exception check happened in the runtime
  // or native call stub.  The pending exception in Thread is
  // converted into a Java-level exception.
  //
  // Contract with Java-level exception handlers:
  // r0: exception
  // r3: throwing pc
  //
  // NOTE: At entry of this stub, exception-pc must be in LR !!

  // NOTE: this is always used as a jump target within generated code
  // so it just needs to be generated code with no x86 prolog

  address generate_forward_exception() {
    StubGenStubId stub_id = StubGenStubId::forward_exception_id;
    StubCodeMark mark(this, stub_id);
    address start = __ pc();

    // Upon entry, LR points to the return address returning into
    // Java (interpreted or compiled) code; i.e., the return address
    // becomes the throwing pc.
    //
    // Arguments pushed before the runtime call are still on the stack
    // but the exception handler will reset the stack pointer ->
    // ignore them.  A potential result in registers can be ignored as
    // well.

#ifdef ASSERT
    // make sure this code is only executed if there is a pending exception
    {
      Label L;
      __ ldr(rscratch1, Address(rthread, Thread::pending_exception_offset()));
      __ cbnz(rscratch1, L);
      __ stop("StubRoutines::forward exception: no pending exception (1)");
      __ bind(L);
    }
#endif

    // compute exception handler into r19

    // call the VM to find the handler address associated with the
    // caller address. pass thread in r0 and caller pc (ret address)
    // in r1. n.b. the caller pc is in lr, unlike x86 where it is on
    // the stack.
    __ mov(c_rarg1, lr);
    // lr will be trashed by the VM call so we move it to R19
    // (callee-saved) because we also need to pass it to the handler
    // returned by this call.
    __ mov(r19, lr);
    BLOCK_COMMENT("call exception_handler_for_return_address");
    __ call_VM_leaf(CAST_FROM_FN_PTR(address,
                         SharedRuntime::exception_handler_for_return_address),
                    rthread, c_rarg1);
    // Reinitialize the ptrue predicate register, in case the external runtime
    // call clobbers ptrue reg, as we may return to SVE compiled code.
    __ reinitialize_ptrue();

    // we should not really care that lr is no longer the callee
    // address. we saved the value the handler needs in r19 so we can
    // just copy it to r3. however, the C2 handler will push its own
    // frame and then calls into the VM and the VM code asserts that
    // the PC for the frame above the handler belongs to a compiled
    // Java method. So, we restore lr here to satisfy that assert.
    __ mov(lr, r19);
    // setup r0 & r3 & clear pending exception
    __ mov(r3, r19);
    __ mov(r19, r0);
    __ ldr(r0, Address(rthread, Thread::pending_exception_offset()));
    __ str(zr, Address(rthread, Thread::pending_exception_offset()));

#ifdef ASSERT
    // make sure exception is set
    {
      Label L;
      __ cbnz(r0, L);
      __ stop("StubRoutines::forward exception: no pending exception (2)");
      __ bind(L);
    }
#endif

    // continue at exception handler
    // r0: exception
    // r3: throwing pc
    // r19: exception handler
    __ verify_oop(r0);
    __ br(r19);

    return start;
  }

  // Non-destructive plausibility checks for oops
  //
  // Arguments:
  //    r0: oop to verify
  //    rscratch1: error message
  //
  // Stack after saving c_rarg3:
  //    [tos + 0]: saved c_rarg3
  //    [tos + 1]: saved c_rarg2
  //    [tos + 2]: saved lr
  //    [tos + 3]: saved rscratch2
  //    [tos + 4]: saved r0
  //    [tos + 5]: saved rscratch1
  address generate_verify_oop() {
    StubGenStubId stub_id = StubGenStubId::verify_oop_id;
    StubCodeMark mark(this, stub_id);
    address start = __ pc();

    Label exit, error;

    // save c_rarg2 and c_rarg3
    __ stp(c_rarg3, c_rarg2, Address(__ pre(sp, -16)));

    // __ incrementl(ExternalAddress((address) StubRoutines::verify_oop_count_addr()));
    __ lea(c_rarg2, ExternalAddress((address) StubRoutines::verify_oop_count_addr()));
    __ ldr(c_rarg3, Address(c_rarg2));
    __ add(c_rarg3, c_rarg3, 1);
    __ str(c_rarg3, Address(c_rarg2));

    // object is in r0
    // make sure object is 'reasonable'
    __ cbz(r0, exit); // if obj is null it is OK

    BarrierSetAssembler* bs_asm = BarrierSet::barrier_set()->barrier_set_assembler();
    bs_asm->check_oop(_masm, r0, c_rarg2, c_rarg3, error);

    // return if everything seems ok
    __ bind(exit);

    __ ldp(c_rarg3, c_rarg2, Address(__ post(sp, 16)));
    __ ret(lr);

    // handle errors
    __ bind(error);
    __ ldp(c_rarg3, c_rarg2, Address(__ post(sp, 16)));

    __ push(RegSet::range(r0, r29), sp);
    // debug(char* msg, int64_t pc, int64_t regs[])
    __ mov(c_rarg0, rscratch1);      // pass address of error message
    __ mov(c_rarg1, lr);             // pass return address
    __ mov(c_rarg2, sp);             // pass address of regs on stack
#ifndef PRODUCT
    assert(frame::arg_reg_save_area_bytes == 0, "not expecting frame reg save area");
#endif
    BLOCK_COMMENT("call MacroAssembler::debug");
    __ mov(rscratch1, CAST_FROM_FN_PTR(address, MacroAssembler::debug64));
    __ blr(rscratch1);
    __ hlt(0);

    return start;
  }

  // Generate indices for iota vector.
  address generate_iota_indices(StubGenStubId stub_id) {
    __ align(CodeEntryAlignment);
    StubCodeMark mark(this, stub_id);
    address start = __ pc();
    // B
    __ emit_data64(0x0706050403020100, relocInfo::none);
    __ emit_data64(0x0F0E0D0C0B0A0908, relocInfo::none);
    // H
    __ emit_data64(0x0003000200010000, relocInfo::none);
    __ emit_data64(0x0007000600050004, relocInfo::none);
    // S
    __ emit_data64(0x0000000100000000, relocInfo::none);
    __ emit_data64(0x0000000300000002, relocInfo::none);
    // D
    __ emit_data64(0x0000000000000000, relocInfo::none);
    __ emit_data64(0x0000000000000001, relocInfo::none);
    // S - FP
    __ emit_data64(0x3F80000000000000, relocInfo::none); // 0.0f, 1.0f
    __ emit_data64(0x4040000040000000, relocInfo::none); // 2.0f, 3.0f
    // D - FP
    __ emit_data64(0x0000000000000000, relocInfo::none); // 0.0d
    __ emit_data64(0x3FF0000000000000, relocInfo::none); // 1.0d
    return start;
  }

  // The inner part of zero_words().  This is the bulk operation,
  // zeroing words in blocks, possibly using DC ZVA to do it.  The
  // caller is responsible for zeroing the last few words.
  //
  // Inputs:
  // r10: the HeapWord-aligned base address of an array to zero.
  // r11: the count in HeapWords, r11 > 0.
  //
  // Returns r10 and r11, adjusted for the caller to clear.
  // r10: the base address of the tail of words left to clear.
  // r11: the number of words in the tail.
  //      r11 < MacroAssembler::zero_words_block_size.

  address generate_zero_blocks() {
    Label done;
    Label base_aligned;

    Register base = r10, cnt = r11;

    __ align(CodeEntryAlignment);
    StubGenStubId stub_id = StubGenStubId::zero_blocks_id;
    StubCodeMark mark(this, stub_id);
    address start = __ pc();

    if (UseBlockZeroing) {
      int zva_length = VM_Version::zva_length();

      // Ensure ZVA length can be divided by 16. This is required by
      // the subsequent operations.
      assert (zva_length % 16 == 0, "Unexpected ZVA Length");

      __ tbz(base, 3, base_aligned);
      __ str(zr, Address(__ post(base, 8)));
      __ sub(cnt, cnt, 1);
      __ bind(base_aligned);

      // Ensure count >= zva_length * 2 so that it still deserves a zva after
      // alignment.
      Label small;
      int low_limit = MAX2(zva_length * 2, (int)BlockZeroingLowLimit);
      __ subs(rscratch1, cnt, low_limit >> 3);
      __ br(Assembler::LT, small);
      __ zero_dcache_blocks(base, cnt);
      __ bind(small);
    }

    {
      // Number of stp instructions we'll unroll
      const int unroll =
        MacroAssembler::zero_words_block_size / 2;
      // Clear the remaining blocks.
      Label loop;
      __ subs(cnt, cnt, unroll * 2);
      __ br(Assembler::LT, done);
      __ bind(loop);
      for (int i = 0; i < unroll; i++)
        __ stp(zr, zr, __ post(base, 16));
      __ subs(cnt, cnt, unroll * 2);
      __ br(Assembler::GE, loop);
      __ bind(done);
      __ add(cnt, cnt, unroll * 2);
    }

    __ ret(lr);

    return start;
  }


  typedef enum {
    copy_forwards = 1,
    copy_backwards = -1
  } copy_direction;

  // Helper object to reduce noise when telling the GC barriers how to perform loads and stores
  // for arraycopy stubs.
  class ArrayCopyBarrierSetHelper : StackObj {
    BarrierSetAssembler* _bs_asm;
    MacroAssembler* _masm;
    DecoratorSet _decorators;
    BasicType _type;
    Register _gct1;
    Register _gct2;
    Register _gct3;
    FloatRegister _gcvt1;
    FloatRegister _gcvt2;
    FloatRegister _gcvt3;

  public:
    ArrayCopyBarrierSetHelper(MacroAssembler* masm,
                              DecoratorSet decorators,
                              BasicType type,
                              Register gct1,
                              Register gct2,
                              Register gct3,
                              FloatRegister gcvt1,
                              FloatRegister gcvt2,
                              FloatRegister gcvt3)
      : _bs_asm(BarrierSet::barrier_set()->barrier_set_assembler()),
        _masm(masm),
        _decorators(decorators),
        _type(type),
        _gct1(gct1),
        _gct2(gct2),
        _gct3(gct3),
        _gcvt1(gcvt1),
        _gcvt2(gcvt2),
        _gcvt3(gcvt3) {
    }

    void copy_load_at_32(FloatRegister dst1, FloatRegister dst2, Address src) {
      _bs_asm->copy_load_at(_masm, _decorators, _type, 32,
                            dst1, dst2, src,
                            _gct1, _gct2, _gcvt1);
    }

    void copy_store_at_32(Address dst, FloatRegister src1, FloatRegister src2) {
      _bs_asm->copy_store_at(_masm, _decorators, _type, 32,
                             dst, src1, src2,
                             _gct1, _gct2, _gct3, _gcvt1, _gcvt2, _gcvt3);
    }

    void copy_load_at_16(Register dst1, Register dst2, Address src) {
      _bs_asm->copy_load_at(_masm, _decorators, _type, 16,
                            dst1, dst2, src,
                            _gct1);
    }

    void copy_store_at_16(Address dst, Register src1, Register src2) {
      _bs_asm->copy_store_at(_masm, _decorators, _type, 16,
                             dst, src1, src2,
                             _gct1, _gct2, _gct3);
    }

    void copy_load_at_8(Register dst, Address src) {
      _bs_asm->copy_load_at(_masm, _decorators, _type, 8,
                            dst, noreg, src,
                            _gct1);
    }

    void copy_store_at_8(Address dst, Register src) {
      _bs_asm->copy_store_at(_masm, _decorators, _type, 8,
                             dst, src, noreg,
                             _gct1, _gct2, _gct3);
    }
  };

  // Bulk copy of blocks of 8 words.
  //
  // count is a count of words.
  //
  // Precondition: count >= 8
  //
  // Postconditions:
  //
  // The least significant bit of count contains the remaining count
  // of words to copy.  The rest of count is trash.
  //
  // s and d are adjusted to point to the remaining words to copy
  //
  void generate_copy_longs(StubGenStubId stub_id, DecoratorSet decorators, Label &start, Register s, Register d, Register count) {
    BasicType type;
    copy_direction direction;

    switch (stub_id) {
    case copy_byte_f_id:
      direction = copy_forwards;
      type = T_BYTE;
      break;
    case copy_byte_b_id:
      direction = copy_backwards;
      type = T_BYTE;
      break;
    case copy_oop_f_id:
      direction = copy_forwards;
      type = T_OBJECT;
      break;
    case copy_oop_b_id:
      direction = copy_backwards;
      type = T_OBJECT;
      break;
    case copy_oop_uninit_f_id:
      direction = copy_forwards;
      type = T_OBJECT;
      break;
    case copy_oop_uninit_b_id:
      direction = copy_backwards;
      type = T_OBJECT;
      break;
    default:
      ShouldNotReachHere();
    }

    int unit = wordSize * direction;
    int bias = (UseSIMDForMemoryOps ? 4:2) * wordSize;

    const Register t0 = r3, t1 = r4, t2 = r5, t3 = r6,
      t4 = r7, t5 = r11, t6 = r12, t7 = r13;
    const Register stride = r14;
    const Register gct1 = rscratch1, gct2 = rscratch2, gct3 = r10;
    const FloatRegister gcvt1 = v6, gcvt2 = v7, gcvt3 = v16; // Note that v8-v15 are callee saved
    ArrayCopyBarrierSetHelper bs(_masm, decorators, type, gct1, gct2, gct3, gcvt1, gcvt2, gcvt3);

    assert_different_registers(rscratch1, rscratch2, t0, t1, t2, t3, t4, t5, t6, t7);
    assert_different_registers(s, d, count, rscratch1, rscratch2);

    Label again, drain;

    __ align(CodeEntryAlignment);

    StubCodeMark mark(this, stub_id);

    __ bind(start);

    Label unaligned_copy_long;
    if (AvoidUnalignedAccesses) {
      __ tbnz(d, 3, unaligned_copy_long);
    }

    if (direction == copy_forwards) {
      __ sub(s, s, bias);
      __ sub(d, d, bias);
    }

#ifdef ASSERT
    // Make sure we are never given < 8 words
    {
      Label L;
      __ cmp(count, (u1)8);
      __ br(Assembler::GE, L);
      __ stop("genrate_copy_longs called with < 8 words");
      __ bind(L);
    }
#endif

    // Fill 8 registers
    if (UseSIMDForMemoryOps) {
      bs.copy_load_at_32(v0, v1, Address(s, 4 * unit));
      bs.copy_load_at_32(v2, v3, Address(__ pre(s, 8 * unit)));
    } else {
      bs.copy_load_at_16(t0, t1, Address(s, 2 * unit));
      bs.copy_load_at_16(t2, t3, Address(s, 4 * unit));
      bs.copy_load_at_16(t4, t5, Address(s, 6 * unit));
      bs.copy_load_at_16(t6, t7, Address(__ pre(s, 8 * unit)));
    }

    __ subs(count, count, 16);
    __ br(Assembler::LO, drain);

    int prefetch = PrefetchCopyIntervalInBytes;
    bool use_stride = false;
    if (direction == copy_backwards) {
       use_stride = prefetch > 256;
       prefetch = -prefetch;
       if (use_stride) __ mov(stride, prefetch);
    }

    __ bind(again);

    if (PrefetchCopyIntervalInBytes > 0)
      __ prfm(use_stride ? Address(s, stride) : Address(s, prefetch), PLDL1KEEP);

    if (UseSIMDForMemoryOps) {
      bs.copy_store_at_32(Address(d, 4 * unit), v0, v1);
      bs.copy_load_at_32(v0, v1, Address(s, 4 * unit));
      bs.copy_store_at_32(Address(__ pre(d, 8 * unit)), v2, v3);
      bs.copy_load_at_32(v2, v3, Address(__ pre(s, 8 * unit)));
    } else {
      bs.copy_store_at_16(Address(d, 2 * unit), t0, t1);
      bs.copy_load_at_16(t0, t1, Address(s, 2 * unit));
      bs.copy_store_at_16(Address(d, 4 * unit), t2, t3);
      bs.copy_load_at_16(t2, t3, Address(s, 4 * unit));
      bs.copy_store_at_16(Address(d, 6 * unit), t4, t5);
      bs.copy_load_at_16(t4, t5, Address(s, 6 * unit));
      bs.copy_store_at_16(Address(__ pre(d, 8 * unit)), t6, t7);
      bs.copy_load_at_16(t6, t7, Address(__ pre(s, 8 * unit)));
    }

    __ subs(count, count, 8);
    __ br(Assembler::HS, again);

    // Drain
    __ bind(drain);
    if (UseSIMDForMemoryOps) {
      bs.copy_store_at_32(Address(d, 4 * unit), v0, v1);
      bs.copy_store_at_32(Address(__ pre(d, 8 * unit)), v2, v3);
    } else {
      bs.copy_store_at_16(Address(d, 2 * unit), t0, t1);
      bs.copy_store_at_16(Address(d, 4 * unit), t2, t3);
      bs.copy_store_at_16(Address(d, 6 * unit), t4, t5);
      bs.copy_store_at_16(Address(__ pre(d, 8 * unit)), t6, t7);
    }

    {
      Label L1, L2;
      __ tbz(count, exact_log2(4), L1);
      if (UseSIMDForMemoryOps) {
        bs.copy_load_at_32(v0, v1, Address(__ pre(s, 4 * unit)));
        bs.copy_store_at_32(Address(__ pre(d, 4 * unit)), v0, v1);
      } else {
        bs.copy_load_at_16(t0, t1, Address(s, 2 * unit));
        bs.copy_load_at_16(t2, t3, Address(__ pre(s, 4 * unit)));
        bs.copy_store_at_16(Address(d, 2 * unit), t0, t1);
        bs.copy_store_at_16(Address(__ pre(d, 4 * unit)), t2, t3);
      }
      __ bind(L1);

      if (direction == copy_forwards) {
        __ add(s, s, bias);
        __ add(d, d, bias);
      }

      __ tbz(count, 1, L2);
      bs.copy_load_at_16(t0, t1, Address(__ adjust(s, 2 * unit, direction == copy_backwards)));
      bs.copy_store_at_16(Address(__ adjust(d, 2 * unit, direction == copy_backwards)), t0, t1);
      __ bind(L2);
    }

    __ ret(lr);

    if (AvoidUnalignedAccesses) {
      Label drain, again;
      // Register order for storing. Order is different for backward copy.

      __ bind(unaligned_copy_long);

      // source address is even aligned, target odd aligned
      //
      // when forward copying word pairs we read long pairs at offsets
      // {0, 2, 4, 6} (in long words). when backwards copying we read
      // long pairs at offsets {-2, -4, -6, -8}. We adjust the source
      // address by -2 in the forwards case so we can compute the
      // source offsets for both as {2, 4, 6, 8} * unit where unit = 1
      // or -1.
      //
      // when forward copying we need to store 1 word, 3 pairs and
      // then 1 word at offsets {0, 1, 3, 5, 7}. Rather than use a
      // zero offset We adjust the destination by -1 which means we
      // have to use offsets { 1, 2, 4, 6, 8} * unit for the stores.
      //
      // When backwards copyng we need to store 1 word, 3 pairs and
      // then 1 word at offsets {-1, -3, -5, -7, -8} i.e. we use
      // offsets {1, 3, 5, 7, 8} * unit.

      if (direction == copy_forwards) {
        __ sub(s, s, 16);
        __ sub(d, d, 8);
      }

      // Fill 8 registers
      //
      // for forwards copy s was offset by -16 from the original input
      // value of s so the register contents are at these offsets
      // relative to the 64 bit block addressed by that original input
      // and so on for each successive 64 byte block when s is updated
      //
      // t0 at offset 0,  t1 at offset 8
      // t2 at offset 16, t3 at offset 24
      // t4 at offset 32, t5 at offset 40
      // t6 at offset 48, t7 at offset 56

      // for backwards copy s was not offset so the register contents
      // are at these offsets into the preceding 64 byte block
      // relative to that original input and so on for each successive
      // preceding 64 byte block when s is updated. this explains the
      // slightly counter-intuitive looking pattern of register usage
      // in the stp instructions for backwards copy.
      //
      // t0 at offset -16, t1 at offset -8
      // t2 at offset -32, t3 at offset -24
      // t4 at offset -48, t5 at offset -40
      // t6 at offset -64, t7 at offset -56

      bs.copy_load_at_16(t0, t1, Address(s, 2 * unit));
      bs.copy_load_at_16(t2, t3, Address(s, 4 * unit));
      bs.copy_load_at_16(t4, t5, Address(s, 6 * unit));
      bs.copy_load_at_16(t6, t7, Address(__ pre(s, 8 * unit)));

      __ subs(count, count, 16);
      __ br(Assembler::LO, drain);

      int prefetch = PrefetchCopyIntervalInBytes;
      bool use_stride = false;
      if (direction == copy_backwards) {
         use_stride = prefetch > 256;
         prefetch = -prefetch;
         if (use_stride) __ mov(stride, prefetch);
      }

      __ bind(again);

      if (PrefetchCopyIntervalInBytes > 0)
        __ prfm(use_stride ? Address(s, stride) : Address(s, prefetch), PLDL1KEEP);

      if (direction == copy_forwards) {
       // allowing for the offset of -8 the store instructions place
       // registers into the target 64 bit block at the following
       // offsets
       //
       // t0 at offset 0
       // t1 at offset 8,  t2 at offset 16
       // t3 at offset 24, t4 at offset 32
       // t5 at offset 40, t6 at offset 48
       // t7 at offset 56

        bs.copy_store_at_8(Address(d, 1 * unit), t0);
        bs.copy_store_at_16(Address(d, 2 * unit), t1, t2);
        bs.copy_load_at_16(t0, t1, Address(s, 2 * unit));
        bs.copy_store_at_16(Address(d, 4 * unit), t3, t4);
        bs.copy_load_at_16(t2, t3, Address(s, 4 * unit));
        bs.copy_store_at_16(Address(d, 6 * unit), t5, t6);
        bs.copy_load_at_16(t4, t5, Address(s, 6 * unit));
        bs.copy_store_at_8(Address(__ pre(d, 8 * unit)), t7);
        bs.copy_load_at_16(t6, t7, Address(__ pre(s, 8 * unit)));
      } else {
       // d was not offset when we started so the registers are
       // written into the 64 bit block preceding d with the following
       // offsets
       //
       // t1 at offset -8
       // t3 at offset -24, t0 at offset -16
       // t5 at offset -48, t2 at offset -32
       // t7 at offset -56, t4 at offset -48
       //                   t6 at offset -64
       //
       // note that this matches the offsets previously noted for the
       // loads

        bs.copy_store_at_8(Address(d, 1 * unit), t1);
        bs.copy_store_at_16(Address(d, 3 * unit), t3, t0);
        bs.copy_load_at_16(t0, t1, Address(s, 2 * unit));
        bs.copy_store_at_16(Address(d, 5 * unit), t5, t2);
        bs.copy_load_at_16(t2, t3, Address(s, 4 * unit));
        bs.copy_store_at_16(Address(d, 7 * unit), t7, t4);
        bs.copy_load_at_16(t4, t5, Address(s, 6 * unit));
        bs.copy_store_at_8(Address(__ pre(d, 8 * unit)), t6);
        bs.copy_load_at_16(t6, t7, Address(__ pre(s, 8 * unit)));
      }

      __ subs(count, count, 8);
      __ br(Assembler::HS, again);

      // Drain
      //
      // this uses the same pattern of offsets and register arguments
      // as above
      __ bind(drain);
      if (direction == copy_forwards) {
        bs.copy_store_at_8(Address(d, 1 * unit), t0);
        bs.copy_store_at_16(Address(d, 2 * unit), t1, t2);
        bs.copy_store_at_16(Address(d, 4 * unit), t3, t4);
        bs.copy_store_at_16(Address(d, 6 * unit), t5, t6);
        bs.copy_store_at_8(Address(__ pre(d, 8 * unit)), t7);
      } else {
        bs.copy_store_at_8(Address(d, 1 * unit), t1);
        bs.copy_store_at_16(Address(d, 3 * unit), t3, t0);
        bs.copy_store_at_16(Address(d, 5 * unit), t5, t2);
        bs.copy_store_at_16(Address(d, 7 * unit), t7, t4);
        bs.copy_store_at_8(Address(__ pre(d, 8 * unit)), t6);
      }
      // now we need to copy any remaining part block which may
      // include a 4 word block subblock and/or a 2 word subblock.
      // bits 2 and 1 in the count are the tell-tale for whether we
      // have each such subblock
      {
        Label L1, L2;
        __ tbz(count, exact_log2(4), L1);
       // this is the same as above but copying only 4 longs hence
       // with only one intervening stp between the str instructions
       // but note that the offsets and registers still follow the
       // same pattern
        bs.copy_load_at_16(t0, t1, Address(s, 2 * unit));
        bs.copy_load_at_16(t2, t3, Address(__ pre(s, 4 * unit)));
        if (direction == copy_forwards) {
          bs.copy_store_at_8(Address(d, 1 * unit), t0);
          bs.copy_store_at_16(Address(d, 2 * unit), t1, t2);
          bs.copy_store_at_8(Address(__ pre(d, 4 * unit)), t3);
        } else {
          bs.copy_store_at_8(Address(d, 1 * unit), t1);
          bs.copy_store_at_16(Address(d, 3 * unit), t3, t0);
          bs.copy_store_at_8(Address(__ pre(d, 4 * unit)), t2);
        }
        __ bind(L1);

        __ tbz(count, 1, L2);
       // this is the same as above but copying only 2 longs hence
       // there is no intervening stp between the str instructions
       // but note that the offset and register patterns are still
       // the same
        bs.copy_load_at_16(t0, t1, Address(__ pre(s, 2 * unit)));
        if (direction == copy_forwards) {
          bs.copy_store_at_8(Address(d, 1 * unit), t0);
          bs.copy_store_at_8(Address(__ pre(d, 2 * unit)), t1);
        } else {
          bs.copy_store_at_8(Address(d, 1 * unit), t1);
          bs.copy_store_at_8(Address(__ pre(d, 2 * unit)), t0);
        }
        __ bind(L2);

       // for forwards copy we need to re-adjust the offsets we
       // applied so that s and d are follow the last words written

       if (direction == copy_forwards) {
         __ add(s, s, 16);
         __ add(d, d, 8);
       }

      }

      __ ret(lr);
      }
  }

  // Small copy: less than 16 bytes.
  //
  // NB: Ignores all of the bits of count which represent more than 15
  // bytes, so a caller doesn't have to mask them.

  void copy_memory_small(DecoratorSet decorators, BasicType type, Register s, Register d, Register count, int step) {
    bool is_backwards = step < 0;
    size_t granularity = uabs(step);
    int direction = is_backwards ? -1 : 1;

    Label Lword, Lint, Lshort, Lbyte;

    assert(granularity
           && granularity <= sizeof (jlong), "Impossible granularity in copy_memory_small");

    const Register t0 = r3;
    const Register gct1 = rscratch1, gct2 = rscratch2, gct3 = r10;
    ArrayCopyBarrierSetHelper bs(_masm, decorators, type, gct1, gct2, gct3, fnoreg, fnoreg, fnoreg);

    // ??? I don't know if this bit-test-and-branch is the right thing
    // to do.  It does a lot of jumping, resulting in several
    // mispredicted branches.  It might make more sense to do this
    // with something like Duff's device with a single computed branch.

    __ tbz(count, 3 - exact_log2(granularity), Lword);
    bs.copy_load_at_8(t0, Address(__ adjust(s, direction * wordSize, is_backwards)));
    bs.copy_store_at_8(Address(__ adjust(d, direction * wordSize, is_backwards)), t0);
    __ bind(Lword);

    if (granularity <= sizeof (jint)) {
      __ tbz(count, 2 - exact_log2(granularity), Lint);
      __ ldrw(t0, Address(__ adjust(s, sizeof (jint) * direction, is_backwards)));
      __ strw(t0, Address(__ adjust(d, sizeof (jint) * direction, is_backwards)));
      __ bind(Lint);
    }

    if (granularity <= sizeof (jshort)) {
      __ tbz(count, 1 - exact_log2(granularity), Lshort);
      __ ldrh(t0, Address(__ adjust(s, sizeof (jshort) * direction, is_backwards)));
      __ strh(t0, Address(__ adjust(d, sizeof (jshort) * direction, is_backwards)));
      __ bind(Lshort);
    }

    if (granularity <= sizeof (jbyte)) {
      __ tbz(count, 0, Lbyte);
      __ ldrb(t0, Address(__ adjust(s, sizeof (jbyte) * direction, is_backwards)));
      __ strb(t0, Address(__ adjust(d, sizeof (jbyte) * direction, is_backwards)));
      __ bind(Lbyte);
    }
  }

  Label copy_f, copy_b;
  Label copy_obj_f, copy_obj_b;
  Label copy_obj_uninit_f, copy_obj_uninit_b;

  // All-singing all-dancing memory copy.
  //
  // Copy count units of memory from s to d.  The size of a unit is
  // step, which can be positive or negative depending on the direction
  // of copy.  If is_aligned is false, we align the source address.
  //

  void copy_memory(DecoratorSet decorators, BasicType type, bool is_aligned,
                   Register s, Register d, Register count, int step) {
    copy_direction direction = step < 0 ? copy_backwards : copy_forwards;
    bool is_backwards = step < 0;
    unsigned int granularity = uabs(step);
    const Register t0 = r3, t1 = r4;

    // <= 80 (or 96 for SIMD) bytes do inline. Direction doesn't matter because we always
    // load all the data before writing anything
    Label copy4, copy8, copy16, copy32, copy80, copy_big, finish;
    const Register t2 = r5, t3 = r6, t4 = r7, t5 = r11;
    const Register t6 = r12, t7 = r13, t8 = r14, t9 = r15;
    const Register send = r17, dend = r16;
    const Register gct1 = rscratch1, gct2 = rscratch2, gct3 = r10;
    const FloatRegister gcvt1 = v6, gcvt2 = v7, gcvt3 = v16; // Note that v8-v15 are callee saved
    ArrayCopyBarrierSetHelper bs(_masm, decorators, type, gct1, gct2, gct3, gcvt1, gcvt2, gcvt3);

    if (PrefetchCopyIntervalInBytes > 0)
      __ prfm(Address(s, 0), PLDL1KEEP);
    __ cmp(count, u1((UseSIMDForMemoryOps ? 96:80)/granularity));
    __ br(Assembler::HI, copy_big);

    __ lea(send, Address(s, count, Address::lsl(exact_log2(granularity))));
    __ lea(dend, Address(d, count, Address::lsl(exact_log2(granularity))));

    __ cmp(count, u1(16/granularity));
    __ br(Assembler::LS, copy16);

    __ cmp(count, u1(64/granularity));
    __ br(Assembler::HI, copy80);

    __ cmp(count, u1(32/granularity));
    __ br(Assembler::LS, copy32);

    // 33..64 bytes
    if (UseSIMDForMemoryOps) {
      bs.copy_load_at_32(v0, v1, Address(s, 0));
      bs.copy_load_at_32(v2, v3, Address(send, -32));
      bs.copy_store_at_32(Address(d, 0), v0, v1);
      bs.copy_store_at_32(Address(dend, -32), v2, v3);
    } else {
      bs.copy_load_at_16(t0, t1, Address(s, 0));
      bs.copy_load_at_16(t2, t3, Address(s, 16));
      bs.copy_load_at_16(t4, t5, Address(send, -32));
      bs.copy_load_at_16(t6, t7, Address(send, -16));

      bs.copy_store_at_16(Address(d, 0), t0, t1);
      bs.copy_store_at_16(Address(d, 16), t2, t3);
      bs.copy_store_at_16(Address(dend, -32), t4, t5);
      bs.copy_store_at_16(Address(dend, -16), t6, t7);
    }
    __ b(finish);

    // 17..32 bytes
    __ bind(copy32);
    bs.copy_load_at_16(t0, t1, Address(s, 0));
    bs.copy_load_at_16(t6, t7, Address(send, -16));

    bs.copy_store_at_16(Address(d, 0), t0, t1);
    bs.copy_store_at_16(Address(dend, -16), t6, t7);
    __ b(finish);

    // 65..80/96 bytes
    // (96 bytes if SIMD because we do 32 byes per instruction)
    __ bind(copy80);
    if (UseSIMDForMemoryOps) {
      bs.copy_load_at_32(v0, v1, Address(s, 0));
      bs.copy_load_at_32(v2, v3, Address(s, 32));
      // Unaligned pointers can be an issue for copying.
      // The issue has more chances to happen when granularity of data is
      // less than 4(sizeof(jint)). Pointers for arrays of jint are at least
      // 4 byte aligned. Pointers for arrays of jlong are 8 byte aligned.
      // The most performance drop has been seen for the range 65-80 bytes.
      // For such cases using the pair of ldp/stp instead of the third pair of
      // ldpq/stpq fixes the performance issue.
      if (granularity < sizeof (jint)) {
        Label copy96;
        __ cmp(count, u1(80/granularity));
        __ br(Assembler::HI, copy96);
        bs.copy_load_at_16(t0, t1, Address(send, -16));

        bs.copy_store_at_32(Address(d, 0), v0, v1);
        bs.copy_store_at_32(Address(d, 32), v2, v3);

        bs.copy_store_at_16(Address(dend, -16), t0, t1);
        __ b(finish);

        __ bind(copy96);
      }
      bs.copy_load_at_32(v4, v5, Address(send, -32));

      bs.copy_store_at_32(Address(d, 0), v0, v1);
      bs.copy_store_at_32(Address(d, 32), v2, v3);

      bs.copy_store_at_32(Address(dend, -32), v4, v5);
    } else {
      bs.copy_load_at_16(t0, t1, Address(s, 0));
      bs.copy_load_at_16(t2, t3, Address(s, 16));
      bs.copy_load_at_16(t4, t5, Address(s, 32));
      bs.copy_load_at_16(t6, t7, Address(s, 48));
      bs.copy_load_at_16(t8, t9, Address(send, -16));

      bs.copy_store_at_16(Address(d, 0), t0, t1);
      bs.copy_store_at_16(Address(d, 16), t2, t3);
      bs.copy_store_at_16(Address(d, 32), t4, t5);
      bs.copy_store_at_16(Address(d, 48), t6, t7);
      bs.copy_store_at_16(Address(dend, -16), t8, t9);
    }
    __ b(finish);

    // 0..16 bytes
    __ bind(copy16);
    __ cmp(count, u1(8/granularity));
    __ br(Assembler::LO, copy8);

    // 8..16 bytes
    bs.copy_load_at_8(t0, Address(s, 0));
    bs.copy_load_at_8(t1, Address(send, -8));
    bs.copy_store_at_8(Address(d, 0), t0);
    bs.copy_store_at_8(Address(dend, -8), t1);
    __ b(finish);

    if (granularity < 8) {
      // 4..7 bytes
      __ bind(copy8);
      __ tbz(count, 2 - exact_log2(granularity), copy4);
      __ ldrw(t0, Address(s, 0));
      __ ldrw(t1, Address(send, -4));
      __ strw(t0, Address(d, 0));
      __ strw(t1, Address(dend, -4));
      __ b(finish);
      if (granularity < 4) {
        // 0..3 bytes
        __ bind(copy4);
        __ cbz(count, finish); // get rid of 0 case
        if (granularity == 2) {
          __ ldrh(t0, Address(s, 0));
          __ strh(t0, Address(d, 0));
        } else { // granularity == 1
          // Now 1..3 bytes. Handle the 1 and 2 byte case by copying
          // the first and last byte.
          // Handle the 3 byte case by loading and storing base + count/2
          // (count == 1 (s+0)->(d+0), count == 2,3 (s+1) -> (d+1))
          // This does means in the 1 byte case we load/store the same
          // byte 3 times.
          __ lsr(count, count, 1);
          __ ldrb(t0, Address(s, 0));
          __ ldrb(t1, Address(send, -1));
          __ ldrb(t2, Address(s, count));
          __ strb(t0, Address(d, 0));
          __ strb(t1, Address(dend, -1));
          __ strb(t2, Address(d, count));
        }
        __ b(finish);
      }
    }

    __ bind(copy_big);
    if (is_backwards) {
      __ lea(s, Address(s, count, Address::lsl(exact_log2(-step))));
      __ lea(d, Address(d, count, Address::lsl(exact_log2(-step))));
    }

    // Now we've got the small case out of the way we can align the
    // source address on a 2-word boundary.

    // Here we will materialize a count in r15, which is used by copy_memory_small
    // and the various generate_copy_longs stubs that we use for 2 word aligned bytes.
    // Up until here, we have used t9, which aliases r15, but from here on, that register
    // can not be used as a temp register, as it contains the count.

    Label aligned;

    if (is_aligned) {
      // We may have to adjust by 1 word to get s 2-word-aligned.
      __ tbz(s, exact_log2(wordSize), aligned);
      bs.copy_load_at_8(t0, Address(__ adjust(s, direction * wordSize, is_backwards)));
      bs.copy_store_at_8(Address(__ adjust(d, direction * wordSize, is_backwards)), t0);
      __ sub(count, count, wordSize/granularity);
    } else {
      if (is_backwards) {
        __ andr(r15, s, 2 * wordSize - 1);
      } else {
        __ neg(r15, s);
        __ andr(r15, r15, 2 * wordSize - 1);
      }
      // r15 is the byte adjustment needed to align s.
      __ cbz(r15, aligned);
      int shift = exact_log2(granularity);
      if (shift > 0) {
        __ lsr(r15, r15, shift);
      }
      __ sub(count, count, r15);

#if 0
      // ?? This code is only correct for a disjoint copy.  It may or
      // may not make sense to use it in that case.

      // Copy the first pair; s and d may not be aligned.
      __ ldp(t0, t1, Address(s, is_backwards ? -2 * wordSize : 0));
      __ stp(t0, t1, Address(d, is_backwards ? -2 * wordSize : 0));

      // Align s and d, adjust count
      if (is_backwards) {
        __ sub(s, s, r15);
        __ sub(d, d, r15);
      } else {
        __ add(s, s, r15);
        __ add(d, d, r15);
      }
#else
      copy_memory_small(decorators, type, s, d, r15, step);
#endif
    }

    __ bind(aligned);

    // s is now 2-word-aligned.

    // We have a count of units and some trailing bytes. Adjust the
    // count and do a bulk copy of words. If the shift is zero
    // perform a move instead to benefit from zero latency moves.
    int shift = exact_log2(wordSize/granularity);
    if (shift > 0) {
      __ lsr(r15, count, shift);
    } else {
      __ mov(r15, count);
    }
    if (direction == copy_forwards) {
      if (type != T_OBJECT) {
        __ bl(copy_f);
      } else if ((decorators & IS_DEST_UNINITIALIZED) != 0) {
        __ bl(copy_obj_uninit_f);
      } else {
        __ bl(copy_obj_f);
      }
    } else {
      if (type != T_OBJECT) {
        __ bl(copy_b);
      } else if ((decorators & IS_DEST_UNINITIALIZED) != 0) {
        __ bl(copy_obj_uninit_b);
      } else {
        __ bl(copy_obj_b);
      }
    }

    // And the tail.
    copy_memory_small(decorators, type, s, d, count, step);

    if (granularity >= 8) __ bind(copy8);
    if (granularity >= 4) __ bind(copy4);
    __ bind(finish);
  }


  void clobber_registers() {
#ifdef ASSERT
    RegSet clobbered
      = MacroAssembler::call_clobbered_gp_registers() - rscratch1;
    __ mov(rscratch1, (uint64_t)0xdeadbeef);
    __ orr(rscratch1, rscratch1, rscratch1, Assembler::LSL, 32);
    for (RegSetIterator<Register> it = clobbered.begin(); *it != noreg; ++it) {
      __ mov(*it, rscratch1);
    }
#endif

  }

  // Scan over array at a for count oops, verifying each one.
  // Preserves a and count, clobbers rscratch1 and rscratch2.
  void verify_oop_array (int size, Register a, Register count, Register temp) {
    Label loop, end;
    __ mov(rscratch1, a);
    __ mov(rscratch2, zr);
    __ bind(loop);
    __ cmp(rscratch2, count);
    __ br(Assembler::HS, end);
    if (size == wordSize) {
      __ ldr(temp, Address(a, rscratch2, Address::lsl(exact_log2(size))));
      __ verify_oop(temp);
    } else {
      __ ldrw(temp, Address(a, rscratch2, Address::lsl(exact_log2(size))));
      __ decode_heap_oop(temp); // calls verify_oop
    }
    __ add(rscratch2, rscratch2, 1);
    __ b(loop);
    __ bind(end);
  }

  // Arguments:
  //   stub_id - is used to name the stub and identify all details of
  //             how to perform the copy.
  //
  //   entry - is assigned to the stub's post push entry point unless
  //           it is null
  //
  // Inputs:
  //   c_rarg0   - source array address
  //   c_rarg1   - destination array address
  //   c_rarg2   - element count, treated as ssize_t, can be zero
  //
  // If 'from' and/or 'to' are aligned on 4-byte boundaries, we let
  // the hardware handle it.  The two dwords within qwords that span
  // cache line boundaries will still be loaded and stored atomically.
  //
  // Side Effects: entry is set to the (post push) entry point so it
  //               can be used by the corresponding conjoint copy
  //               method
  //
  address generate_disjoint_copy(StubGenStubId stub_id, address *entry) {
    Register s = c_rarg0, d = c_rarg1, count = c_rarg2;
    RegSet saved_reg = RegSet::of(s, d, count);
    int size;
    bool aligned;
    bool is_oop;
    bool dest_uninitialized;
    switch (stub_id) {
    case jbyte_disjoint_arraycopy_id:
      size = sizeof(jbyte);
      aligned = false;
      is_oop = false;
      dest_uninitialized = false;
      break;
    case arrayof_jbyte_disjoint_arraycopy_id:
      size = sizeof(jbyte);
      aligned = true;
      is_oop = false;
      dest_uninitialized = false;
      break;
    case jshort_disjoint_arraycopy_id:
      size = sizeof(jshort);
      aligned = false;
      is_oop = false;
      dest_uninitialized = false;
      break;
    case arrayof_jshort_disjoint_arraycopy_id:
      size = sizeof(jshort);
      aligned = true;
      is_oop = false;
      dest_uninitialized = false;
      break;
    case jint_disjoint_arraycopy_id:
      size = sizeof(jint);
      aligned = false;
      is_oop = false;
      dest_uninitialized = false;
      break;
    case arrayof_jint_disjoint_arraycopy_id:
      size = sizeof(jint);
      aligned = true;
      is_oop = false;
      dest_uninitialized = false;
      break;
    case jlong_disjoint_arraycopy_id:
      // since this is always aligned we can (should!) use the same
      // stub as for case arrayof_jlong_disjoint_arraycopy
      ShouldNotReachHere();
      break;
    case arrayof_jlong_disjoint_arraycopy_id:
      size = sizeof(jlong);
      aligned = true;
      is_oop = false;
      dest_uninitialized = false;
      break;
    case oop_disjoint_arraycopy_id:
      size = UseCompressedOops ? sizeof (jint) : sizeof (jlong);
      aligned = !UseCompressedOops;
      is_oop = true;
      dest_uninitialized = false;
      break;
    case arrayof_oop_disjoint_arraycopy_id:
      size = UseCompressedOops ? sizeof (jint) : sizeof (jlong);
      aligned = !UseCompressedOops;
      is_oop = true;
      dest_uninitialized = false;
      break;
    case oop_disjoint_arraycopy_uninit_id:
      size = UseCompressedOops ? sizeof (jint) : sizeof (jlong);
      aligned = !UseCompressedOops;
      is_oop = true;
      dest_uninitialized = true;
      break;
    case arrayof_oop_disjoint_arraycopy_uninit_id:
      size = UseCompressedOops ? sizeof (jint) : sizeof (jlong);
      aligned = !UseCompressedOops;
      is_oop = true;
      dest_uninitialized = true;
      break;
    default:
      ShouldNotReachHere();
      break;
    }

    __ align(CodeEntryAlignment);
    StubCodeMark mark(this, stub_id);
    address start = __ pc();
    __ enter();

    if (entry != nullptr) {
      *entry = __ pc();
      // caller can pass a 64-bit byte count here (from Unsafe.copyMemory)
      BLOCK_COMMENT("Entry:");
    }

    DecoratorSet decorators = IN_HEAP | IS_ARRAY | ARRAYCOPY_DISJOINT;
    if (dest_uninitialized) {
      decorators |= IS_DEST_UNINITIALIZED;
    }
    if (aligned) {
      decorators |= ARRAYCOPY_ALIGNED;
    }

    BarrierSetAssembler *bs = BarrierSet::barrier_set()->barrier_set_assembler();
    bs->arraycopy_prologue(_masm, decorators, is_oop, s, d, count, saved_reg);

    if (is_oop) {
      // save regs before copy_memory
      __ push(RegSet::of(d, count), sp);
    }
    {
      // UnsafeMemoryAccess page error: continue after unsafe access
      bool add_entry = !is_oop && (!aligned || sizeof(jlong) == size);
      UnsafeMemoryAccessMark umam(this, add_entry, true);
      copy_memory(decorators, is_oop ? T_OBJECT : T_BYTE, aligned, s, d, count, size);
    }

    if (is_oop) {
      __ pop(RegSet::of(d, count), sp);
      if (VerifyOops)
        verify_oop_array(size, d, count, r16);
    }

    bs->arraycopy_epilogue(_masm, decorators, is_oop, d, count, rscratch1, RegSet());

    __ leave();
    __ mov(r0, zr); // return 0
    __ ret(lr);
    return start;
  }

  // Arguments:
  //   stub_id - is used to name the stub and identify all details of
  //             how to perform the copy.
  //
  //   nooverlap_target - identifes the (post push) entry for the
  //             corresponding disjoint copy routine which can be
  //             jumped to if the ranges do not actually overlap
  //
  //   entry - is assigned to the stub's post push entry point unless
  //           it is null
  //
  //
  // Inputs:
  //   c_rarg0   - source array address
  //   c_rarg1   - destination array address
  //   c_rarg2   - element count, treated as ssize_t, can be zero
  //
  // If 'from' and/or 'to' are aligned on 4-byte boundaries, we let
  // the hardware handle it.  The two dwords within qwords that span
  // cache line boundaries will still be loaded and stored atomically.
  //
  // Side Effects:
  //   entry is set to the no-overlap entry point so it can be used by
  //   some other conjoint copy method
  //
  address generate_conjoint_copy(StubGenStubId stub_id, address nooverlap_target, address *entry) {
    Register s = c_rarg0, d = c_rarg1, count = c_rarg2;
    RegSet saved_regs = RegSet::of(s, d, count);
    int size;
    bool aligned;
    bool is_oop;
    bool dest_uninitialized;
    switch (stub_id) {
    case jbyte_arraycopy_id:
      size = sizeof(jbyte);
      aligned = false;
      is_oop = false;
      dest_uninitialized = false;
      break;
    case arrayof_jbyte_arraycopy_id:
      size = sizeof(jbyte);
      aligned = true;
      is_oop = false;
      dest_uninitialized = false;
      break;
    case jshort_arraycopy_id:
      size = sizeof(jshort);
      aligned = false;
      is_oop = false;
      dest_uninitialized = false;
      break;
    case arrayof_jshort_arraycopy_id:
      size = sizeof(jshort);
      aligned = true;
      is_oop = false;
      dest_uninitialized = false;
      break;
    case jint_arraycopy_id:
      size = sizeof(jint);
      aligned = false;
      is_oop = false;
      dest_uninitialized = false;
      break;
    case arrayof_jint_arraycopy_id:
      size = sizeof(jint);
      aligned = true;
      is_oop = false;
      dest_uninitialized = false;
      break;
    case jlong_arraycopy_id:
      // since this is always aligned we can (should!) use the same
      // stub as for case arrayof_jlong_disjoint_arraycopy
      ShouldNotReachHere();
      break;
    case arrayof_jlong_arraycopy_id:
      size = sizeof(jlong);
      aligned = true;
      is_oop = false;
      dest_uninitialized = false;
      break;
    case oop_arraycopy_id:
      size = UseCompressedOops ? sizeof (jint) : sizeof (jlong);
      aligned = !UseCompressedOops;
      is_oop = true;
      dest_uninitialized = false;
      break;
    case arrayof_oop_arraycopy_id:
      size = UseCompressedOops ? sizeof (jint) : sizeof (jlong);
      aligned = !UseCompressedOops;
      is_oop = true;
      dest_uninitialized = false;
      break;
    case oop_arraycopy_uninit_id:
      size = UseCompressedOops ? sizeof (jint) : sizeof (jlong);
      aligned = !UseCompressedOops;
      is_oop = true;
      dest_uninitialized = true;
      break;
    case arrayof_oop_arraycopy_uninit_id:
      size = UseCompressedOops ? sizeof (jint) : sizeof (jlong);
      aligned = !UseCompressedOops;
      is_oop = true;
      dest_uninitialized = true;
      break;
    default:
      ShouldNotReachHere();
    }

    StubCodeMark mark(this, stub_id);
    address start = __ pc();
    __ enter();

    if (entry != nullptr) {
      *entry = __ pc();
      // caller can pass a 64-bit byte count here (from Unsafe.copyMemory)
      BLOCK_COMMENT("Entry:");
    }

    // use fwd copy when (d-s) above_equal (count*size)
    __ sub(rscratch1, d, s);
    __ cmp(rscratch1, count, Assembler::LSL, exact_log2(size));
    __ br(Assembler::HS, nooverlap_target);

    DecoratorSet decorators = IN_HEAP | IS_ARRAY;
    if (dest_uninitialized) {
      decorators |= IS_DEST_UNINITIALIZED;
    }
    if (aligned) {
      decorators |= ARRAYCOPY_ALIGNED;
    }

    BarrierSetAssembler *bs = BarrierSet::barrier_set()->barrier_set_assembler();
    bs->arraycopy_prologue(_masm, decorators, is_oop, s, d, count, saved_regs);

    if (is_oop) {
      // save regs before copy_memory
      __ push(RegSet::of(d, count), sp);
    }
    {
      // UnsafeMemoryAccess page error: continue after unsafe access
      bool add_entry = !is_oop && (!aligned || sizeof(jlong) == size);
      UnsafeMemoryAccessMark umam(this, add_entry, true);
      copy_memory(decorators, is_oop ? T_OBJECT : T_BYTE, aligned, s, d, count, -size);
    }
    if (is_oop) {
      __ pop(RegSet::of(d, count), sp);
      if (VerifyOops)
        verify_oop_array(size, d, count, r16);
    }
    bs->arraycopy_epilogue(_masm, decorators, is_oop, d, count, rscratch1, RegSet());
    __ leave();
    __ mov(r0, zr); // return 0
    __ ret(lr);
    return start;
  }

  // Helper for generating a dynamic type check.
  // Smashes rscratch1, rscratch2.
  void generate_type_check(Register sub_klass,
                           Register super_check_offset,
                           Register super_klass,
                           Register temp1,
                           Register temp2,
                           Register result,
                           Label& L_success) {
    assert_different_registers(sub_klass, super_check_offset, super_klass);

    BLOCK_COMMENT("type_check:");

    Label L_miss;

    __ check_klass_subtype_fast_path(sub_klass, super_klass, noreg,        &L_success, &L_miss, nullptr,
                                     super_check_offset);
    __ check_klass_subtype_slow_path(sub_klass, super_klass, temp1, temp2, &L_success, nullptr);

    // Fall through on failure!
    __ BIND(L_miss);
  }

  //
  //  Generate checkcasting array copy stub
  //
  //  Input:
  //    c_rarg0   - source array address
  //    c_rarg1   - destination array address
  //    c_rarg2   - element count, treated as ssize_t, can be zero
  //    c_rarg3   - size_t ckoff (super_check_offset)
  //    c_rarg4   - oop ckval (super_klass)
  //
  //  Output:
  //    r0 ==  0  -  success
  //    r0 == -1^K - failure, where K is partial transfer count
  //
  address generate_checkcast_copy(StubGenStubId stub_id, address *entry) {
    bool dest_uninitialized;
    switch (stub_id) {
    case checkcast_arraycopy_id:
      dest_uninitialized = false;
      break;
    case checkcast_arraycopy_uninit_id:
      dest_uninitialized = true;
      break;
    default:
      ShouldNotReachHere();
    }

    Label L_load_element, L_store_element, L_do_card_marks, L_done, L_done_pop;

    // Input registers (after setup_arg_regs)
    const Register from        = c_rarg0;   // source array address
    const Register to          = c_rarg1;   // destination array address
    const Register count       = c_rarg2;   // elementscount
    const Register ckoff       = c_rarg3;   // super_check_offset
    const Register ckval       = c_rarg4;   // super_klass

    RegSet wb_pre_saved_regs = RegSet::range(c_rarg0, c_rarg4);
    RegSet wb_post_saved_regs = RegSet::of(count);

    // Registers used as temps (r19, r20, r21, r22 are save-on-entry)
    const Register copied_oop  = r22;       // actual oop copied
    const Register count_save  = r21;       // orig elementscount
    const Register start_to    = r20;       // destination array start address
    const Register r19_klass   = r19;       // oop._klass

    // Registers used as gc temps (r5, r6, r7 are save-on-call)
    const Register gct1 = r5, gct2 = r6, gct3 = r7;

    //---------------------------------------------------------------
    // Assembler stub will be used for this call to arraycopy
    // if the two arrays are subtypes of Object[] but the
    // destination array type is not equal to or a supertype
    // of the source type.  Each element must be separately
    // checked.

    assert_different_registers(from, to, count, ckoff, ckval, start_to,
                               copied_oop, r19_klass, count_save);

    __ align(CodeEntryAlignment);
    StubCodeMark mark(this, stub_id);
    address start = __ pc();

    __ enter(); // required for proper stackwalking of RuntimeStub frame

#ifdef ASSERT
    // caller guarantees that the arrays really are different
    // otherwise, we would have to make conjoint checks
    { Label L;
      __ b(L);                  // conjoint check not yet implemented
      __ stop("checkcast_copy within a single array");
      __ bind(L);
    }
#endif //ASSERT

    // Caller of this entry point must set up the argument registers.
    if (entry != nullptr) {
      *entry = __ pc();
      BLOCK_COMMENT("Entry:");
    }

     // Empty array:  Nothing to do.
    __ cbz(count, L_done);
    __ push(RegSet::of(r19, r20, r21, r22), sp);

#ifdef ASSERT
    BLOCK_COMMENT("assert consistent ckoff/ckval");
    // The ckoff and ckval must be mutually consistent,
    // even though caller generates both.
    { Label L;
      int sco_offset = in_bytes(Klass::super_check_offset_offset());
      __ ldrw(start_to, Address(ckval, sco_offset));
      __ cmpw(ckoff, start_to);
      __ br(Assembler::EQ, L);
      __ stop("super_check_offset inconsistent");
      __ bind(L);
    }
#endif //ASSERT

    DecoratorSet decorators = IN_HEAP | IS_ARRAY | ARRAYCOPY_CHECKCAST | ARRAYCOPY_DISJOINT;
    bool is_oop = true;
    int element_size = UseCompressedOops ? 4 : 8;
    if (dest_uninitialized) {
      decorators |= IS_DEST_UNINITIALIZED;
    }

    BarrierSetAssembler *bs = BarrierSet::barrier_set()->barrier_set_assembler();
    bs->arraycopy_prologue(_masm, decorators, is_oop, from, to, count, wb_pre_saved_regs);

    // save the original count
    __ mov(count_save, count);

    // Copy from low to high addresses
    __ mov(start_to, to);              // Save destination array start address
    __ b(L_load_element);

    // ======== begin loop ========
    // (Loop is rotated; its entry is L_load_element.)
    // Loop control:
    //   for (; count != 0; count--) {
    //     copied_oop = load_heap_oop(from++);
    //     ... generate_type_check ...;
    //     store_heap_oop(to++, copied_oop);
    //   }
    __ align(OptoLoopAlignment);

    __ BIND(L_store_element);
    bs->copy_store_at(_masm, decorators, T_OBJECT, element_size,
                      __ post(to, element_size), copied_oop, noreg,
                      gct1, gct2, gct3);
    __ sub(count, count, 1);
    __ cbz(count, L_do_card_marks);

    // ======== loop entry is here ========
    __ BIND(L_load_element);
    bs->copy_load_at(_masm, decorators, T_OBJECT, element_size,
                     copied_oop, noreg, __ post(from, element_size),
                     gct1);
    __ cbz(copied_oop, L_store_element);

    __ load_klass(r19_klass, copied_oop);// query the object klass

    BLOCK_COMMENT("type_check:");
    generate_type_check(/*sub_klass*/r19_klass,
                        /*super_check_offset*/ckoff,
                        /*super_klass*/ckval,
                        /*r_array_base*/gct1,
                        /*temp2*/gct2,
                        /*result*/r10, L_store_element);

    // Fall through on failure!

    // ======== end loop ========

    // It was a real error; we must depend on the caller to finish the job.
    // Register count = remaining oops, count_orig = total oops.
    // Emit GC store barriers for the oops we have copied and report
    // their number to the caller.

    __ subs(count, count_save, count);     // K = partially copied oop count
    __ eon(count, count, zr);              // report (-1^K) to caller
    __ br(Assembler::EQ, L_done_pop);

    __ BIND(L_do_card_marks);
    bs->arraycopy_epilogue(_masm, decorators, is_oop, start_to, count_save, rscratch1, wb_post_saved_regs);

    __ bind(L_done_pop);
    __ pop(RegSet::of(r19, r20, r21, r22), sp);
    inc_counter_np(SharedRuntime::_checkcast_array_copy_ctr);

    __ bind(L_done);
    __ mov(r0, count);
    __ leave();
    __ ret(lr);

    return start;
  }

  // Perform range checks on the proposed arraycopy.
  // Kills temp, but nothing else.
  // Also, clean the sign bits of src_pos and dst_pos.
  void arraycopy_range_checks(Register src,     // source array oop (c_rarg0)
                              Register src_pos, // source position (c_rarg1)
                              Register dst,     // destination array oo (c_rarg2)
                              Register dst_pos, // destination position (c_rarg3)
                              Register length,
                              Register temp,
                              Label& L_failed) {
    BLOCK_COMMENT("arraycopy_range_checks:");

    assert_different_registers(rscratch1, temp);

    //  if (src_pos + length > arrayOop(src)->length())  FAIL;
    __ ldrw(rscratch1, Address(src, arrayOopDesc::length_offset_in_bytes()));
    __ addw(temp, length, src_pos);
    __ cmpw(temp, rscratch1);
    __ br(Assembler::HI, L_failed);

    //  if (dst_pos + length > arrayOop(dst)->length())  FAIL;
    __ ldrw(rscratch1, Address(dst, arrayOopDesc::length_offset_in_bytes()));
    __ addw(temp, length, dst_pos);
    __ cmpw(temp, rscratch1);
    __ br(Assembler::HI, L_failed);

    // Have to clean up high 32 bits of 'src_pos' and 'dst_pos'.
    __ movw(src_pos, src_pos);
    __ movw(dst_pos, dst_pos);

    BLOCK_COMMENT("arraycopy_range_checks done");
  }

  // These stubs get called from some dumb test routine.
  // I'll write them properly when they're called from
  // something that's actually doing something.
  static void fake_arraycopy_stub(address src, address dst, int count) {
    assert(count == 0, "huh?");
  }


  //
  //  Generate 'unsafe' array copy stub
  //  Though just as safe as the other stubs, it takes an unscaled
  //  size_t argument instead of an element count.
  //
  //  Input:
  //    c_rarg0   - source array address
  //    c_rarg1   - destination array address
  //    c_rarg2   - byte count, treated as ssize_t, can be zero
  //
  // Examines the alignment of the operands and dispatches
  // to a long, int, short, or byte copy loop.
  //
  address generate_unsafe_copy(address byte_copy_entry,
                               address short_copy_entry,
                               address int_copy_entry,
                               address long_copy_entry) {
    StubGenStubId stub_id = StubGenStubId::unsafe_arraycopy_id;

    Label L_long_aligned, L_int_aligned, L_short_aligned;
    Register s = c_rarg0, d = c_rarg1, count = c_rarg2;

    __ align(CodeEntryAlignment);
    StubCodeMark mark(this, stub_id);
    address start = __ pc();
    __ enter(); // required for proper stackwalking of RuntimeStub frame

    // bump this on entry, not on exit:
    inc_counter_np(SharedRuntime::_unsafe_array_copy_ctr);

    __ orr(rscratch1, s, d);
    __ orr(rscratch1, rscratch1, count);

    __ andr(rscratch1, rscratch1, BytesPerLong-1);
    __ cbz(rscratch1, L_long_aligned);
    __ andr(rscratch1, rscratch1, BytesPerInt-1);
    __ cbz(rscratch1, L_int_aligned);
    __ tbz(rscratch1, 0, L_short_aligned);
    __ b(RuntimeAddress(byte_copy_entry));

    __ BIND(L_short_aligned);
    __ lsr(count, count, LogBytesPerShort);  // size => short_count
    __ b(RuntimeAddress(short_copy_entry));
    __ BIND(L_int_aligned);
    __ lsr(count, count, LogBytesPerInt);    // size => int_count
    __ b(RuntimeAddress(int_copy_entry));
    __ BIND(L_long_aligned);
    __ lsr(count, count, LogBytesPerLong);   // size => long_count
    __ b(RuntimeAddress(long_copy_entry));

    return start;
  }

  //
  //  Generate generic array copy stubs
  //
  //  Input:
  //    c_rarg0    -  src oop
  //    c_rarg1    -  src_pos (32-bits)
  //    c_rarg2    -  dst oop
  //    c_rarg3    -  dst_pos (32-bits)
  //    c_rarg4    -  element count (32-bits)
  //
  //  Output:
  //    r0 ==  0  -  success
  //    r0 == -1^K - failure, where K is partial transfer count
  //
  address generate_generic_copy(address byte_copy_entry, address short_copy_entry,
                                address int_copy_entry, address oop_copy_entry,
                                address long_copy_entry, address checkcast_copy_entry) {
    StubGenStubId stub_id = StubGenStubId::generic_arraycopy_id;

    Label L_failed, L_objArray;
    Label L_copy_bytes, L_copy_shorts, L_copy_ints, L_copy_longs;

    // Input registers
    const Register src        = c_rarg0;  // source array oop
    const Register src_pos    = c_rarg1;  // source position
    const Register dst        = c_rarg2;  // destination array oop
    const Register dst_pos    = c_rarg3;  // destination position
    const Register length     = c_rarg4;


    // Registers used as temps
    const Register dst_klass  = c_rarg5;

    __ align(CodeEntryAlignment);

    StubCodeMark mark(this, stub_id);

    address start = __ pc();

    __ enter(); // required for proper stackwalking of RuntimeStub frame

    // bump this on entry, not on exit:
    inc_counter_np(SharedRuntime::_generic_array_copy_ctr);

    //-----------------------------------------------------------------------
    // Assembler stub will be used for this call to arraycopy
    // if the following conditions are met:
    //
    // (1) src and dst must not be null.
    // (2) src_pos must not be negative.
    // (3) dst_pos must not be negative.
    // (4) length  must not be negative.
    // (5) src klass and dst klass should be the same and not null.
    // (6) src and dst should be arrays.
    // (7) src_pos + length must not exceed length of src.
    // (8) dst_pos + length must not exceed length of dst.
    //

    //  if (src == nullptr) return -1;
    __ cbz(src, L_failed);

    //  if (src_pos < 0) return -1;
    __ tbnz(src_pos, 31, L_failed);  // i.e. sign bit set

    //  if (dst == nullptr) return -1;
    __ cbz(dst, L_failed);

    //  if (dst_pos < 0) return -1;
    __ tbnz(dst_pos, 31, L_failed);  // i.e. sign bit set

    // registers used as temp
    const Register scratch_length    = r16; // elements count to copy
    const Register scratch_src_klass = r17; // array klass
    const Register lh                = r15; // layout helper

    //  if (length < 0) return -1;
    __ movw(scratch_length, length);        // length (elements count, 32-bits value)
    __ tbnz(scratch_length, 31, L_failed);  // i.e. sign bit set

    __ load_klass(scratch_src_klass, src);
#ifdef ASSERT
    //  assert(src->klass() != nullptr);
    {
      BLOCK_COMMENT("assert klasses not null {");
      Label L1, L2;
      __ cbnz(scratch_src_klass, L2);   // it is broken if klass is null
      __ bind(L1);
      __ stop("broken null klass");
      __ bind(L2);
      __ load_klass(rscratch1, dst);
      __ cbz(rscratch1, L1);     // this would be broken also
      BLOCK_COMMENT("} assert klasses not null done");
    }
#endif

    // Load layout helper (32-bits)
    //
    //  |array_tag|     | header_size | element_type |     |log2_element_size|
    // 32        30    24            16              8     2                 0
    //
    //   array_tag: typeArray = 0x3, objArray = 0x2, non-array = 0x0
    //

    const int lh_offset = in_bytes(Klass::layout_helper_offset());

    // Handle objArrays completely differently...
    const jint objArray_lh = Klass::array_layout_helper(T_OBJECT);
    __ ldrw(lh, Address(scratch_src_klass, lh_offset));
    __ movw(rscratch1, objArray_lh);
    __ eorw(rscratch2, lh, rscratch1);
    __ cbzw(rscratch2, L_objArray);

    //  if (src->klass() != dst->klass()) return -1;
    __ load_klass(rscratch2, dst);
    __ eor(rscratch2, rscratch2, scratch_src_klass);
    __ cbnz(rscratch2, L_failed);

    //  if (!src->is_Array()) return -1;
    __ tbz(lh, 31, L_failed);  // i.e. (lh >= 0)

    // At this point, it is known to be a typeArray (array_tag 0x3).
#ifdef ASSERT
    {
      BLOCK_COMMENT("assert primitive array {");
      Label L;
      __ movw(rscratch2, Klass::_lh_array_tag_type_value << Klass::_lh_array_tag_shift);
      __ cmpw(lh, rscratch2);
      __ br(Assembler::GE, L);
      __ stop("must be a primitive array");
      __ bind(L);
      BLOCK_COMMENT("} assert primitive array done");
    }
#endif

    arraycopy_range_checks(src, src_pos, dst, dst_pos, scratch_length,
                           rscratch2, L_failed);

    // TypeArrayKlass
    //
    // src_addr = (src + array_header_in_bytes()) + (src_pos << log2elemsize);
    // dst_addr = (dst + array_header_in_bytes()) + (dst_pos << log2elemsize);
    //

    const Register rscratch1_offset = rscratch1;    // array offset
    const Register r15_elsize = lh; // element size

    __ ubfx(rscratch1_offset, lh, Klass::_lh_header_size_shift,
           exact_log2(Klass::_lh_header_size_mask+1));   // array_offset
    __ add(src, src, rscratch1_offset);           // src array offset
    __ add(dst, dst, rscratch1_offset);           // dst array offset
    BLOCK_COMMENT("choose copy loop based on element size");

    // next registers should be set before the jump to corresponding stub
    const Register from     = c_rarg0;  // source array address
    const Register to       = c_rarg1;  // destination array address
    const Register count    = c_rarg2;  // elements count

    // 'from', 'to', 'count' registers should be set in such order
    // since they are the same as 'src', 'src_pos', 'dst'.

    assert(Klass::_lh_log2_element_size_shift == 0, "fix this code");

    // The possible values of elsize are 0-3, i.e. exact_log2(element
    // size in bytes).  We do a simple bitwise binary search.
  __ BIND(L_copy_bytes);
    __ tbnz(r15_elsize, 1, L_copy_ints);
    __ tbnz(r15_elsize, 0, L_copy_shorts);
    __ lea(from, Address(src, src_pos));// src_addr
    __ lea(to,   Address(dst, dst_pos));// dst_addr
    __ movw(count, scratch_length); // length
    __ b(RuntimeAddress(byte_copy_entry));

  __ BIND(L_copy_shorts);
    __ lea(from, Address(src, src_pos, Address::lsl(1)));// src_addr
    __ lea(to,   Address(dst, dst_pos, Address::lsl(1)));// dst_addr
    __ movw(count, scratch_length); // length
    __ b(RuntimeAddress(short_copy_entry));

  __ BIND(L_copy_ints);
    __ tbnz(r15_elsize, 0, L_copy_longs);
    __ lea(from, Address(src, src_pos, Address::lsl(2)));// src_addr
    __ lea(to,   Address(dst, dst_pos, Address::lsl(2)));// dst_addr
    __ movw(count, scratch_length); // length
    __ b(RuntimeAddress(int_copy_entry));

  __ BIND(L_copy_longs);
#ifdef ASSERT
    {
      BLOCK_COMMENT("assert long copy {");
      Label L;
      __ andw(lh, lh, Klass::_lh_log2_element_size_mask); // lh -> r15_elsize
      __ cmpw(r15_elsize, LogBytesPerLong);
      __ br(Assembler::EQ, L);
      __ stop("must be long copy, but elsize is wrong");
      __ bind(L);
      BLOCK_COMMENT("} assert long copy done");
    }
#endif
    __ lea(from, Address(src, src_pos, Address::lsl(3)));// src_addr
    __ lea(to,   Address(dst, dst_pos, Address::lsl(3)));// dst_addr
    __ movw(count, scratch_length); // length
    __ b(RuntimeAddress(long_copy_entry));

    // ObjArrayKlass
  __ BIND(L_objArray);
    // live at this point:  scratch_src_klass, scratch_length, src[_pos], dst[_pos]

    Label L_plain_copy, L_checkcast_copy;
    //  test array classes for subtyping
    __ load_klass(r15, dst);
    __ cmp(scratch_src_klass, r15); // usual case is exact equality
    __ br(Assembler::NE, L_checkcast_copy);

    // Identically typed arrays can be copied without element-wise checks.
    arraycopy_range_checks(src, src_pos, dst, dst_pos, scratch_length,
                           rscratch2, L_failed);

    __ lea(from, Address(src, src_pos, Address::lsl(LogBytesPerHeapOop)));
    __ add(from, from, arrayOopDesc::base_offset_in_bytes(T_OBJECT));
    __ lea(to, Address(dst, dst_pos, Address::lsl(LogBytesPerHeapOop)));
    __ add(to, to, arrayOopDesc::base_offset_in_bytes(T_OBJECT));
    __ movw(count, scratch_length); // length
  __ BIND(L_plain_copy);
    __ b(RuntimeAddress(oop_copy_entry));

  __ BIND(L_checkcast_copy);
    // live at this point:  scratch_src_klass, scratch_length, r15 (dst_klass)
    {
      // Before looking at dst.length, make sure dst is also an objArray.
      __ ldrw(rscratch1, Address(r15, lh_offset));
      __ movw(rscratch2, objArray_lh);
      __ eorw(rscratch1, rscratch1, rscratch2);
      __ cbnzw(rscratch1, L_failed);

      // It is safe to examine both src.length and dst.length.
      arraycopy_range_checks(src, src_pos, dst, dst_pos, scratch_length,
                             r15, L_failed);

      __ load_klass(dst_klass, dst); // reload

      // Marshal the base address arguments now, freeing registers.
      __ lea(from, Address(src, src_pos, Address::lsl(LogBytesPerHeapOop)));
      __ add(from, from, arrayOopDesc::base_offset_in_bytes(T_OBJECT));
      __ lea(to, Address(dst, dst_pos, Address::lsl(LogBytesPerHeapOop)));
      __ add(to, to, arrayOopDesc::base_offset_in_bytes(T_OBJECT));
      __ movw(count, length);           // length (reloaded)
      Register sco_temp = c_rarg3;      // this register is free now
      assert_different_registers(from, to, count, sco_temp,
                                 dst_klass, scratch_src_klass);
      // assert_clean_int(count, sco_temp);

      // Generate the type check.
      const int sco_offset = in_bytes(Klass::super_check_offset_offset());
      __ ldrw(sco_temp, Address(dst_klass, sco_offset));

      // Smashes rscratch1, rscratch2
      generate_type_check(scratch_src_klass, sco_temp, dst_klass, /*temps*/ noreg, noreg, noreg,
                          L_plain_copy);

      // Fetch destination element klass from the ObjArrayKlass header.
      int ek_offset = in_bytes(ObjArrayKlass::element_klass_offset());
      __ ldr(dst_klass, Address(dst_klass, ek_offset));
      __ ldrw(sco_temp, Address(dst_klass, sco_offset));

      // the checkcast_copy loop needs two extra arguments:
      assert(c_rarg3 == sco_temp, "#3 already in place");
      // Set up arguments for checkcast_copy_entry.
      __ mov(c_rarg4, dst_klass);  // dst.klass.element_klass
      __ b(RuntimeAddress(checkcast_copy_entry));
    }

  __ BIND(L_failed);
    __ mov(r0, -1);
    __ leave();   // required for proper stackwalking of RuntimeStub frame
    __ ret(lr);

    return start;
  }

  //
  // Generate stub for array fill. If "aligned" is true, the
  // "to" address is assumed to be heapword aligned.
  //
  // Arguments for generated stub:
  //   to:    c_rarg0
  //   value: c_rarg1
  //   count: c_rarg2 treated as signed
  //
  address generate_fill(StubGenStubId stub_id) {
    BasicType t;
    bool aligned;

    switch (stub_id) {
    case jbyte_fill_id:
      t = T_BYTE;
      aligned = false;
      break;
    case jshort_fill_id:
      t = T_SHORT;
      aligned = false;
      break;
    case jint_fill_id:
      t = T_INT;
      aligned = false;
      break;
    case arrayof_jbyte_fill_id:
      t = T_BYTE;
      aligned = true;
      break;
    case arrayof_jshort_fill_id:
      t = T_SHORT;
      aligned = true;
      break;
    case arrayof_jint_fill_id:
      t = T_INT;
      aligned = true;
      break;
    default:
      ShouldNotReachHere();
    };

    __ align(CodeEntryAlignment);
    StubCodeMark mark(this, stub_id);
    address start = __ pc();

    BLOCK_COMMENT("Entry:");

    const Register to        = c_rarg0;  // source array address
    const Register value     = c_rarg1;  // value
    const Register count     = c_rarg2;  // elements count

    const Register bz_base = r10;        // base for block_zero routine
    const Register cnt_words = r11;      // temp register

    __ enter();

    Label L_fill_elements, L_exit1;

    int shift = -1;
    switch (t) {
      case T_BYTE:
        shift = 0;
        __ cmpw(count, 8 >> shift); // Short arrays (< 8 bytes) fill by element
        __ bfi(value, value, 8, 8);   // 8 bit -> 16 bit
        __ bfi(value, value, 16, 16); // 16 bit -> 32 bit
        __ br(Assembler::LO, L_fill_elements);
        break;
      case T_SHORT:
        shift = 1;
        __ cmpw(count, 8 >> shift); // Short arrays (< 8 bytes) fill by element
        __ bfi(value, value, 16, 16); // 16 bit -> 32 bit
        __ br(Assembler::LO, L_fill_elements);
        break;
      case T_INT:
        shift = 2;
        __ cmpw(count, 8 >> shift); // Short arrays (< 8 bytes) fill by element
        __ br(Assembler::LO, L_fill_elements);
        break;
      default: ShouldNotReachHere();
    }

    // Align source address at 8 bytes address boundary.
    Label L_skip_align1, L_skip_align2, L_skip_align4;
    if (!aligned) {
      switch (t) {
        case T_BYTE:
          // One byte misalignment happens only for byte arrays.
          __ tbz(to, 0, L_skip_align1);
          __ strb(value, Address(__ post(to, 1)));
          __ subw(count, count, 1);
          __ bind(L_skip_align1);
          // Fallthrough
        case T_SHORT:
          // Two bytes misalignment happens only for byte and short (char) arrays.
          __ tbz(to, 1, L_skip_align2);
          __ strh(value, Address(__ post(to, 2)));
          __ subw(count, count, 2 >> shift);
          __ bind(L_skip_align2);
          // Fallthrough
        case T_INT:
          // Align to 8 bytes, we know we are 4 byte aligned to start.
          __ tbz(to, 2, L_skip_align4);
          __ strw(value, Address(__ post(to, 4)));
          __ subw(count, count, 4 >> shift);
          __ bind(L_skip_align4);
          break;
        default: ShouldNotReachHere();
      }
    }

    //
    //  Fill large chunks
    //
    __ lsrw(cnt_words, count, 3 - shift); // number of words
    __ bfi(value, value, 32, 32);         // 32 bit -> 64 bit
    __ subw(count, count, cnt_words, Assembler::LSL, 3 - shift);
    if (UseBlockZeroing) {
      Label non_block_zeroing, rest;
      // If the fill value is zero we can use the fast zero_words().
      __ cbnz(value, non_block_zeroing);
      __ mov(bz_base, to);
      __ add(to, to, cnt_words, Assembler::LSL, LogBytesPerWord);
      address tpc = __ zero_words(bz_base, cnt_words);
      if (tpc == nullptr) {
        fatal("CodeCache is full at generate_fill");
      }
      __ b(rest);
      __ bind(non_block_zeroing);
      __ fill_words(to, cnt_words, value);
      __ bind(rest);
    } else {
      __ fill_words(to, cnt_words, value);
    }

    // Remaining count is less than 8 bytes. Fill it by a single store.
    // Note that the total length is no less than 8 bytes.
    if (t == T_BYTE || t == T_SHORT) {
      Label L_exit1;
      __ cbzw(count, L_exit1);
      __ add(to, to, count, Assembler::LSL, shift); // points to the end
      __ str(value, Address(to, -8));    // overwrite some elements
      __ bind(L_exit1);
      __ leave();
      __ ret(lr);
    }

    // Handle copies less than 8 bytes.
    Label L_fill_2, L_fill_4, L_exit2;
    __ bind(L_fill_elements);
    switch (t) {
      case T_BYTE:
        __ tbz(count, 0, L_fill_2);
        __ strb(value, Address(__ post(to, 1)));
        __ bind(L_fill_2);
        __ tbz(count, 1, L_fill_4);
        __ strh(value, Address(__ post(to, 2)));
        __ bind(L_fill_4);
        __ tbz(count, 2, L_exit2);
        __ strw(value, Address(to));
        break;
      case T_SHORT:
        __ tbz(count, 0, L_fill_4);
        __ strh(value, Address(__ post(to, 2)));
        __ bind(L_fill_4);
        __ tbz(count, 1, L_exit2);
        __ strw(value, Address(to));
        break;
      case T_INT:
        __ cbzw(count, L_exit2);
        __ strw(value, Address(to));
        break;
      default: ShouldNotReachHere();
    }
    __ bind(L_exit2);
    __ leave();
    __ ret(lr);
    return start;
  }

  address generate_data_cache_writeback() {
    const Register line        = c_rarg0;  // address of line to write back

    __ align(CodeEntryAlignment);

    StubGenStubId stub_id = StubGenStubId::data_cache_writeback_id;
    StubCodeMark mark(this, stub_id);

    address start = __ pc();
    __ enter();
    __ cache_wb(Address(line, 0));
    __ leave();
    __ ret(lr);

    return start;
  }

  address generate_data_cache_writeback_sync() {
    const Register is_pre     = c_rarg0;  // pre or post sync

    __ align(CodeEntryAlignment);

    StubGenStubId stub_id = StubGenStubId::data_cache_writeback_sync_id;
    StubCodeMark mark(this, stub_id);

    // pre wbsync is a no-op
    // post wbsync translates to an sfence

    Label skip;
    address start = __ pc();
    __ enter();
    __ cbnz(is_pre, skip);
    __ cache_wbsync(false);
    __ bind(skip);
    __ leave();
    __ ret(lr);

    return start;
  }

  void generate_arraycopy_stubs() {
    address entry;
    address entry_jbyte_arraycopy;
    address entry_jshort_arraycopy;
    address entry_jint_arraycopy;
    address entry_oop_arraycopy;
    address entry_jlong_arraycopy;
    address entry_checkcast_arraycopy;

    generate_copy_longs(StubGenStubId::copy_byte_f_id, IN_HEAP | IS_ARRAY, copy_f, r0, r1, r15);
    generate_copy_longs(StubGenStubId::copy_byte_b_id, IN_HEAP | IS_ARRAY, copy_b, r0, r1, r15);

    generate_copy_longs(StubGenStubId::copy_oop_f_id, IN_HEAP | IS_ARRAY, copy_obj_f, r0, r1, r15);
    generate_copy_longs(StubGenStubId::copy_oop_b_id, IN_HEAP | IS_ARRAY, copy_obj_b, r0, r1, r15);

    generate_copy_longs(StubGenStubId::copy_oop_uninit_f_id, IN_HEAP | IS_ARRAY | IS_DEST_UNINITIALIZED, copy_obj_uninit_f, r0, r1, r15);
    generate_copy_longs(StubGenStubId::copy_oop_uninit_b_id, IN_HEAP | IS_ARRAY | IS_DEST_UNINITIALIZED, copy_obj_uninit_b, r0, r1, r15);

    StubRoutines::aarch64::_zero_blocks = generate_zero_blocks();

    //*** jbyte
    // Always need aligned and unaligned versions
    StubRoutines::_jbyte_disjoint_arraycopy         = generate_disjoint_copy(StubGenStubId::jbyte_disjoint_arraycopy_id, &entry);
    StubRoutines::_jbyte_arraycopy                  = generate_conjoint_copy(StubGenStubId::jbyte_arraycopy_id, entry, &entry_jbyte_arraycopy);
    StubRoutines::_arrayof_jbyte_disjoint_arraycopy = generate_disjoint_copy(StubGenStubId::arrayof_jbyte_disjoint_arraycopy_id, &entry);
    StubRoutines::_arrayof_jbyte_arraycopy          = generate_conjoint_copy(StubGenStubId::arrayof_jbyte_arraycopy_id, entry, nullptr);

    //*** jshort
    // Always need aligned and unaligned versions
    StubRoutines::_jshort_disjoint_arraycopy         = generate_disjoint_copy(StubGenStubId::jshort_disjoint_arraycopy_id, &entry);
    StubRoutines::_jshort_arraycopy                  = generate_conjoint_copy(StubGenStubId::jshort_arraycopy_id, entry, &entry_jshort_arraycopy);
    StubRoutines::_arrayof_jshort_disjoint_arraycopy = generate_disjoint_copy(StubGenStubId::arrayof_jshort_disjoint_arraycopy_id, &entry);
    StubRoutines::_arrayof_jshort_arraycopy          = generate_conjoint_copy(StubGenStubId::arrayof_jshort_arraycopy_id, entry, nullptr);

    //*** jint
    // Aligned versions
    StubRoutines::_arrayof_jint_disjoint_arraycopy = generate_disjoint_copy(StubGenStubId::arrayof_jint_disjoint_arraycopy_id, &entry);
    StubRoutines::_arrayof_jint_arraycopy          = generate_conjoint_copy(StubGenStubId::arrayof_jint_arraycopy_id, entry, &entry_jint_arraycopy);
    // In 64 bit we need both aligned and unaligned versions of jint arraycopy.
    // entry_jint_arraycopy always points to the unaligned version
    StubRoutines::_jint_disjoint_arraycopy         = generate_disjoint_copy(StubGenStubId::jint_disjoint_arraycopy_id, &entry);
    StubRoutines::_jint_arraycopy                  = generate_conjoint_copy(StubGenStubId::jint_arraycopy_id, entry, &entry_jint_arraycopy);

    //*** jlong
    // It is always aligned
    StubRoutines::_arrayof_jlong_disjoint_arraycopy = generate_disjoint_copy(StubGenStubId::arrayof_jlong_disjoint_arraycopy_id, &entry);
    StubRoutines::_arrayof_jlong_arraycopy          = generate_conjoint_copy(StubGenStubId::arrayof_jlong_arraycopy_id, entry, &entry_jlong_arraycopy);
    StubRoutines::_jlong_disjoint_arraycopy         = StubRoutines::_arrayof_jlong_disjoint_arraycopy;
    StubRoutines::_jlong_arraycopy                  = StubRoutines::_arrayof_jlong_arraycopy;

    //*** oops
    {
      // With compressed oops we need unaligned versions; notice that
      // we overwrite entry_oop_arraycopy.
      bool aligned = !UseCompressedOops;

      StubRoutines::_arrayof_oop_disjoint_arraycopy
        = generate_disjoint_copy(StubGenStubId::arrayof_oop_disjoint_arraycopy_id, &entry);
      StubRoutines::_arrayof_oop_arraycopy
        = generate_conjoint_copy(StubGenStubId::arrayof_oop_arraycopy_id, entry, &entry_oop_arraycopy);
      // Aligned versions without pre-barriers
      StubRoutines::_arrayof_oop_disjoint_arraycopy_uninit
        = generate_disjoint_copy(StubGenStubId::arrayof_oop_disjoint_arraycopy_uninit_id, &entry);
      StubRoutines::_arrayof_oop_arraycopy_uninit
        = generate_conjoint_copy(StubGenStubId::arrayof_oop_arraycopy_uninit_id, entry, nullptr);
    }

    StubRoutines::_oop_disjoint_arraycopy            = StubRoutines::_arrayof_oop_disjoint_arraycopy;
    StubRoutines::_oop_arraycopy                     = StubRoutines::_arrayof_oop_arraycopy;
    StubRoutines::_oop_disjoint_arraycopy_uninit     = StubRoutines::_arrayof_oop_disjoint_arraycopy_uninit;
    StubRoutines::_oop_arraycopy_uninit              = StubRoutines::_arrayof_oop_arraycopy_uninit;

    StubRoutines::_checkcast_arraycopy        = generate_checkcast_copy(StubGenStubId::checkcast_arraycopy_id, &entry_checkcast_arraycopy);
    StubRoutines::_checkcast_arraycopy_uninit = generate_checkcast_copy(StubGenStubId::checkcast_arraycopy_uninit_id, nullptr);

    StubRoutines::_unsafe_arraycopy    = generate_unsafe_copy(entry_jbyte_arraycopy,
                                                              entry_jshort_arraycopy,
                                                              entry_jint_arraycopy,
                                                              entry_jlong_arraycopy);

    StubRoutines::_generic_arraycopy   = generate_generic_copy(entry_jbyte_arraycopy,
                                                               entry_jshort_arraycopy,
                                                               entry_jint_arraycopy,
                                                               entry_oop_arraycopy,
                                                               entry_jlong_arraycopy,
                                                               entry_checkcast_arraycopy);

    StubRoutines::_jbyte_fill = generate_fill(StubGenStubId::jbyte_fill_id);
    StubRoutines::_jshort_fill = generate_fill(StubGenStubId::jshort_fill_id);
    StubRoutines::_jint_fill = generate_fill(StubGenStubId::jint_fill_id);
    StubRoutines::_arrayof_jbyte_fill = generate_fill(StubGenStubId::arrayof_jbyte_fill_id);
    StubRoutines::_arrayof_jshort_fill = generate_fill(StubGenStubId::arrayof_jshort_fill_id);
    StubRoutines::_arrayof_jint_fill = generate_fill(StubGenStubId::arrayof_jint_fill_id);
  }

  void generate_math_stubs() { Unimplemented(); }

  // Arguments:
  //
  // Inputs:
  //   c_rarg0   - source byte array address
  //   c_rarg1   - destination byte array address
  //   c_rarg2   - K (key) in little endian int array
  //
  address generate_aescrypt_encryptBlock() {
    __ align(CodeEntryAlignment);
    StubGenStubId stub_id = StubGenStubId::aescrypt_encryptBlock_id;
    StubCodeMark mark(this, stub_id);

    const Register from        = c_rarg0;  // source array address
    const Register to          = c_rarg1;  // destination array address
    const Register key         = c_rarg2;  // key array address
    const Register keylen      = rscratch1;

    address start = __ pc();
    __ enter();

    __ ldrw(keylen, Address(key, arrayOopDesc::length_offset_in_bytes() - arrayOopDesc::base_offset_in_bytes(T_INT)));

    __ aesenc_loadkeys(key, keylen);
    __ aesecb_encrypt(from, to, keylen);

    __ mov(r0, 0);

    __ leave();
    __ ret(lr);

    return start;
  }

  // Arguments:
  //
  // Inputs:
  //   c_rarg0   - source byte array address
  //   c_rarg1   - destination byte array address
  //   c_rarg2   - K (key) in little endian int array
  //
  address generate_aescrypt_decryptBlock() {
    assert(UseAES, "need AES cryptographic extension support");
    __ align(CodeEntryAlignment);
    StubGenStubId stub_id = StubGenStubId::aescrypt_decryptBlock_id;
    StubCodeMark mark(this, stub_id);
    Label L_doLast;

    const Register from        = c_rarg0;  // source array address
    const Register to          = c_rarg1;  // destination array address
    const Register key         = c_rarg2;  // key array address
    const Register keylen      = rscratch1;

    address start = __ pc();
    __ enter(); // required for proper stackwalking of RuntimeStub frame

    __ ldrw(keylen, Address(key, arrayOopDesc::length_offset_in_bytes() - arrayOopDesc::base_offset_in_bytes(T_INT)));

    __ aesecb_decrypt(from, to, key, keylen);

    __ mov(r0, 0);

    __ leave();
    __ ret(lr);

    return start;
  }

  // Arguments:
  //
  // Inputs:
  //   c_rarg0   - source byte array address
  //   c_rarg1   - destination byte array address
  //   c_rarg2   - K (key) in little endian int array
  //   c_rarg3   - r vector byte array address
  //   c_rarg4   - input length
  //
  // Output:
  //   x0        - input length
  //
  address generate_cipherBlockChaining_encryptAESCrypt() {
    assert(UseAES, "need AES cryptographic extension support");
    __ align(CodeEntryAlignment);
    StubGenStubId stub_id = StubGenStubId::cipherBlockChaining_encryptAESCrypt_id;
    StubCodeMark mark(this, stub_id);

    Label L_loadkeys_44, L_loadkeys_52, L_aes_loop, L_rounds_44, L_rounds_52;

    const Register from        = c_rarg0;  // source array address
    const Register to          = c_rarg1;  // destination array address
    const Register key         = c_rarg2;  // key array address
    const Register rvec        = c_rarg3;  // r byte array initialized from initvector array address
                                           // and left with the results of the last encryption block
    const Register len_reg     = c_rarg4;  // src len (must be multiple of blocksize 16)
    const Register keylen      = rscratch1;

    address start = __ pc();

      __ enter();

      __ movw(rscratch2, len_reg);

      __ ldrw(keylen, Address(key, arrayOopDesc::length_offset_in_bytes() - arrayOopDesc::base_offset_in_bytes(T_INT)));

      __ ld1(v0, __ T16B, rvec);

      __ cmpw(keylen, 52);
      __ br(Assembler::CC, L_loadkeys_44);
      __ br(Assembler::EQ, L_loadkeys_52);

      __ ld1(v17, v18, __ T16B, __ post(key, 32));
      __ rev32(v17, __ T16B, v17);
      __ rev32(v18, __ T16B, v18);
    __ BIND(L_loadkeys_52);
      __ ld1(v19, v20, __ T16B, __ post(key, 32));
      __ rev32(v19, __ T16B, v19);
      __ rev32(v20, __ T16B, v20);
    __ BIND(L_loadkeys_44);
      __ ld1(v21, v22, v23, v24, __ T16B, __ post(key, 64));
      __ rev32(v21, __ T16B, v21);
      __ rev32(v22, __ T16B, v22);
      __ rev32(v23, __ T16B, v23);
      __ rev32(v24, __ T16B, v24);
      __ ld1(v25, v26, v27, v28, __ T16B, __ post(key, 64));
      __ rev32(v25, __ T16B, v25);
      __ rev32(v26, __ T16B, v26);
      __ rev32(v27, __ T16B, v27);
      __ rev32(v28, __ T16B, v28);
      __ ld1(v29, v30, v31, __ T16B, key);
      __ rev32(v29, __ T16B, v29);
      __ rev32(v30, __ T16B, v30);
      __ rev32(v31, __ T16B, v31);

    __ BIND(L_aes_loop);
      __ ld1(v1, __ T16B, __ post(from, 16));
      __ eor(v0, __ T16B, v0, v1);

      __ br(Assembler::CC, L_rounds_44);
      __ br(Assembler::EQ, L_rounds_52);

      __ aese(v0, v17); __ aesmc(v0, v0);
      __ aese(v0, v18); __ aesmc(v0, v0);
    __ BIND(L_rounds_52);
      __ aese(v0, v19); __ aesmc(v0, v0);
      __ aese(v0, v20); __ aesmc(v0, v0);
    __ BIND(L_rounds_44);
      __ aese(v0, v21); __ aesmc(v0, v0);
      __ aese(v0, v22); __ aesmc(v0, v0);
      __ aese(v0, v23); __ aesmc(v0, v0);
      __ aese(v0, v24); __ aesmc(v0, v0);
      __ aese(v0, v25); __ aesmc(v0, v0);
      __ aese(v0, v26); __ aesmc(v0, v0);
      __ aese(v0, v27); __ aesmc(v0, v0);
      __ aese(v0, v28); __ aesmc(v0, v0);
      __ aese(v0, v29); __ aesmc(v0, v0);
      __ aese(v0, v30);
      __ eor(v0, __ T16B, v0, v31);

      __ st1(v0, __ T16B, __ post(to, 16));

      __ subw(len_reg, len_reg, 16);
      __ cbnzw(len_reg, L_aes_loop);

      __ st1(v0, __ T16B, rvec);

      __ mov(r0, rscratch2);

      __ leave();
      __ ret(lr);

      return start;
  }

  // Arguments:
  //
  // Inputs:
  //   c_rarg0   - source byte array address
  //   c_rarg1   - destination byte array address
  //   c_rarg2   - K (key) in little endian int array
  //   c_rarg3   - r vector byte array address
  //   c_rarg4   - input length
  //
  // Output:
  //   r0        - input length
  //
  address generate_cipherBlockChaining_decryptAESCrypt() {
    assert(UseAES, "need AES cryptographic extension support");
    __ align(CodeEntryAlignment);
    StubGenStubId stub_id = StubGenStubId::cipherBlockChaining_decryptAESCrypt_id;
    StubCodeMark mark(this, stub_id);

    Label L_loadkeys_44, L_loadkeys_52, L_aes_loop, L_rounds_44, L_rounds_52;

    const Register from        = c_rarg0;  // source array address
    const Register to          = c_rarg1;  // destination array address
    const Register key         = c_rarg2;  // key array address
    const Register rvec        = c_rarg3;  // r byte array initialized from initvector array address
                                           // and left with the results of the last encryption block
    const Register len_reg     = c_rarg4;  // src len (must be multiple of blocksize 16)
    const Register keylen      = rscratch1;

    address start = __ pc();

      __ enter();

      __ movw(rscratch2, len_reg);

      __ ldrw(keylen, Address(key, arrayOopDesc::length_offset_in_bytes() - arrayOopDesc::base_offset_in_bytes(T_INT)));

      __ ld1(v2, __ T16B, rvec);

      __ ld1(v31, __ T16B, __ post(key, 16));
      __ rev32(v31, __ T16B, v31);

      __ cmpw(keylen, 52);
      __ br(Assembler::CC, L_loadkeys_44);
      __ br(Assembler::EQ, L_loadkeys_52);

      __ ld1(v17, v18, __ T16B, __ post(key, 32));
      __ rev32(v17, __ T16B, v17);
      __ rev32(v18, __ T16B, v18);
    __ BIND(L_loadkeys_52);
      __ ld1(v19, v20, __ T16B, __ post(key, 32));
      __ rev32(v19, __ T16B, v19);
      __ rev32(v20, __ T16B, v20);
    __ BIND(L_loadkeys_44);
      __ ld1(v21, v22, v23, v24, __ T16B, __ post(key, 64));
      __ rev32(v21, __ T16B, v21);
      __ rev32(v22, __ T16B, v22);
      __ rev32(v23, __ T16B, v23);
      __ rev32(v24, __ T16B, v24);
      __ ld1(v25, v26, v27, v28, __ T16B, __ post(key, 64));
      __ rev32(v25, __ T16B, v25);
      __ rev32(v26, __ T16B, v26);
      __ rev32(v27, __ T16B, v27);
      __ rev32(v28, __ T16B, v28);
      __ ld1(v29, v30, __ T16B, key);
      __ rev32(v29, __ T16B, v29);
      __ rev32(v30, __ T16B, v30);

    __ BIND(L_aes_loop);
      __ ld1(v0, __ T16B, __ post(from, 16));
      __ orr(v1, __ T16B, v0, v0);

      __ br(Assembler::CC, L_rounds_44);
      __ br(Assembler::EQ, L_rounds_52);

      __ aesd(v0, v17); __ aesimc(v0, v0);
      __ aesd(v0, v18); __ aesimc(v0, v0);
    __ BIND(L_rounds_52);
      __ aesd(v0, v19); __ aesimc(v0, v0);
      __ aesd(v0, v20); __ aesimc(v0, v0);
    __ BIND(L_rounds_44);
      __ aesd(v0, v21); __ aesimc(v0, v0);
      __ aesd(v0, v22); __ aesimc(v0, v0);
      __ aesd(v0, v23); __ aesimc(v0, v0);
      __ aesd(v0, v24); __ aesimc(v0, v0);
      __ aesd(v0, v25); __ aesimc(v0, v0);
      __ aesd(v0, v26); __ aesimc(v0, v0);
      __ aesd(v0, v27); __ aesimc(v0, v0);
      __ aesd(v0, v28); __ aesimc(v0, v0);
      __ aesd(v0, v29); __ aesimc(v0, v0);
      __ aesd(v0, v30);
      __ eor(v0, __ T16B, v0, v31);
      __ eor(v0, __ T16B, v0, v2);

      __ st1(v0, __ T16B, __ post(to, 16));
      __ orr(v2, __ T16B, v1, v1);

      __ subw(len_reg, len_reg, 16);
      __ cbnzw(len_reg, L_aes_loop);

      __ st1(v2, __ T16B, rvec);

      __ mov(r0, rscratch2);

      __ leave();
      __ ret(lr);

    return start;
  }

  // Big-endian 128-bit + 64-bit -> 128-bit addition.
  // Inputs: 128-bits. in is preserved.
  // The least-significant 64-bit word is in the upper dword of each vector.
  // inc (the 64-bit increment) is preserved. Its lower dword must be zero.
  // Output: result
  void be_add_128_64(FloatRegister result, FloatRegister in,
                     FloatRegister inc, FloatRegister tmp) {
    assert_different_registers(result, tmp, inc);

    __ addv(result, __ T2D, in, inc);      // Add inc to the least-significant dword of
                                           // input
    __ cm(__ HI, tmp, __ T2D, inc, result);// Check for result overflowing
    __ ext(tmp, __ T16B, tmp, tmp, 0x08);  // Swap LSD of comparison result to MSD and
                                           // MSD == 0 (must be!) to LSD
    __ subv(result, __ T2D, result, tmp);  // Subtract -1 from MSD if there was an overflow
  }

  // CTR AES crypt.
  // Arguments:
  //
  // Inputs:
  //   c_rarg0   - source byte array address
  //   c_rarg1   - destination byte array address
  //   c_rarg2   - K (key) in little endian int array
  //   c_rarg3   - counter vector byte array address
  //   c_rarg4   - input length
  //   c_rarg5   - saved encryptedCounter start
  //   c_rarg6   - saved used length
  //
  // Output:
  //   r0       - input length
  //
  address generate_counterMode_AESCrypt() {
    const Register in = c_rarg0;
    const Register out = c_rarg1;
    const Register key = c_rarg2;
    const Register counter = c_rarg3;
    const Register saved_len = c_rarg4, len = r10;
    const Register saved_encrypted_ctr = c_rarg5;
    const Register used_ptr = c_rarg6, used = r12;

    const Register offset = r7;
    const Register keylen = r11;

    const unsigned char block_size = 16;
    const int bulk_width = 4;
    // NB: bulk_width can be 4 or 8. 8 gives slightly faster
    // performance with larger data sizes, but it also means that the
    // fast path isn't used until you have at least 8 blocks, and up
    // to 127 bytes of data will be executed on the slow path. For
    // that reason, and also so as not to blow away too much icache, 4
    // blocks seems like a sensible compromise.

    // Algorithm:
    //
    //    if (len == 0) {
    //        goto DONE;
    //    }
    //    int result = len;
    //    do {
    //        if (used >= blockSize) {
    //            if (len >= bulk_width * blockSize) {
    //                CTR_large_block();
    //                if (len == 0)
    //                    goto DONE;
    //            }
    //            for (;;) {
    //                16ByteVector v0 = counter;
    //                embeddedCipher.encryptBlock(v0, 0, encryptedCounter, 0);
    //                used = 0;
    //                if (len < blockSize)
    //                    break;    /* goto NEXT */
    //                16ByteVector v1 = load16Bytes(in, offset);
    //                v1 = v1 ^ encryptedCounter;
    //                store16Bytes(out, offset);
    //                used = blockSize;
    //                offset += blockSize;
    //                len -= blockSize;
    //                if (len == 0)
    //                    goto DONE;
    //            }
    //        }
    //      NEXT:
    //        out[outOff++] = (byte)(in[inOff++] ^ encryptedCounter[used++]);
    //        len--;
    //    } while (len != 0);
    //  DONE:
    //    return result;
    //
    // CTR_large_block()
    //    Wide bulk encryption of whole blocks.

    __ align(CodeEntryAlignment);
    StubGenStubId stub_id = StubGenStubId::counterMode_AESCrypt_id;
    StubCodeMark mark(this, stub_id);
    const address start = __ pc();
    __ enter();

    Label DONE, CTR_large_block, large_block_return;
    __ ldrw(used, Address(used_ptr));
    __ cbzw(saved_len, DONE);

    __ mov(len, saved_len);
    __ mov(offset, 0);

    // Compute #rounds for AES based on the length of the key array
    __ ldrw(keylen, Address(key, arrayOopDesc::length_offset_in_bytes() - arrayOopDesc::base_offset_in_bytes(T_INT)));

    __ aesenc_loadkeys(key, keylen);

    {
      Label L_CTR_loop, NEXT;

      __ bind(L_CTR_loop);

      __ cmp(used, block_size);
      __ br(__ LO, NEXT);

      // Maybe we have a lot of data
      __ subsw(rscratch1, len, bulk_width * block_size);
      __ br(__ HS, CTR_large_block);
      __ BIND(large_block_return);
      __ cbzw(len, DONE);

      // Setup the counter
      __ movi(v4, __ T4S, 0);
      __ movi(v5, __ T4S, 1);
      __ ins(v4, __ S, v5, 2, 2); // v4 contains { 0, 1 }

      // 128-bit big-endian increment
      __ ld1(v0, __ T16B, counter);
      __ rev64(v16, __ T16B, v0);
      be_add_128_64(v16, v16, v4, /*tmp*/v5);
      __ rev64(v16, __ T16B, v16);
      __ st1(v16, __ T16B, counter);
      // Previous counter value is in v0
      // v4 contains { 0, 1 }

      {
        // We have fewer than bulk_width blocks of data left. Encrypt
        // them one by one until there is less than a full block
        // remaining, being careful to save both the encrypted counter
        // and the counter.

        Label inner_loop;
        __ bind(inner_loop);
        // Counter to encrypt is in v0
        __ aesecb_encrypt(noreg, noreg, keylen);
        __ st1(v0, __ T16B, saved_encrypted_ctr);

        // Do we have a remaining full block?

        __ mov(used, 0);
        __ cmp(len, block_size);
        __ br(__ LO, NEXT);

        // Yes, we have a full block
        __ ldrq(v1, Address(in, offset));
        __ eor(v1, __ T16B, v1, v0);
        __ strq(v1, Address(out, offset));
        __ mov(used, block_size);
        __ add(offset, offset, block_size);

        __ subw(len, len, block_size);
        __ cbzw(len, DONE);

        // Increment the counter, store it back
        __ orr(v0, __ T16B, v16, v16);
        __ rev64(v16, __ T16B, v16);
        be_add_128_64(v16, v16, v4, /*tmp*/v5);
        __ rev64(v16, __ T16B, v16);
        __ st1(v16, __ T16B, counter); // Save the incremented counter back

        __ b(inner_loop);
      }

      __ BIND(NEXT);

      // Encrypt a single byte, and loop.
      // We expect this to be a rare event.
      __ ldrb(rscratch1, Address(in, offset));
      __ ldrb(rscratch2, Address(saved_encrypted_ctr, used));
      __ eor(rscratch1, rscratch1, rscratch2);
      __ strb(rscratch1, Address(out, offset));
      __ add(offset, offset, 1);
      __ add(used, used, 1);
      __ subw(len, len,1);
      __ cbnzw(len, L_CTR_loop);
    }

    __ bind(DONE);
    __ strw(used, Address(used_ptr));
    __ mov(r0, saved_len);

    __ leave(); // required for proper stackwalking of RuntimeStub frame
    __ ret(lr);

    // Bulk encryption

    __ BIND (CTR_large_block);
    assert(bulk_width == 4 || bulk_width == 8, "must be");

    if (bulk_width == 8) {
      __ sub(sp, sp, 4 * 16);
      __ st1(v12, v13, v14, v15, __ T16B, Address(sp));
    }
    __ sub(sp, sp, 4 * 16);
    __ st1(v8, v9, v10, v11, __ T16B, Address(sp));
    RegSet saved_regs = (RegSet::of(in, out, offset)
                         + RegSet::of(saved_encrypted_ctr, used_ptr, len));
    __ push(saved_regs, sp);
    __ andr(len, len, -16 * bulk_width);  // 8/4 encryptions, 16 bytes per encryption
    __ add(in, in, offset);
    __ add(out, out, offset);

    // Keys should already be loaded into the correct registers

    __ ld1(v0, __ T16B, counter); // v0 contains the first counter
    __ rev64(v16, __ T16B, v0); // v16 contains byte-reversed counter

    // AES/CTR loop
    {
      Label L_CTR_loop;
      __ BIND(L_CTR_loop);

      // Setup the counters
      __ movi(v8, __ T4S, 0);
      __ movi(v9, __ T4S, 1);
      __ ins(v8, __ S, v9, 2, 2); // v8 contains { 0, 1 }

      for (int i = 0; i < bulk_width; i++) {
        FloatRegister v0_ofs = as_FloatRegister(v0->encoding() + i);
        __ rev64(v0_ofs, __ T16B, v16);
        be_add_128_64(v16, v16, v8, /*tmp*/v9);
      }

      __ ld1(v8, v9, v10, v11, __ T16B, __ post(in, 4 * 16));

      // Encrypt the counters
      __ aesecb_encrypt(noreg, noreg, keylen, v0, bulk_width);

      if (bulk_width == 8) {
        __ ld1(v12, v13, v14, v15, __ T16B, __ post(in, 4 * 16));
      }

      // XOR the encrypted counters with the inputs
      for (int i = 0; i < bulk_width; i++) {
        FloatRegister v0_ofs = as_FloatRegister(v0->encoding() + i);
        FloatRegister v8_ofs = as_FloatRegister(v8->encoding() + i);
        __ eor(v0_ofs, __ T16B, v0_ofs, v8_ofs);
      }

      // Write the encrypted data
      __ st1(v0, v1, v2, v3, __ T16B, __ post(out, 4 * 16));
      if (bulk_width == 8) {
        __ st1(v4, v5, v6, v7, __ T16B, __ post(out, 4 * 16));
      }

      __ subw(len, len, 16 * bulk_width);
      __ cbnzw(len, L_CTR_loop);
    }

    // Save the counter back where it goes
    __ rev64(v16, __ T16B, v16);
    __ st1(v16, __ T16B, counter);

    __ pop(saved_regs, sp);

    __ ld1(v8, v9, v10, v11, __ T16B, __ post(sp, 4 * 16));
    if (bulk_width == 8) {
      __ ld1(v12, v13, v14, v15, __ T16B, __ post(sp, 4 * 16));
    }

    __ andr(rscratch1, len, -16 * bulk_width);
    __ sub(len, len, rscratch1);
    __ add(offset, offset, rscratch1);
    __ mov(used, 16);
    __ strw(used, Address(used_ptr));
    __ b(large_block_return);

    return start;
  }

  // Vector AES Galois Counter Mode implementation. Parameters:
  //
  // in = c_rarg0
  // len = c_rarg1
  // ct = c_rarg2 - ciphertext that ghash will read (in for encrypt, out for decrypt)
  // out = c_rarg3
  // key = c_rarg4
  // state = c_rarg5 - GHASH.state
  // subkeyHtbl = c_rarg6 - powers of H
  // counter = c_rarg7 - 16 bytes of CTR
  // return - number of processed bytes
  address generate_galoisCounterMode_AESCrypt() {
    address ghash_polynomial = __ pc();
    __ emit_int64(0x87);  // The low-order bits of the field
                          // polynomial (i.e. p = z^7+z^2+z+1)
                          // repeated in the low and high parts of a
                          // 128-bit vector
    __ emit_int64(0x87);

    __ align(CodeEntryAlignment);
    StubGenStubId stub_id = StubGenStubId::galoisCounterMode_AESCrypt_id;
    StubCodeMark mark(this, stub_id);
    address start = __ pc();
    __ enter();

    const Register in = c_rarg0;
    const Register len = c_rarg1;
    const Register ct = c_rarg2;
    const Register out = c_rarg3;
    // and updated with the incremented counter in the end

    const Register key = c_rarg4;
    const Register state = c_rarg5;

    const Register subkeyHtbl = c_rarg6;

    const Register counter = c_rarg7;

    const Register keylen = r10;
    // Save state before entering routine
    __ sub(sp, sp, 4 * 16);
    __ st1(v12, v13, v14, v15, __ T16B, Address(sp));
    __ sub(sp, sp, 4 * 16);
    __ st1(v8, v9, v10, v11, __ T16B, Address(sp));

    // __ andr(len, len, -512);
    __ andr(len, len, -16 * 8);  // 8 encryptions, 16 bytes per encryption
    __ str(len, __ pre(sp, -2 * wordSize));

    Label DONE;
    __ cbz(len, DONE);

    // Compute #rounds for AES based on the length of the key array
    __ ldrw(keylen, Address(key, arrayOopDesc::length_offset_in_bytes() - arrayOopDesc::base_offset_in_bytes(T_INT)));

    __ aesenc_loadkeys(key, keylen);
    __ ld1(v0, __ T16B, counter); // v0 contains the first counter
    __ rev32(v16, __ T16B, v0); // v16 contains byte-reversed counter

    // AES/CTR loop
    {
      Label L_CTR_loop;
      __ BIND(L_CTR_loop);

      // Setup the counters
      __ movi(v8, __ T4S, 0);
      __ movi(v9, __ T4S, 1);
      __ ins(v8, __ S, v9, 3, 3); // v8 contains { 0, 0, 0, 1 }

      assert(v0->encoding() < v8->encoding(), "");
      for (int i = v0->encoding(); i < v8->encoding(); i++) {
        FloatRegister f = as_FloatRegister(i);
        __ rev32(f, __ T16B, v16);
        __ addv(v16, __ T4S, v16, v8);
      }

      __ ld1(v8, v9, v10, v11, __ T16B, __ post(in, 4 * 16));

      // Encrypt the counters
      __ aesecb_encrypt(noreg, noreg, keylen, v0, /*unrolls*/8);

      __ ld1(v12, v13, v14, v15, __ T16B, __ post(in, 4 * 16));

      // XOR the encrypted counters with the inputs
      for (int i = 0; i < 8; i++) {
        FloatRegister v0_ofs = as_FloatRegister(v0->encoding() + i);
        FloatRegister v8_ofs = as_FloatRegister(v8->encoding() + i);
        __ eor(v0_ofs, __ T16B, v0_ofs, v8_ofs);
      }
      __ st1(v0, v1, v2, v3, __ T16B, __ post(out, 4 * 16));
      __ st1(v4, v5, v6, v7, __ T16B, __ post(out, 4 * 16));

      __ subw(len, len, 16 * 8);
      __ cbnzw(len, L_CTR_loop);
    }

    __ rev32(v16, __ T16B, v16);
    __ st1(v16, __ T16B, counter);

    __ ldr(len, Address(sp));
    __ lsr(len, len, exact_log2(16));  // We want the count of blocks

    // GHASH/CTR loop
    __ ghash_processBlocks_wide(ghash_polynomial, state, subkeyHtbl, ct,
                                len, /*unrolls*/4);

#ifdef ASSERT
    { Label L;
      __ cmp(len, (unsigned char)0);
      __ br(Assembler::EQ, L);
      __ stop("stubGenerator: abort");
      __ bind(L);
  }
#endif

  __ bind(DONE);
    // Return the number of bytes processed
    __ ldr(r0, __ post(sp, 2 * wordSize));

    __ ld1(v8, v9, v10, v11, __ T16B, __ post(sp, 4 * 16));
    __ ld1(v12, v13, v14, v15, __ T16B, __ post(sp, 4 * 16));

    __ leave(); // required for proper stackwalking of RuntimeStub frame
    __ ret(lr);
     return start;
  }

  class Cached64Bytes {
  private:
    MacroAssembler *_masm;
    Register _regs[8];

  public:
    Cached64Bytes(MacroAssembler *masm, RegSet rs): _masm(masm) {
      assert(rs.size() == 8, "%u registers are used to cache 16 4-byte data", rs.size());
      auto it = rs.begin();
      for (auto &r: _regs) {
        r = *it;
        ++it;
      }
    }

    void gen_loads(Register base) {
      for (int i = 0; i < 8; i += 2) {
        __ ldp(_regs[i], _regs[i + 1], Address(base, 8 * i));
      }
    }

    // Generate code extracting i-th unsigned word (4 bytes) from cached 64 bytes.
    void extract_u32(Register dest, int i) {
      __ ubfx(dest, _regs[i / 2], 32 * (i % 2), 32);
    }
  };

  // Utility routines for md5.
  // Clobbers r10 and r11.
  void md5_FF(Cached64Bytes& reg_cache, Register r1, Register r2, Register r3, Register r4,
              int k, int s, int t) {
    Register rscratch3 = r10;
    Register rscratch4 = r11;

    __ eorw(rscratch3, r3, r4);
    __ movw(rscratch2, t);
    __ andw(rscratch3, rscratch3, r2);
    __ addw(rscratch4, r1, rscratch2);
    reg_cache.extract_u32(rscratch1, k);
    __ eorw(rscratch3, rscratch3, r4);
    __ addw(rscratch4, rscratch4, rscratch1);
    __ addw(rscratch3, rscratch3, rscratch4);
    __ rorw(rscratch2, rscratch3, 32 - s);
    __ addw(r1, rscratch2, r2);
  }

  void md5_GG(Cached64Bytes& reg_cache, Register r1, Register r2, Register r3, Register r4,
              int k, int s, int t) {
    Register rscratch3 = r10;
    Register rscratch4 = r11;

    reg_cache.extract_u32(rscratch1, k);
    __ movw(rscratch2, t);
    __ addw(rscratch4, r1, rscratch2);
    __ addw(rscratch4, rscratch4, rscratch1);
    __ bicw(rscratch2, r3, r4);
    __ andw(rscratch3, r2, r4);
    __ addw(rscratch2, rscratch2, rscratch4);
    __ addw(rscratch2, rscratch2, rscratch3);
    __ rorw(rscratch2, rscratch2, 32 - s);
    __ addw(r1, rscratch2, r2);
  }

  void md5_HH(Cached64Bytes& reg_cache, Register r1, Register r2, Register r3, Register r4,
              int k, int s, int t) {
    Register rscratch3 = r10;
    Register rscratch4 = r11;

    __ eorw(rscratch3, r3, r4);
    __ movw(rscratch2, t);
    __ addw(rscratch4, r1, rscratch2);
    reg_cache.extract_u32(rscratch1, k);
    __ eorw(rscratch3, rscratch3, r2);
    __ addw(rscratch4, rscratch4, rscratch1);
    __ addw(rscratch3, rscratch3, rscratch4);
    __ rorw(rscratch2, rscratch3, 32 - s);
    __ addw(r1, rscratch2, r2);
  }

  void md5_II(Cached64Bytes& reg_cache, Register r1, Register r2, Register r3, Register r4,
              int k, int s, int t) {
    Register rscratch3 = r10;
    Register rscratch4 = r11;

    __ movw(rscratch3, t);
    __ ornw(rscratch2, r2, r4);
    __ addw(rscratch4, r1, rscratch3);
    reg_cache.extract_u32(rscratch1, k);
    __ eorw(rscratch3, rscratch2, r3);
    __ addw(rscratch4, rscratch4, rscratch1);
    __ addw(rscratch3, rscratch3, rscratch4);
    __ rorw(rscratch2, rscratch3, 32 - s);
    __ addw(r1, rscratch2, r2);
  }

  // Arguments:
  //
  // Inputs:
  //   c_rarg0   - byte[]  source+offset
  //   c_rarg1   - int[]   SHA.state
  //   c_rarg2   - int     offset
  //   c_rarg3   - int     limit
  //
  address generate_md5_implCompress(StubGenStubId stub_id) {
    bool multi_block;
    switch (stub_id) {
    case md5_implCompress_id:
      multi_block = false;
      break;
    case md5_implCompressMB_id:
      multi_block = true;
      break;
    default:
      ShouldNotReachHere();
    }
    __ align(CodeEntryAlignment);

    StubCodeMark mark(this, stub_id);
    address start = __ pc();

    Register buf       = c_rarg0;
    Register state     = c_rarg1;
    Register ofs       = c_rarg2;
    Register limit     = c_rarg3;
    Register a         = r4;
    Register b         = r5;
    Register c         = r6;
    Register d         = r7;
    Register rscratch3 = r10;
    Register rscratch4 = r11;

    Register state_regs[2] = { r12, r13 };
    RegSet saved_regs = RegSet::range(r16, r22) - r18_tls;
    Cached64Bytes reg_cache(_masm, RegSet::of(r14, r15) + saved_regs);  // using 8 registers

    __ push(saved_regs, sp);

    __ ldp(state_regs[0], state_regs[1], Address(state));
    __ ubfx(a, state_regs[0],  0, 32);
    __ ubfx(b, state_regs[0], 32, 32);
    __ ubfx(c, state_regs[1],  0, 32);
    __ ubfx(d, state_regs[1], 32, 32);

    Label md5_loop;
    __ BIND(md5_loop);

    reg_cache.gen_loads(buf);

    // Round 1
    md5_FF(reg_cache, a, b, c, d,  0,  7, 0xd76aa478);
    md5_FF(reg_cache, d, a, b, c,  1, 12, 0xe8c7b756);
    md5_FF(reg_cache, c, d, a, b,  2, 17, 0x242070db);
    md5_FF(reg_cache, b, c, d, a,  3, 22, 0xc1bdceee);
    md5_FF(reg_cache, a, b, c, d,  4,  7, 0xf57c0faf);
    md5_FF(reg_cache, d, a, b, c,  5, 12, 0x4787c62a);
    md5_FF(reg_cache, c, d, a, b,  6, 17, 0xa8304613);
    md5_FF(reg_cache, b, c, d, a,  7, 22, 0xfd469501);
    md5_FF(reg_cache, a, b, c, d,  8,  7, 0x698098d8);
    md5_FF(reg_cache, d, a, b, c,  9, 12, 0x8b44f7af);
    md5_FF(reg_cache, c, d, a, b, 10, 17, 0xffff5bb1);
    md5_FF(reg_cache, b, c, d, a, 11, 22, 0x895cd7be);
    md5_FF(reg_cache, a, b, c, d, 12,  7, 0x6b901122);
    md5_FF(reg_cache, d, a, b, c, 13, 12, 0xfd987193);
    md5_FF(reg_cache, c, d, a, b, 14, 17, 0xa679438e);
    md5_FF(reg_cache, b, c, d, a, 15, 22, 0x49b40821);

    // Round 2
    md5_GG(reg_cache, a, b, c, d,  1,  5, 0xf61e2562);
    md5_GG(reg_cache, d, a, b, c,  6,  9, 0xc040b340);
    md5_GG(reg_cache, c, d, a, b, 11, 14, 0x265e5a51);
    md5_GG(reg_cache, b, c, d, a,  0, 20, 0xe9b6c7aa);
    md5_GG(reg_cache, a, b, c, d,  5,  5, 0xd62f105d);
    md5_GG(reg_cache, d, a, b, c, 10,  9, 0x02441453);
    md5_GG(reg_cache, c, d, a, b, 15, 14, 0xd8a1e681);
    md5_GG(reg_cache, b, c, d, a,  4, 20, 0xe7d3fbc8);
    md5_GG(reg_cache, a, b, c, d,  9,  5, 0x21e1cde6);
    md5_GG(reg_cache, d, a, b, c, 14,  9, 0xc33707d6);
    md5_GG(reg_cache, c, d, a, b,  3, 14, 0xf4d50d87);
    md5_GG(reg_cache, b, c, d, a,  8, 20, 0x455a14ed);
    md5_GG(reg_cache, a, b, c, d, 13,  5, 0xa9e3e905);
    md5_GG(reg_cache, d, a, b, c,  2,  9, 0xfcefa3f8);
    md5_GG(reg_cache, c, d, a, b,  7, 14, 0x676f02d9);
    md5_GG(reg_cache, b, c, d, a, 12, 20, 0x8d2a4c8a);

    // Round 3
    md5_HH(reg_cache, a, b, c, d,  5,  4, 0xfffa3942);
    md5_HH(reg_cache, d, a, b, c,  8, 11, 0x8771f681);
    md5_HH(reg_cache, c, d, a, b, 11, 16, 0x6d9d6122);
    md5_HH(reg_cache, b, c, d, a, 14, 23, 0xfde5380c);
    md5_HH(reg_cache, a, b, c, d,  1,  4, 0xa4beea44);
    md5_HH(reg_cache, d, a, b, c,  4, 11, 0x4bdecfa9);
    md5_HH(reg_cache, c, d, a, b,  7, 16, 0xf6bb4b60);
    md5_HH(reg_cache, b, c, d, a, 10, 23, 0xbebfbc70);
    md5_HH(reg_cache, a, b, c, d, 13,  4, 0x289b7ec6);
    md5_HH(reg_cache, d, a, b, c,  0, 11, 0xeaa127fa);
    md5_HH(reg_cache, c, d, a, b,  3, 16, 0xd4ef3085);
    md5_HH(reg_cache, b, c, d, a,  6, 23, 0x04881d05);
    md5_HH(reg_cache, a, b, c, d,  9,  4, 0xd9d4d039);
    md5_HH(reg_cache, d, a, b, c, 12, 11, 0xe6db99e5);
    md5_HH(reg_cache, c, d, a, b, 15, 16, 0x1fa27cf8);
    md5_HH(reg_cache, b, c, d, a,  2, 23, 0xc4ac5665);

    // Round 4
    md5_II(reg_cache, a, b, c, d,  0,  6, 0xf4292244);
    md5_II(reg_cache, d, a, b, c,  7, 10, 0x432aff97);
    md5_II(reg_cache, c, d, a, b, 14, 15, 0xab9423a7);
    md5_II(reg_cache, b, c, d, a,  5, 21, 0xfc93a039);
    md5_II(reg_cache, a, b, c, d, 12,  6, 0x655b59c3);
    md5_II(reg_cache, d, a, b, c,  3, 10, 0x8f0ccc92);
    md5_II(reg_cache, c, d, a, b, 10, 15, 0xffeff47d);
    md5_II(reg_cache, b, c, d, a,  1, 21, 0x85845dd1);
    md5_II(reg_cache, a, b, c, d,  8,  6, 0x6fa87e4f);
    md5_II(reg_cache, d, a, b, c, 15, 10, 0xfe2ce6e0);
    md5_II(reg_cache, c, d, a, b,  6, 15, 0xa3014314);
    md5_II(reg_cache, b, c, d, a, 13, 21, 0x4e0811a1);
    md5_II(reg_cache, a, b, c, d,  4,  6, 0xf7537e82);
    md5_II(reg_cache, d, a, b, c, 11, 10, 0xbd3af235);
    md5_II(reg_cache, c, d, a, b,  2, 15, 0x2ad7d2bb);
    md5_II(reg_cache, b, c, d, a,  9, 21, 0xeb86d391);

    __ addw(a, state_regs[0], a);
    __ ubfx(rscratch2, state_regs[0], 32, 32);
    __ addw(b, rscratch2, b);
    __ addw(c, state_regs[1], c);
    __ ubfx(rscratch4, state_regs[1], 32, 32);
    __ addw(d, rscratch4, d);

    __ orr(state_regs[0], a, b, Assembler::LSL, 32);
    __ orr(state_regs[1], c, d, Assembler::LSL, 32);

    if (multi_block) {
      __ add(buf, buf, 64);
      __ add(ofs, ofs, 64);
      __ cmp(ofs, limit);
      __ br(Assembler::LE, md5_loop);
      __ mov(c_rarg0, ofs); // return ofs
    }

    // write hash values back in the correct order
    __ stp(state_regs[0], state_regs[1], Address(state));

    __ pop(saved_regs, sp);

    __ ret(lr);

    return start;
  }

  // Arguments:
  //
  // Inputs:
  //   c_rarg0   - byte[]  source+offset
  //   c_rarg1   - int[]   SHA.state
  //   c_rarg2   - int     offset
  //   c_rarg3   - int     limit
  //
  address generate_sha1_implCompress(StubGenStubId stub_id) {
    bool multi_block;
    switch (stub_id) {
    case sha1_implCompress_id:
      multi_block = false;
      break;
    case sha1_implCompressMB_id:
      multi_block = true;
      break;
    default:
      ShouldNotReachHere();
    }

    __ align(CodeEntryAlignment);

    StubCodeMark mark(this, stub_id);
    address start = __ pc();

    Register buf   = c_rarg0;
    Register state = c_rarg1;
    Register ofs   = c_rarg2;
    Register limit = c_rarg3;

    Label keys;
    Label sha1_loop;

    // load the keys into v0..v3
    __ adr(rscratch1, keys);
    __ ld4r(v0, v1, v2, v3, __ T4S, Address(rscratch1));
    // load 5 words state into v6, v7
    __ ldrq(v6, Address(state, 0));
    __ ldrs(v7, Address(state, 16));


    __ BIND(sha1_loop);
    // load 64 bytes of data into v16..v19
    __ ld1(v16, v17, v18, v19, __ T4S, multi_block ? __ post(buf, 64) : buf);
    __ rev32(v16, __ T16B, v16);
    __ rev32(v17, __ T16B, v17);
    __ rev32(v18, __ T16B, v18);
    __ rev32(v19, __ T16B, v19);

    // do the sha1
    __ addv(v4, __ T4S, v16, v0);
    __ orr(v20, __ T16B, v6, v6);

    FloatRegister d0 = v16;
    FloatRegister d1 = v17;
    FloatRegister d2 = v18;
    FloatRegister d3 = v19;

    for (int round = 0; round < 20; round++) {
      FloatRegister tmp1 = (round & 1) ? v4 : v5;
      FloatRegister tmp2 = (round & 1) ? v21 : v22;
      FloatRegister tmp3 = round ? ((round & 1) ? v22 : v21) : v7;
      FloatRegister tmp4 = (round & 1) ? v5 : v4;
      FloatRegister key = (round < 4) ? v0 : ((round < 9) ? v1 : ((round < 14) ? v2 : v3));

      if (round < 16) __ sha1su0(d0, __ T4S, d1, d2);
      if (round < 19) __ addv(tmp1, __ T4S, d1, key);
      __ sha1h(tmp2, __ T4S, v20);
      if (round < 5)
        __ sha1c(v20, __ T4S, tmp3, tmp4);
      else if (round < 10 || round >= 15)
        __ sha1p(v20, __ T4S, tmp3, tmp4);
      else
        __ sha1m(v20, __ T4S, tmp3, tmp4);
      if (round < 16) __ sha1su1(d0, __ T4S, d3);

      tmp1 = d0; d0 = d1; d1 = d2; d2 = d3; d3 = tmp1;
    }

    __ addv(v7, __ T2S, v7, v21);
    __ addv(v6, __ T4S, v6, v20);

    if (multi_block) {
      __ add(ofs, ofs, 64);
      __ cmp(ofs, limit);
      __ br(Assembler::LE, sha1_loop);
      __ mov(c_rarg0, ofs); // return ofs
    }

    __ strq(v6, Address(state, 0));
    __ strs(v7, Address(state, 16));

    __ ret(lr);

    __ bind(keys);
    __ emit_int32(0x5a827999);
    __ emit_int32(0x6ed9eba1);
    __ emit_int32(0x8f1bbcdc);
    __ emit_int32(0xca62c1d6);

    return start;
  }


  // Arguments:
  //
  // Inputs:
  //   c_rarg0   - byte[]  source+offset
  //   c_rarg1   - int[]   SHA.state
  //   c_rarg2   - int     offset
  //   c_rarg3   - int     limit
  //
  address generate_sha256_implCompress(StubGenStubId stub_id) {
    bool multi_block;
    switch (stub_id) {
    case sha256_implCompress_id:
      multi_block = false;
      break;
    case sha256_implCompressMB_id:
      multi_block = true;
      break;
    default:
      ShouldNotReachHere();
    }

    static const uint32_t round_consts[64] = {
      0x428a2f98, 0x71374491, 0xb5c0fbcf, 0xe9b5dba5,
      0x3956c25b, 0x59f111f1, 0x923f82a4, 0xab1c5ed5,
      0xd807aa98, 0x12835b01, 0x243185be, 0x550c7dc3,
      0x72be5d74, 0x80deb1fe, 0x9bdc06a7, 0xc19bf174,
      0xe49b69c1, 0xefbe4786, 0x0fc19dc6, 0x240ca1cc,
      0x2de92c6f, 0x4a7484aa, 0x5cb0a9dc, 0x76f988da,
      0x983e5152, 0xa831c66d, 0xb00327c8, 0xbf597fc7,
      0xc6e00bf3, 0xd5a79147, 0x06ca6351, 0x14292967,
      0x27b70a85, 0x2e1b2138, 0x4d2c6dfc, 0x53380d13,
      0x650a7354, 0x766a0abb, 0x81c2c92e, 0x92722c85,
      0xa2bfe8a1, 0xa81a664b, 0xc24b8b70, 0xc76c51a3,
      0xd192e819, 0xd6990624, 0xf40e3585, 0x106aa070,
      0x19a4c116, 0x1e376c08, 0x2748774c, 0x34b0bcb5,
      0x391c0cb3, 0x4ed8aa4a, 0x5b9cca4f, 0x682e6ff3,
      0x748f82ee, 0x78a5636f, 0x84c87814, 0x8cc70208,
      0x90befffa, 0xa4506ceb, 0xbef9a3f7, 0xc67178f2,
    };

    __ align(CodeEntryAlignment);

    StubCodeMark mark(this, stub_id);
    address start = __ pc();

    Register buf   = c_rarg0;
    Register state = c_rarg1;
    Register ofs   = c_rarg2;
    Register limit = c_rarg3;

    Label sha1_loop;

    __ stpd(v8, v9, __ pre(sp, -32));
    __ stpd(v10, v11, Address(sp, 16));

// dga == v0
// dgb == v1
// dg0 == v2
// dg1 == v3
// dg2 == v4
// t0 == v6
// t1 == v7

    // load 16 keys to v16..v31
    __ lea(rscratch1, ExternalAddress((address)round_consts));
    __ ld1(v16, v17, v18, v19, __ T4S, __ post(rscratch1, 64));
    __ ld1(v20, v21, v22, v23, __ T4S, __ post(rscratch1, 64));
    __ ld1(v24, v25, v26, v27, __ T4S, __ post(rscratch1, 64));
    __ ld1(v28, v29, v30, v31, __ T4S, rscratch1);

    // load 8 words (256 bits) state
    __ ldpq(v0, v1, state);

    __ BIND(sha1_loop);
    // load 64 bytes of data into v8..v11
    __ ld1(v8, v9, v10, v11, __ T4S, multi_block ? __ post(buf, 64) : buf);
    __ rev32(v8, __ T16B, v8);
    __ rev32(v9, __ T16B, v9);
    __ rev32(v10, __ T16B, v10);
    __ rev32(v11, __ T16B, v11);

    __ addv(v6, __ T4S, v8, v16);
    __ orr(v2, __ T16B, v0, v0);
    __ orr(v3, __ T16B, v1, v1);

    FloatRegister d0 = v8;
    FloatRegister d1 = v9;
    FloatRegister d2 = v10;
    FloatRegister d3 = v11;


    for (int round = 0; round < 16; round++) {
      FloatRegister tmp1 = (round & 1) ? v6 : v7;
      FloatRegister tmp2 = (round & 1) ? v7 : v6;
      FloatRegister tmp3 = (round & 1) ? v2 : v4;
      FloatRegister tmp4 = (round & 1) ? v4 : v2;

      if (round < 12) __ sha256su0(d0, __ T4S, d1);
       __ orr(v4, __ T16B, v2, v2);
      if (round < 15)
        __ addv(tmp1, __ T4S, d1, as_FloatRegister(round + 17));
      __ sha256h(v2, __ T4S, v3, tmp2);
      __ sha256h2(v3, __ T4S, v4, tmp2);
      if (round < 12) __ sha256su1(d0, __ T4S, d2, d3);

      tmp1 = d0; d0 = d1; d1 = d2; d2 = d3; d3 = tmp1;
    }

    __ addv(v0, __ T4S, v0, v2);
    __ addv(v1, __ T4S, v1, v3);

    if (multi_block) {
      __ add(ofs, ofs, 64);
      __ cmp(ofs, limit);
      __ br(Assembler::LE, sha1_loop);
      __ mov(c_rarg0, ofs); // return ofs
    }

    __ ldpd(v10, v11, Address(sp, 16));
    __ ldpd(v8, v9, __ post(sp, 32));

    __ stpq(v0, v1, state);

    __ ret(lr);

    return start;
  }

  // Double rounds for sha512.
  void sha512_dround(int dr,
                     FloatRegister vi0, FloatRegister vi1,
                     FloatRegister vi2, FloatRegister vi3,
                     FloatRegister vi4, FloatRegister vrc0,
                     FloatRegister vrc1, FloatRegister vin0,
                     FloatRegister vin1, FloatRegister vin2,
                     FloatRegister vin3, FloatRegister vin4) {
      if (dr < 36) {
        __ ld1(vrc1, __ T2D, __ post(rscratch2, 16));
      }
      __ addv(v5, __ T2D, vrc0, vin0);
      __ ext(v6, __ T16B, vi2, vi3, 8);
      __ ext(v5, __ T16B, v5, v5, 8);
      __ ext(v7, __ T16B, vi1, vi2, 8);
      __ addv(vi3, __ T2D, vi3, v5);
      if (dr < 32) {
        __ ext(v5, __ T16B, vin3, vin4, 8);
        __ sha512su0(vin0, __ T2D, vin1);
      }
      __ sha512h(vi3, __ T2D, v6, v7);
      if (dr < 32) {
        __ sha512su1(vin0, __ T2D, vin2, v5);
      }
      __ addv(vi4, __ T2D, vi1, vi3);
      __ sha512h2(vi3, __ T2D, vi1, vi0);
  }

  // Arguments:
  //
  // Inputs:
  //   c_rarg0   - byte[]  source+offset
  //   c_rarg1   - int[]   SHA.state
  //   c_rarg2   - int     offset
  //   c_rarg3   - int     limit
  //
  address generate_sha512_implCompress(StubGenStubId stub_id) {
    bool multi_block;
    switch (stub_id) {
    case sha512_implCompress_id:
      multi_block = false;
      break;
    case sha512_implCompressMB_id:
      multi_block = true;
      break;
    default:
      ShouldNotReachHere();
    }

    static const uint64_t round_consts[80] = {
      0x428A2F98D728AE22L, 0x7137449123EF65CDL, 0xB5C0FBCFEC4D3B2FL,
      0xE9B5DBA58189DBBCL, 0x3956C25BF348B538L, 0x59F111F1B605D019L,
      0x923F82A4AF194F9BL, 0xAB1C5ED5DA6D8118L, 0xD807AA98A3030242L,
      0x12835B0145706FBEL, 0x243185BE4EE4B28CL, 0x550C7DC3D5FFB4E2L,
      0x72BE5D74F27B896FL, 0x80DEB1FE3B1696B1L, 0x9BDC06A725C71235L,
      0xC19BF174CF692694L, 0xE49B69C19EF14AD2L, 0xEFBE4786384F25E3L,
      0x0FC19DC68B8CD5B5L, 0x240CA1CC77AC9C65L, 0x2DE92C6F592B0275L,
      0x4A7484AA6EA6E483L, 0x5CB0A9DCBD41FBD4L, 0x76F988DA831153B5L,
      0x983E5152EE66DFABL, 0xA831C66D2DB43210L, 0xB00327C898FB213FL,
      0xBF597FC7BEEF0EE4L, 0xC6E00BF33DA88FC2L, 0xD5A79147930AA725L,
      0x06CA6351E003826FL, 0x142929670A0E6E70L, 0x27B70A8546D22FFCL,
      0x2E1B21385C26C926L, 0x4D2C6DFC5AC42AEDL, 0x53380D139D95B3DFL,
      0x650A73548BAF63DEL, 0x766A0ABB3C77B2A8L, 0x81C2C92E47EDAEE6L,
      0x92722C851482353BL, 0xA2BFE8A14CF10364L, 0xA81A664BBC423001L,
      0xC24B8B70D0F89791L, 0xC76C51A30654BE30L, 0xD192E819D6EF5218L,
      0xD69906245565A910L, 0xF40E35855771202AL, 0x106AA07032BBD1B8L,
      0x19A4C116B8D2D0C8L, 0x1E376C085141AB53L, 0x2748774CDF8EEB99L,
      0x34B0BCB5E19B48A8L, 0x391C0CB3C5C95A63L, 0x4ED8AA4AE3418ACBL,
      0x5B9CCA4F7763E373L, 0x682E6FF3D6B2B8A3L, 0x748F82EE5DEFB2FCL,
      0x78A5636F43172F60L, 0x84C87814A1F0AB72L, 0x8CC702081A6439ECL,
      0x90BEFFFA23631E28L, 0xA4506CEBDE82BDE9L, 0xBEF9A3F7B2C67915L,
      0xC67178F2E372532BL, 0xCA273ECEEA26619CL, 0xD186B8C721C0C207L,
      0xEADA7DD6CDE0EB1EL, 0xF57D4F7FEE6ED178L, 0x06F067AA72176FBAL,
      0x0A637DC5A2C898A6L, 0x113F9804BEF90DAEL, 0x1B710B35131C471BL,
      0x28DB77F523047D84L, 0x32CAAB7B40C72493L, 0x3C9EBE0A15C9BEBCL,
      0x431D67C49C100D4CL, 0x4CC5D4BECB3E42B6L, 0x597F299CFC657E2AL,
      0x5FCB6FAB3AD6FAECL, 0x6C44198C4A475817L
    };

    __ align(CodeEntryAlignment);

    StubCodeMark mark(this, stub_id);
    address start = __ pc();

    Register buf   = c_rarg0;
    Register state = c_rarg1;
    Register ofs   = c_rarg2;
    Register limit = c_rarg3;

    __ stpd(v8, v9, __ pre(sp, -64));
    __ stpd(v10, v11, Address(sp, 16));
    __ stpd(v12, v13, Address(sp, 32));
    __ stpd(v14, v15, Address(sp, 48));

    Label sha512_loop;

    // load state
    __ ld1(v8, v9, v10, v11, __ T2D, state);

    // load first 4 round constants
    __ lea(rscratch1, ExternalAddress((address)round_consts));
    __ ld1(v20, v21, v22, v23, __ T2D, __ post(rscratch1, 64));

    __ BIND(sha512_loop);
    // load 128B of data into v12..v19
    __ ld1(v12, v13, v14, v15, __ T2D, __ post(buf, 64));
    __ ld1(v16, v17, v18, v19, __ T2D, __ post(buf, 64));
    __ rev64(v12, __ T16B, v12);
    __ rev64(v13, __ T16B, v13);
    __ rev64(v14, __ T16B, v14);
    __ rev64(v15, __ T16B, v15);
    __ rev64(v16, __ T16B, v16);
    __ rev64(v17, __ T16B, v17);
    __ rev64(v18, __ T16B, v18);
    __ rev64(v19, __ T16B, v19);

    __ mov(rscratch2, rscratch1);

    __ mov(v0, __ T16B, v8);
    __ mov(v1, __ T16B, v9);
    __ mov(v2, __ T16B, v10);
    __ mov(v3, __ T16B, v11);

    sha512_dround( 0, v0, v1, v2, v3, v4, v20, v24, v12, v13, v19, v16, v17);
    sha512_dround( 1, v3, v0, v4, v2, v1, v21, v25, v13, v14, v12, v17, v18);
    sha512_dround( 2, v2, v3, v1, v4, v0, v22, v26, v14, v15, v13, v18, v19);
    sha512_dround( 3, v4, v2, v0, v1, v3, v23, v27, v15, v16, v14, v19, v12);
    sha512_dround( 4, v1, v4, v3, v0, v2, v24, v28, v16, v17, v15, v12, v13);
    sha512_dround( 5, v0, v1, v2, v3, v4, v25, v29, v17, v18, v16, v13, v14);
    sha512_dround( 6, v3, v0, v4, v2, v1, v26, v30, v18, v19, v17, v14, v15);
    sha512_dround( 7, v2, v3, v1, v4, v0, v27, v31, v19, v12, v18, v15, v16);
    sha512_dround( 8, v4, v2, v0, v1, v3, v28, v24, v12, v13, v19, v16, v17);
    sha512_dround( 9, v1, v4, v3, v0, v2, v29, v25, v13, v14, v12, v17, v18);
    sha512_dround(10, v0, v1, v2, v3, v4, v30, v26, v14, v15, v13, v18, v19);
    sha512_dround(11, v3, v0, v4, v2, v1, v31, v27, v15, v16, v14, v19, v12);
    sha512_dround(12, v2, v3, v1, v4, v0, v24, v28, v16, v17, v15, v12, v13);
    sha512_dround(13, v4, v2, v0, v1, v3, v25, v29, v17, v18, v16, v13, v14);
    sha512_dround(14, v1, v4, v3, v0, v2, v26, v30, v18, v19, v17, v14, v15);
    sha512_dround(15, v0, v1, v2, v3, v4, v27, v31, v19, v12, v18, v15, v16);
    sha512_dround(16, v3, v0, v4, v2, v1, v28, v24, v12, v13, v19, v16, v17);
    sha512_dround(17, v2, v3, v1, v4, v0, v29, v25, v13, v14, v12, v17, v18);
    sha512_dround(18, v4, v2, v0, v1, v3, v30, v26, v14, v15, v13, v18, v19);
    sha512_dround(19, v1, v4, v3, v0, v2, v31, v27, v15, v16, v14, v19, v12);
    sha512_dround(20, v0, v1, v2, v3, v4, v24, v28, v16, v17, v15, v12, v13);
    sha512_dround(21, v3, v0, v4, v2, v1, v25, v29, v17, v18, v16, v13, v14);
    sha512_dround(22, v2, v3, v1, v4, v0, v26, v30, v18, v19, v17, v14, v15);
    sha512_dround(23, v4, v2, v0, v1, v3, v27, v31, v19, v12, v18, v15, v16);
    sha512_dround(24, v1, v4, v3, v0, v2, v28, v24, v12, v13, v19, v16, v17);
    sha512_dround(25, v0, v1, v2, v3, v4, v29, v25, v13, v14, v12, v17, v18);
    sha512_dround(26, v3, v0, v4, v2, v1, v30, v26, v14, v15, v13, v18, v19);
    sha512_dround(27, v2, v3, v1, v4, v0, v31, v27, v15, v16, v14, v19, v12);
    sha512_dround(28, v4, v2, v0, v1, v3, v24, v28, v16, v17, v15, v12, v13);
    sha512_dround(29, v1, v4, v3, v0, v2, v25, v29, v17, v18, v16, v13, v14);
    sha512_dround(30, v0, v1, v2, v3, v4, v26, v30, v18, v19, v17, v14, v15);
    sha512_dround(31, v3, v0, v4, v2, v1, v27, v31, v19, v12, v18, v15, v16);
    sha512_dround(32, v2, v3, v1, v4, v0, v28, v24, v12,  v0,  v0,  v0,  v0);
    sha512_dround(33, v4, v2, v0, v1, v3, v29, v25, v13,  v0,  v0,  v0,  v0);
    sha512_dround(34, v1, v4, v3, v0, v2, v30, v26, v14,  v0,  v0,  v0,  v0);
    sha512_dround(35, v0, v1, v2, v3, v4, v31, v27, v15,  v0,  v0,  v0,  v0);
    sha512_dround(36, v3, v0, v4, v2, v1, v24,  v0, v16,  v0,  v0,  v0,  v0);
    sha512_dround(37, v2, v3, v1, v4, v0, v25,  v0, v17,  v0,  v0,  v0,  v0);
    sha512_dround(38, v4, v2, v0, v1, v3, v26,  v0, v18,  v0,  v0,  v0,  v0);
    sha512_dround(39, v1, v4, v3, v0, v2, v27,  v0, v19,  v0,  v0,  v0,  v0);

    __ addv(v8, __ T2D, v8, v0);
    __ addv(v9, __ T2D, v9, v1);
    __ addv(v10, __ T2D, v10, v2);
    __ addv(v11, __ T2D, v11, v3);

    if (multi_block) {
      __ add(ofs, ofs, 128);
      __ cmp(ofs, limit);
      __ br(Assembler::LE, sha512_loop);
      __ mov(c_rarg0, ofs); // return ofs
    }

    __ st1(v8, v9, v10, v11, __ T2D, state);

    __ ldpd(v14, v15, Address(sp, 48));
    __ ldpd(v12, v13, Address(sp, 32));
    __ ldpd(v10, v11, Address(sp, 16));
    __ ldpd(v8, v9, __ post(sp, 64));

    __ ret(lr);

    return start;
  }

  // Execute one round of keccak of two computations in parallel.
  // One of the states should be loaded into the lower halves of
  // the vector registers v0-v24, the other should be loaded into
  // the upper halves of those registers. The ld1r instruction loads
  // the round constant into both halves of register v31.
  // Intermediate results c0...c5 and d0...d5 are computed
  // in registers v25...v30.
  // All vector instructions that are used operate on both register
  // halves in parallel.
  // If only a single computation is needed, one can only load the lower halves.
  void keccak_round(Register rscratch1) {
  __ eor3(v29, __ T16B, v4, v9, v14);       // c4 = a4 ^ a9 ^ a14
  __ eor3(v26, __ T16B, v1, v6, v11);       // c1 = a1 ^ a16 ^ a11
  __ eor3(v28, __ T16B, v3, v8, v13);       // c3 = a3 ^ a8 ^a13
  __ eor3(v25, __ T16B, v0, v5, v10);       // c0 = a0 ^ a5 ^ a10
  __ eor3(v27, __ T16B, v2, v7, v12);       // c2 = a2 ^ a7 ^ a12
  __ eor3(v29, __ T16B, v29, v19, v24);     // c4 ^= a19 ^ a24
  __ eor3(v26, __ T16B, v26, v16, v21);     // c1 ^= a16 ^ a21
  __ eor3(v28, __ T16B, v28, v18, v23);     // c3 ^= a18 ^ a23
  __ eor3(v25, __ T16B, v25, v15, v20);     // c0 ^= a15 ^ a20
  __ eor3(v27, __ T16B, v27, v17, v22);     // c2 ^= a17 ^ a22

  __ rax1(v30, __ T2D, v29, v26);           // d0 = c4 ^ rol(c1, 1)
  __ rax1(v26, __ T2D, v26, v28);           // d2 = c1 ^ rol(c3, 1)
  __ rax1(v28, __ T2D, v28, v25);           // d4 = c3 ^ rol(c0, 1)
  __ rax1(v25, __ T2D, v25, v27);           // d1 = c0 ^ rol(c2, 1)
  __ rax1(v27, __ T2D, v27, v29);           // d3 = c2 ^ rol(c4, 1)

  __ eor(v0, __ T16B, v0, v30);             // a0 = a0 ^ d0
  __ xar(v29, __ T2D, v1,  v25, (64 - 1));  // a10' = rol((a1^d1), 1)
  __ xar(v1,  __ T2D, v6,  v25, (64 - 44)); // a1 = rol(a6^d1), 44)
  __ xar(v6,  __ T2D, v9,  v28, (64 - 20)); // a6 = rol((a9^d4), 20)
  __ xar(v9,  __ T2D, v22, v26, (64 - 61)); // a9 = rol((a22^d2), 61)
  __ xar(v22, __ T2D, v14, v28, (64 - 39)); // a22 = rol((a14^d4), 39)
  __ xar(v14, __ T2D, v20, v30, (64 - 18)); // a14 = rol((a20^d0), 18)
  __ xar(v31, __ T2D, v2,  v26, (64 - 62)); // a20' = rol((a2^d2), 62)
  __ xar(v2,  __ T2D, v12, v26, (64 - 43)); // a2 = rol((a12^d2), 43)
  __ xar(v12, __ T2D, v13, v27, (64 - 25)); // a12 = rol((a13^d3), 25)
  __ xar(v13, __ T2D, v19, v28, (64 - 8));  // a13 = rol((a19^d4), 8)
  __ xar(v19, __ T2D, v23, v27, (64 - 56)); // a19 = rol((a23^d3), 56)
  __ xar(v23, __ T2D, v15, v30, (64 - 41)); // a23 = rol((a15^d0), 41)
  __ xar(v15, __ T2D, v4,  v28, (64 - 27)); // a15 = rol((a4^d4), 27)
  __ xar(v28, __ T2D, v24, v28, (64 - 14)); // a4' = rol((a24^d4), 14)
  __ xar(v24, __ T2D, v21, v25, (64 - 2));  // a24 = rol((a21^d1), 2)
  __ xar(v8,  __ T2D, v8,  v27, (64 - 55)); // a21' = rol((a8^d3), 55)
  __ xar(v4,  __ T2D, v16, v25, (64 - 45)); // a8' = rol((a16^d1), 45)
  __ xar(v16, __ T2D, v5,  v30, (64 - 36)); // a16 = rol((a5^d0), 36)
  __ xar(v5,  __ T2D, v3,  v27, (64 - 28)); // a5 = rol((a3^d3), 28)
  __ xar(v27, __ T2D, v18, v27, (64 - 21)); // a3' = rol((a18^d3), 21)
  __ xar(v3,  __ T2D, v17, v26, (64 - 15)); // a18' = rol((a17^d2), 15)
  __ xar(v25, __ T2D, v11, v25, (64 - 10)); // a17' = rol((a11^d1), 10)
  __ xar(v26, __ T2D, v7,  v26, (64 - 6));  // a11' = rol((a7^d2), 6)
  __ xar(v30, __ T2D, v10, v30, (64 - 3));  // a7' = rol((a10^d0), 3)

  __ bcax(v20, __ T16B, v31, v22, v8);      // a20 = a20' ^ (~a21 & a22')
  __ bcax(v21, __ T16B, v8,  v23, v22);     // a21 = a21' ^ (~a22 & a23)
  __ bcax(v22, __ T16B, v22, v24, v23);     // a22 = a22 ^ (~a23 & a24)
  __ bcax(v23, __ T16B, v23, v31, v24);     // a23 = a23 ^ (~a24 & a20')
  __ bcax(v24, __ T16B, v24, v8,  v31);     // a24 = a24 ^ (~a20' & a21')

  __ ld1r(v31, __ T2D, __ post(rscratch1, 8)); // rc = round_constants[i]

  __ bcax(v17, __ T16B, v25, v19, v3);      // a17 = a17' ^ (~a18' & a19)
  __ bcax(v18, __ T16B, v3,  v15, v19);     // a18 = a18' ^ (~a19 & a15')
  __ bcax(v19, __ T16B, v19, v16, v15);     // a19 = a19 ^ (~a15 & a16)
  __ bcax(v15, __ T16B, v15, v25, v16);     // a15 = a15 ^ (~a16 & a17')
  __ bcax(v16, __ T16B, v16, v3,  v25);     // a16 = a16 ^ (~a17' & a18')

  __ bcax(v10, __ T16B, v29, v12, v26);     // a10 = a10' ^ (~a11' & a12)
  __ bcax(v11, __ T16B, v26, v13, v12);     // a11 = a11' ^ (~a12 & a13)
  __ bcax(v12, __ T16B, v12, v14, v13);     // a12 = a12 ^ (~a13 & a14)
  __ bcax(v13, __ T16B, v13, v29, v14);     // a13 = a13 ^ (~a14 & a10')
  __ bcax(v14, __ T16B, v14, v26, v29);     // a14 = a14 ^ (~a10' & a11')

  __ bcax(v7, __ T16B, v30, v9,  v4);       // a7 = a7' ^ (~a8' & a9)
  __ bcax(v8, __ T16B, v4,  v5,  v9);       // a8 = a8' ^ (~a9 & a5)
  __ bcax(v9, __ T16B, v9,  v6,  v5);       // a9 = a9 ^ (~a5 & a6)
  __ bcax(v5, __ T16B, v5,  v30, v6);       // a5 = a5 ^ (~a6 & a7)
  __ bcax(v6, __ T16B, v6,  v4,  v30);      // a6 = a6 ^ (~a7 & a8')

  __ bcax(v3, __ T16B, v27, v0,  v28);      // a3 = a3' ^ (~a4' & a0)
  __ bcax(v4, __ T16B, v28, v1,  v0);       // a4 = a4' ^ (~a0 & a1)
  __ bcax(v0, __ T16B, v0,  v2,  v1);       // a0 = a0 ^ (~a1 & a2)
  __ bcax(v1, __ T16B, v1,  v27, v2);       // a1 = a1 ^ (~a2 & a3)
  __ bcax(v2, __ T16B, v2,  v28, v27);      // a2 = a2 ^ (~a3 & a4')

  __ eor(v0, __ T16B, v0, v31);             // a0 = a0 ^ rc
  }

  // Arguments:
  //
  // Inputs:
  //   c_rarg0   - byte[]  source+offset
  //   c_rarg1   - byte[]  SHA.state
  //   c_rarg2   - int     block_size
  //   c_rarg3   - int     offset
  //   c_rarg4   - int     limit
  //
  address generate_sha3_implCompress(StubGenStubId stub_id) {
    bool multi_block;
    switch (stub_id) {
    case sha3_implCompress_id:
      multi_block = false;
      break;
    case sha3_implCompressMB_id:
      multi_block = true;
      break;
    default:
      ShouldNotReachHere();
    }

    static const uint64_t round_consts[24] = {
      0x0000000000000001L, 0x0000000000008082L, 0x800000000000808AL,
      0x8000000080008000L, 0x000000000000808BL, 0x0000000080000001L,
      0x8000000080008081L, 0x8000000000008009L, 0x000000000000008AL,
      0x0000000000000088L, 0x0000000080008009L, 0x000000008000000AL,
      0x000000008000808BL, 0x800000000000008BL, 0x8000000000008089L,
      0x8000000000008003L, 0x8000000000008002L, 0x8000000000000080L,
      0x000000000000800AL, 0x800000008000000AL, 0x8000000080008081L,
      0x8000000000008080L, 0x0000000080000001L, 0x8000000080008008L
    };

    __ align(CodeEntryAlignment);

    StubCodeMark mark(this, stub_id);
    address start = __ pc();

    Register buf           = c_rarg0;
    Register state         = c_rarg1;
    Register block_size    = c_rarg2;
    Register ofs           = c_rarg3;
    Register limit         = c_rarg4;

    Label sha3_loop, rounds24_loop;
    Label sha3_512_or_sha3_384, shake128;

    __ stpd(v8, v9, __ pre(sp, -64));
    __ stpd(v10, v11, Address(sp, 16));
    __ stpd(v12, v13, Address(sp, 32));
    __ stpd(v14, v15, Address(sp, 48));

    // load state
    __ add(rscratch1, state, 32);
    __ ld1(v0, v1, v2,  v3,  __ T1D, state);
    __ ld1(v4, v5, v6,  v7,  __ T1D, __ post(rscratch1, 32));
    __ ld1(v8, v9, v10, v11, __ T1D, __ post(rscratch1, 32));
    __ ld1(v12, v13, v14, v15, __ T1D, __ post(rscratch1, 32));
    __ ld1(v16, v17, v18, v19, __ T1D, __ post(rscratch1, 32));
    __ ld1(v20, v21, v22, v23, __ T1D, __ post(rscratch1, 32));
    __ ld1(v24, __ T1D, rscratch1);

    __ BIND(sha3_loop);

    // 24 keccak rounds
    __ movw(rscratch2, 24);

    // load round_constants base
    __ lea(rscratch1, ExternalAddress((address) round_consts));

    // load input
    __ ld1(v25, v26, v27, v28, __ T8B, __ post(buf, 32));
    __ ld1(v29, v30, v31, __ T8B, __ post(buf, 24));
    __ eor(v0, __ T8B, v0, v25);
    __ eor(v1, __ T8B, v1, v26);
    __ eor(v2, __ T8B, v2, v27);
    __ eor(v3, __ T8B, v3, v28);
    __ eor(v4, __ T8B, v4, v29);
    __ eor(v5, __ T8B, v5, v30);
    __ eor(v6, __ T8B, v6, v31);

    // block_size == 72, SHA3-512; block_size == 104, SHA3-384
    __ tbz(block_size, 7, sha3_512_or_sha3_384);

    __ ld1(v25, v26, v27, v28, __ T8B, __ post(buf, 32));
    __ ld1(v29, v30, v31, __ T8B, __ post(buf, 24));
    __ eor(v7, __ T8B, v7, v25);
    __ eor(v8, __ T8B, v8, v26);
    __ eor(v9, __ T8B, v9, v27);
    __ eor(v10, __ T8B, v10, v28);
    __ eor(v11, __ T8B, v11, v29);
    __ eor(v12, __ T8B, v12, v30);
    __ eor(v13, __ T8B, v13, v31);

    __ ld1(v25, v26, v27,  __ T8B, __ post(buf, 24));
    __ eor(v14, __ T8B, v14, v25);
    __ eor(v15, __ T8B, v15, v26);
    __ eor(v16, __ T8B, v16, v27);

    // block_size == 136, bit4 == 0 and bit5 == 0, SHA3-256 or SHAKE256
    __ andw(c_rarg5, block_size, 48);
    __ cbzw(c_rarg5, rounds24_loop);

    __ tbnz(block_size, 5, shake128);
    // block_size == 144, bit5 == 0, SHA3-224
    __ ldrd(v28, __ post(buf, 8));
    __ eor(v17, __ T8B, v17, v28);
    __ b(rounds24_loop);

    __ BIND(shake128);
    __ ld1(v28, v29, v30, v31, __ T8B, __ post(buf, 32));
    __ eor(v17, __ T8B, v17, v28);
    __ eor(v18, __ T8B, v18, v29);
    __ eor(v19, __ T8B, v19, v30);
    __ eor(v20, __ T8B, v20, v31);
    __ b(rounds24_loop); // block_size == 168, SHAKE128

    __ BIND(sha3_512_or_sha3_384);
    __ ld1(v25, v26, __ T8B, __ post(buf, 16));
    __ eor(v7, __ T8B, v7, v25);
    __ eor(v8, __ T8B, v8, v26);
    __ tbz(block_size, 5, rounds24_loop); // SHA3-512

    // SHA3-384
    __ ld1(v27, v28, v29, v30, __ T8B, __ post(buf, 32));
    __ eor(v9,  __ T8B, v9,  v27);
    __ eor(v10, __ T8B, v10, v28);
    __ eor(v11, __ T8B, v11, v29);
    __ eor(v12, __ T8B, v12, v30);

    __ BIND(rounds24_loop);
    __ subw(rscratch2, rscratch2, 1);

    keccak_round(rscratch1);

    __ cbnzw(rscratch2, rounds24_loop);

    if (multi_block) {
      __ add(ofs, ofs, block_size);
      __ cmp(ofs, limit);
      __ br(Assembler::LE, sha3_loop);
      __ mov(c_rarg0, ofs); // return ofs
    }

    __ st1(v0, v1, v2,  v3,  __ T1D, __ post(state, 32));
    __ st1(v4, v5, v6,  v7,  __ T1D, __ post(state, 32));
    __ st1(v8, v9, v10, v11, __ T1D, __ post(state, 32));
    __ st1(v12, v13, v14, v15, __ T1D, __ post(state, 32));
    __ st1(v16, v17, v18, v19, __ T1D, __ post(state, 32));
    __ st1(v20, v21, v22, v23, __ T1D, __ post(state, 32));
    __ st1(v24, __ T1D, state);

    // restore callee-saved registers
    __ ldpd(v14, v15, Address(sp, 48));
    __ ldpd(v12, v13, Address(sp, 32));
    __ ldpd(v10, v11, Address(sp, 16));
    __ ldpd(v8, v9, __ post(sp, 64));

    __ ret(lr);

    return start;
  }

  // Inputs:
  //   c_rarg0   - long[]  state0
  //   c_rarg1   - long[]  state1
  address generate_double_keccak() {
    static const uint64_t round_consts[24] = {
      0x0000000000000001L, 0x0000000000008082L, 0x800000000000808AL,
      0x8000000080008000L, 0x000000000000808BL, 0x0000000080000001L,
      0x8000000080008081L, 0x8000000000008009L, 0x000000000000008AL,
      0x0000000000000088L, 0x0000000080008009L, 0x000000008000000AL,
      0x000000008000808BL, 0x800000000000008BL, 0x8000000000008089L,
      0x8000000000008003L, 0x8000000000008002L, 0x8000000000000080L,
      0x000000000000800AL, 0x800000008000000AL, 0x8000000080008081L,
      0x8000000000008080L, 0x0000000080000001L, 0x8000000080008008L
    };

    // Implements the double_keccak() method of the
    // sun.secyrity.provider.SHA3Parallel class
    __ align(CodeEntryAlignment);
    StubCodeMark mark(this, "StubRoutines", "double_keccak");
    address start = __ pc();
    __ enter();

    Register state0        = c_rarg0;
    Register state1        = c_rarg1;

    Label rounds24_loop;

    // save callee-saved registers
    __ stpd(v8, v9, __ pre(sp, -64));
    __ stpd(v10, v11, Address(sp, 16));
    __ stpd(v12, v13, Address(sp, 32));
    __ stpd(v14, v15, Address(sp, 48));

    // load states
    __ add(rscratch1, state0, 32);
    __ ld4(v0, v1, v2,  v3, __ D, 0,  state0);
    __ ld4(v4, v5, v6,  v7, __ D, 0, __ post(rscratch1, 32));
    __ ld4(v8, v9, v10, v11, __ D, 0, __ post(rscratch1, 32));
    __ ld4(v12, v13, v14, v15, __ D, 0, __ post(rscratch1, 32));
    __ ld4(v16, v17, v18, v19, __ D, 0, __ post(rscratch1, 32));
    __ ld4(v20, v21, v22, v23, __ D, 0, __ post(rscratch1, 32));
    __ ld1(v24, __ D, 0, rscratch1);
    __ add(rscratch1, state1, 32);
    __ ld4(v0, v1, v2,  v3,  __ D, 1, state1);
    __ ld4(v4, v5, v6,  v7, __ D, 1, __ post(rscratch1, 32));
    __ ld4(v8, v9, v10, v11, __ D, 1, __ post(rscratch1, 32));
    __ ld4(v12, v13, v14, v15, __ D, 1, __ post(rscratch1, 32));
    __ ld4(v16, v17, v18, v19, __ D, 1, __ post(rscratch1, 32));
    __ ld4(v20, v21, v22, v23, __ D, 1, __ post(rscratch1, 32));
    __ ld1(v24, __ D, 1, rscratch1);

    // 24 keccak rounds
    __ movw(rscratch2, 24);

    // load round_constants base
    __ lea(rscratch1, ExternalAddress((address) round_consts));

    __ BIND(rounds24_loop);
    __ subw(rscratch2, rscratch2, 1);
    keccak_round(rscratch1);
    __ cbnzw(rscratch2, rounds24_loop);

    __ st4(v0, v1, v2,  v3,  __ D, 0, __ post(state0, 32));
    __ st4(v4, v5, v6,  v7,  __ D, 0, __ post(state0, 32));
    __ st4(v8, v9, v10, v11, __ D, 0, __ post(state0, 32));
    __ st4(v12, v13, v14, v15, __ D, 0, __ post(state0, 32));
    __ st4(v16, v17, v18, v19, __ D, 0, __ post(state0, 32));
    __ st4(v20, v21, v22, v23, __ D, 0, __ post(state0, 32));
    __ st1(v24, __ D, 0, state0);
    __ st4(v0, v1, v2,  v3,  __ D, 1, __ post(state1, 32));
    __ st4(v4, v5, v6,  v7, __ D, 1, __ post(state1, 32));
    __ st4(v8, v9, v10, v11, __ D, 1, __ post(state1, 32));
    __ st4(v12, v13, v14, v15, __ D, 1, __ post(state1, 32));
    __ st4(v16, v17, v18, v19, __ D, 1, __ post(state1, 32));
    __ st4(v20, v21, v22, v23, __ D, 1, __ post(state1, 32));
    __ st1(v24, __ D, 1, state1);

    // restore callee-saved vector registers
    __ ldpd(v14, v15, Address(sp, 48));
    __ ldpd(v12, v13, Address(sp, 32));
    __ ldpd(v10, v11, Address(sp, 16));
    __ ldpd(v8, v9, __ post(sp, 64));

    __ leave(); // required for proper stackwalking of RuntimeStub frame
    __ mov(r0, zr); // return 0
    __ ret(lr);

    return start;
  }

  /**
   *  Arguments:
   *
   * Inputs:
   *   c_rarg0   - int crc
   *   c_rarg1   - byte* buf
   *   c_rarg2   - int length
   *
   * Output:
   *       rax   - int crc result
   */
  address generate_updateBytesCRC32() {
    assert(UseCRC32Intrinsics, "what are we doing here?");

    __ align(CodeEntryAlignment);
    StubGenStubId stub_id = StubGenStubId::updateBytesCRC32_id;
    StubCodeMark mark(this, stub_id);

    address start = __ pc();

    const Register crc   = c_rarg0;  // crc
    const Register buf   = c_rarg1;  // source java byte array address
    const Register len   = c_rarg2;  // length
    const Register table0 = c_rarg3; // crc_table address
    const Register table1 = c_rarg4;
    const Register table2 = c_rarg5;
    const Register table3 = c_rarg6;
    const Register tmp3 = c_rarg7;

    BLOCK_COMMENT("Entry:");
    __ enter(); // required for proper stackwalking of RuntimeStub frame

    __ kernel_crc32(crc, buf, len,
              table0, table1, table2, table3, rscratch1, rscratch2, tmp3);

    __ leave(); // required for proper stackwalking of RuntimeStub frame
    __ ret(lr);

    return start;
  }

  // ChaCha20 block function.  This version parallelizes 4 quarter
  // round operations at a time.  It uses 16 SIMD registers to
  // produce 4 blocks of key stream.
  //
  // state (int[16]) = c_rarg0
  // keystream (byte[256]) = c_rarg1
  // return - number of bytes of keystream (always 256)
  //
  // In this approach, we load the 512-bit start state sequentially into
  // 4 128-bit vectors.  We then make 4 4-vector copies of that starting
  // state, with each successive set of 4 vectors having a +1 added into
  // the first 32-bit lane of the 4th vector in that group (the counter).
  // By doing this, we can perform the block function on 4 512-bit blocks
  // within one run of this intrinsic.
  // The alignment of the data across the 4-vector group is such that at
  // the start it is already aligned for the first round of each two-round
  // loop iteration.  In other words, the corresponding lanes of each vector
  // will contain the values needed for that quarter round operation (e.g.
  // elements 0/4/8/12, 1/5/9/13, 2/6/10/14, etc.).
  // In between each full round, a lane shift must occur.  Within a loop
  // iteration, between the first and second rounds, the 2nd, 3rd, and 4th
  // vectors are rotated left 32, 64 and 96 bits, respectively.  The result
  // is effectively a diagonal orientation in columnar form.  After the
  // second full round, those registers are left-rotated again, this time
  // 96, 64, and 32 bits - returning the vectors to their columnar organization.
  // After all 10 iterations, the original state is added to each 4-vector
  // working state along with the add mask, and the 4 vector groups are
  // sequentially written to the memory dedicated for the output key stream.
  //
  // For a more detailed explanation, see Goll and Gueron, "Vectorization of
  // ChaCha Stream Cipher", 2014 11th Int. Conf. on Information Technology:
  // New Generations, Las Vegas, NV, USA, April 2014, DOI: 10.1109/ITNG.2014.33
  address generate_chacha20Block_qrpar() {
    Label L_Q_twoRounds, L_Q_cc20_const;
    // The constant data is broken into two 128-bit segments to be loaded
    // onto SIMD registers.  The first 128 bits are a counter add overlay
    // that adds +1/+0/+0/+0 to the vectors holding replicated state[12].
    // The second 128-bits is a table constant used for 8-bit left rotations.
    // on 32-bit lanes within a SIMD register.
    __ BIND(L_Q_cc20_const);
    __ emit_int64(0x0000000000000001UL);
    __ emit_int64(0x0000000000000000UL);
    __ emit_int64(0x0605040702010003UL);
    __ emit_int64(0x0E0D0C0F0A09080BUL);

    __ align(CodeEntryAlignment);
    StubGenStubId stub_id = StubGenStubId::chacha20Block_id;
    StubCodeMark mark(this, stub_id);
    address start = __ pc();
    __ enter();

    const Register state = c_rarg0;
    const Register keystream = c_rarg1;
    const Register loopCtr = r10;
    const Register tmpAddr = r11;

    const FloatRegister aState = v0;
    const FloatRegister bState = v1;
    const FloatRegister cState = v2;
    const FloatRegister dState = v3;
    const FloatRegister a1Vec = v4;
    const FloatRegister b1Vec = v5;
    const FloatRegister c1Vec = v6;
    const FloatRegister d1Vec = v7;
    // Skip the callee-saved registers v8 - v15
    const FloatRegister a2Vec = v16;
    const FloatRegister b2Vec = v17;
    const FloatRegister c2Vec = v18;
    const FloatRegister d2Vec = v19;
    const FloatRegister a3Vec = v20;
    const FloatRegister b3Vec = v21;
    const FloatRegister c3Vec = v22;
    const FloatRegister d3Vec = v23;
    const FloatRegister a4Vec = v24;
    const FloatRegister b4Vec = v25;
    const FloatRegister c4Vec = v26;
    const FloatRegister d4Vec = v27;
    const FloatRegister scratch = v28;
    const FloatRegister addMask = v29;
    const FloatRegister lrot8Tbl = v30;

    // Load the initial state in the first 4 quadword registers,
    // then copy the initial state into the next 4 quadword registers
    // that will be used for the working state.
    __ ld1(aState, bState, cState, dState, __ T16B, Address(state));

    // Load the index register for 2 constant 128-bit data fields.
    // The first represents the +1/+0/+0/+0 add mask.  The second is
    // the 8-bit left rotation.
    __ adr(tmpAddr, L_Q_cc20_const);
    __ ldpq(addMask, lrot8Tbl, Address(tmpAddr));

    __ mov(a1Vec, __ T16B, aState);
    __ mov(b1Vec, __ T16B, bState);
    __ mov(c1Vec, __ T16B, cState);
    __ mov(d1Vec, __ T16B, dState);

    __ mov(a2Vec, __ T16B, aState);
    __ mov(b2Vec, __ T16B, bState);
    __ mov(c2Vec, __ T16B, cState);
    __ addv(d2Vec, __ T4S, d1Vec, addMask);

    __ mov(a3Vec, __ T16B, aState);
    __ mov(b3Vec, __ T16B, bState);
    __ mov(c3Vec, __ T16B, cState);
    __ addv(d3Vec, __ T4S, d2Vec, addMask);

    __ mov(a4Vec, __ T16B, aState);
    __ mov(b4Vec, __ T16B, bState);
    __ mov(c4Vec, __ T16B, cState);
    __ addv(d4Vec, __ T4S, d3Vec, addMask);

    // Set up the 10 iteration loop
    __ mov(loopCtr, 10);
    __ BIND(L_Q_twoRounds);

    // The first set of operations on the vectors covers the first 4 quarter
    // round operations:
    //  Qround(state, 0, 4, 8,12)
    //  Qround(state, 1, 5, 9,13)
    //  Qround(state, 2, 6,10,14)
    //  Qround(state, 3, 7,11,15)
    __ cc20_quarter_round(a1Vec, b1Vec, c1Vec, d1Vec, scratch, lrot8Tbl);
    __ cc20_quarter_round(a2Vec, b2Vec, c2Vec, d2Vec, scratch, lrot8Tbl);
    __ cc20_quarter_round(a3Vec, b3Vec, c3Vec, d3Vec, scratch, lrot8Tbl);
    __ cc20_quarter_round(a4Vec, b4Vec, c4Vec, d4Vec, scratch, lrot8Tbl);

    // Shuffle the b1Vec/c1Vec/d1Vec to reorganize the state vectors to
    // diagonals. The a1Vec does not need to change orientation.
    __ cc20_shift_lane_org(b1Vec, c1Vec, d1Vec, true);
    __ cc20_shift_lane_org(b2Vec, c2Vec, d2Vec, true);
    __ cc20_shift_lane_org(b3Vec, c3Vec, d3Vec, true);
    __ cc20_shift_lane_org(b4Vec, c4Vec, d4Vec, true);

    // The second set of operations on the vectors covers the second 4 quarter
    // round operations, now acting on the diagonals:
    //  Qround(state, 0, 5,10,15)
    //  Qround(state, 1, 6,11,12)
    //  Qround(state, 2, 7, 8,13)
    //  Qround(state, 3, 4, 9,14)
    __ cc20_quarter_round(a1Vec, b1Vec, c1Vec, d1Vec, scratch, lrot8Tbl);
    __ cc20_quarter_round(a2Vec, b2Vec, c2Vec, d2Vec, scratch, lrot8Tbl);
    __ cc20_quarter_round(a3Vec, b3Vec, c3Vec, d3Vec, scratch, lrot8Tbl);
    __ cc20_quarter_round(a4Vec, b4Vec, c4Vec, d4Vec, scratch, lrot8Tbl);

    // Before we start the next iteration, we need to perform shuffles
    // on the b/c/d vectors to move them back to columnar organizations
    // from their current diagonal orientation.
    __ cc20_shift_lane_org(b1Vec, c1Vec, d1Vec, false);
    __ cc20_shift_lane_org(b2Vec, c2Vec, d2Vec, false);
    __ cc20_shift_lane_org(b3Vec, c3Vec, d3Vec, false);
    __ cc20_shift_lane_org(b4Vec, c4Vec, d4Vec, false);

    // Decrement and iterate
    __ sub(loopCtr, loopCtr, 1);
    __ cbnz(loopCtr, L_Q_twoRounds);

    // Once the counter reaches zero, we fall out of the loop
    // and need to add the initial state back into the working state
    // represented by the a/b/c/d1Vec registers.  This is destructive
    // on the dState register but we no longer will need it.
    __ addv(a1Vec, __ T4S, a1Vec, aState);
    __ addv(b1Vec, __ T4S, b1Vec, bState);
    __ addv(c1Vec, __ T4S, c1Vec, cState);
    __ addv(d1Vec, __ T4S, d1Vec, dState);

    __ addv(a2Vec, __ T4S, a2Vec, aState);
    __ addv(b2Vec, __ T4S, b2Vec, bState);
    __ addv(c2Vec, __ T4S, c2Vec, cState);
    __ addv(dState, __ T4S, dState, addMask);
    __ addv(d2Vec, __ T4S, d2Vec, dState);

    __ addv(a3Vec, __ T4S, a3Vec, aState);
    __ addv(b3Vec, __ T4S, b3Vec, bState);
    __ addv(c3Vec, __ T4S, c3Vec, cState);
    __ addv(dState, __ T4S, dState, addMask);
    __ addv(d3Vec, __ T4S, d3Vec, dState);

    __ addv(a4Vec, __ T4S, a4Vec, aState);
    __ addv(b4Vec, __ T4S, b4Vec, bState);
    __ addv(c4Vec, __ T4S, c4Vec, cState);
    __ addv(dState, __ T4S, dState, addMask);
    __ addv(d4Vec, __ T4S, d4Vec, dState);

    // Write the final state back to the result buffer
    __ st1(a1Vec, b1Vec, c1Vec, d1Vec, __ T16B, __ post(keystream, 64));
    __ st1(a2Vec, b2Vec, c2Vec, d2Vec, __ T16B, __ post(keystream, 64));
    __ st1(a3Vec, b3Vec, c3Vec, d3Vec, __ T16B, __ post(keystream, 64));
    __ st1(a4Vec, b4Vec, c4Vec, d4Vec, __ T16B, __ post(keystream, 64));

    __ mov(r0, 256);             // Return length of output keystream
    __ leave();
    __ ret(lr);

    return start;
  }

<<<<<<< HEAD
  void kyber_load64coeffs(int d0, Register tmpAddr) {
    __ ldpq(as_FloatRegister(d0), as_FloatRegister(d0 + 1), __ post(tmpAddr, 32));
    __ ldpq(as_FloatRegister(d0 + 2), as_FloatRegister(d0 + 3), __ post(tmpAddr, 32));
    __ ldpq(as_FloatRegister(d0 + 4), as_FloatRegister(d0 + 5), __ post(tmpAddr, 32));
    __ ldpq(as_FloatRegister(d0 + 6), as_FloatRegister(d0 + 7), tmpAddr);
  }

  void kyber_load64zetas(Register zetas) {
    __ ldpq(v16, v17, __ post(zetas, 32));
    __ ldpq(v18, v19, __ post(zetas, 32));
    __ ldpq(v20, v21, __ post(zetas, 32));
    __ ldpq(v22, v23, __ post(zetas, 32));
  }

  void kyber_montmul64(bool by_constant) {
    int vr16 = 16, vr17 = 17, vr18 = 18, vr19 = 19;
    int vr20 = 20, vr21 = 21, vr22 = 22, vr23 = 23;
    if (by_constant) {
      vr16 = vr17 = vr18 = vr19 = vr20 = vr21 = vr22 = vr23 = 29;
    }
    __ sqdmulh(v24, __ T8H, v0, as_FloatRegister(vr16));
    __ mulv(v16, __ T8H, v0, as_FloatRegister(vr16));
    __ sqdmulh(v25, __ T8H, v1, as_FloatRegister(vr17));
    __ mulv(v17, __ T8H, v1, as_FloatRegister(vr17));
    __ sqdmulh(v26, __ T8H, v2, as_FloatRegister(vr18));
    __ mulv(v18, __ T8H, v2, as_FloatRegister(vr18));
    __ sqdmulh(v27, __ T8H, v3, as_FloatRegister(vr19));
    __ mulv(v19, __ T8H, v3, as_FloatRegister(vr19));
    __ mulv(v16, __ T8H, v16, v30);
    __ mulv(v17, __ T8H, v17, v30);
    __ mulv(v18, __ T8H, v18, v30);
    __ mulv(v19, __ T8H, v19, v30);
    __ sqdmulh(v16, __ T8H, v16, v31);
    __ sqdmulh(v17, __ T8H, v17, v31);
    __ sqdmulh(v18, __ T8H, v18, v31);
    __ sqdmulh(v19, __ T8H, v19, v31);
    __ shsubv(v16, __ T8H, v24, v16);
    __ shsubv(v17, __ T8H, v25, v17);
    __ shsubv(v18, __ T8H, v26, v18);
    __ shsubv(v19, __ T8H, v27, v19);
    __ sqdmulh(v24, __ T8H, v4, as_FloatRegister(vr20));
    __ mulv(v20, __ T8H, v4, as_FloatRegister(vr20));
    __ sqdmulh(v25, __ T8H, v5, as_FloatRegister(vr21));
    __ mulv(v21, __ T8H, v5, as_FloatRegister(vr21));
    __ sqdmulh(v26, __ T8H, v6, as_FloatRegister(vr22));
    __ mulv(v22, __ T8H, v6, as_FloatRegister(vr22));
    __ sqdmulh(v27, __ T8H, v7, as_FloatRegister(vr23));
    __ mulv(v23, __ T8H, v7, as_FloatRegister(vr23));
    __ mulv(v20, __ T8H, v20, v30);
    __ mulv(v21, __ T8H, v21, v30);
    __ mulv(v22, __ T8H, v22, v30);
    __ mulv(v23, __ T8H, v23, v30);
    __ sqdmulh(v20, __ T8H, v20, v31);
    __ sqdmulh(v21, __ T8H, v21, v31);
    __ sqdmulh(v22, __ T8H, v22, v31);
    __ sqdmulh(v23, __ T8H, v23, v31);
    __ shsubv(v20, __ T8H, v24, v20);
    __ shsubv(v21, __ T8H, v25, v21);
    __ shsubv(v22, __ T8H, v26, v22);
    __ shsubv(v23, __ T8H, v27, v23);
  }

  void kyber_subv_addv64() {
    __ subv(v24, __ T8H, v0, v16);
    __ subv(v25, __ T8H, v1, v17);
    __ subv(v26, __ T8H, v2, v18);
    __ subv(v27, __ T8H, v3, v19);
    __ subv(v28, __ T8H, v4, v20);
    __ subv(v29, __ T8H, v5, v21);
    __ subv(v30, __ T8H, v6, v22);
    __ subv(v31, __ T8H, v7, v23);
    __ addv(v0, __ T8H, v0, v16);
    __ addv(v1, __ T8H, v1, v17);
    __ addv(v2, __ T8H, v2, v18);
    __ addv(v3, __ T8H, v3, v19);
    __ addv(v4, __ T8H, v4, v20);
    __ addv(v5, __ T8H, v5, v21);
    __ addv(v6, __ T8H, v6, v22);
    __ addv(v7, __ T8H, v7, v23);
  }

  void kyber_store64coeffs(int i0, Register tmpAddr) {
    __ stpq(as_FloatRegister(i0), as_FloatRegister(i0 + 1), __ post(tmpAddr, 32));
    __ stpq(as_FloatRegister(i0 + 2), as_FloatRegister(i0 + 3), __ post(tmpAddr, 32));
    __ stpq(as_FloatRegister(i0 + 4), as_FloatRegister(i0 + 5), __ post(tmpAddr, 32));
    __ stpq(as_FloatRegister(i0 + 6), as_FloatRegister(i0 + 7), __ post(tmpAddr, 32));
  }

  void kyber_montmul_subv_addv32() {
    __ sqdmulh(v24, __ T8H, v1, v16);
    __ mulv(v16, __ T8H, v1, v16);
    __ sqdmulh(v25, __ T8H, v3, v17);
    __ mulv(v17, __ T8H, v3, v17);
    __ sqdmulh(v26, __ T8H, v5, v18);
    __ mulv(v18, __ T8H, v5, v18);
    __ sqdmulh(v27, __ T8H, v7, v19);
    __ mulv(v19, __ T8H, v7, v19);
    __ mulv(v16, __ T8H, v16, v30);
    __ mulv(v17, __ T8H, v17, v30);
    __ mulv(v18, __ T8H, v18, v30);
    __ mulv(v19, __ T8H, v19, v30);
    __ sqdmulh(v16, __ T8H, v16, v31);
    __ sqdmulh(v17, __ T8H, v17, v31);
    __ sqdmulh(v18, __ T8H, v18, v31);
    __ sqdmulh(v19, __ T8H, v19, v31);
    __ shsubv(v16, __ T8H, v24, v16);
    __ shsubv(v17, __ T8H, v25, v17);
    __ shsubv(v18, __ T8H, v26, v18);
    __ shsubv(v19, __ T8H, v27, v19);
    __ subv(v1, __ T8H, v0, v16);
    __ subv(v3, __ T8H, v2, v17);
    __ subv(v5, __ T8H, v4, v18);
    __ subv(v7, __ T8H, v6, v19);
    __ addv(v0, __ T8H, v0, v16);
    __ addv(v2, __ T8H, v2, v17);
    __ addv(v4, __ T8H, v4, v18);
    __ addv(v6, __ T8H, v6, v19);
  }

  void kyber_subv_addv_montmul32() {
    __ subv(v20, __ T8H, v0, v1);
    __ subv(v21, __ T8H, v2, v3);
    __ subv(v22, __ T8H, v4, v5);
    __ subv(v23, __ T8H, v6, v7);
    __ addv(v0, __ T8H, v0, v1);
    __ addv(v2, __ T8H, v2, v3);
    __ addv(v4, __ T8H, v4, v5);
    __ addv(v6, __ T8H, v6, v7);
    __ sqdmulh(v24, __ T8H, v20, v16);
    __ mulv(v1, __ T8H, v20, v16);
    __ sqdmulh(v25, __ T8H, v21, v17);
    __ mulv(v3, __ T8H, v21, v17);
    __ sqdmulh(v26, __ T8H, v22, v18);
    __ mulv(v5, __ T8H, v22, v18);
    __ sqdmulh(v27, __ T8H, v23, v19);
    __ mulv(v7, __ T8H, v23, v19);
    __ mulv(v1, __ T8H, v1, v30);
    __ mulv(v3, __ T8H, v3, v30);
    __ mulv(v5, __ T8H, v5, v30);
    __ mulv(v7, __ T8H, v7, v30);
    __ sqdmulh(v1, __ T8H, v1, v31);
    __ sqdmulh(v3, __ T8H, v3, v31);
    __ sqdmulh(v5, __ T8H, v5, v31);
    __ sqdmulh(v7, __ T8H, v7, v31);
    __ shsubv(v1, __ T8H, v24, v1);
    __ shsubv(v3, __ T8H, v25, v3);
    __ shsubv(v5, __ T8H, v26, v5);
    __ shsubv(v7, __ T8H, v27, v7);
  }

  void kyber_addv_subv64() {
    __ addv(v24, __ T8H, v0, v16);
    __ addv(v25, __ T8H, v1, v17);
    __ addv(v26, __ T8H, v2, v18);
    __ addv(v27, __ T8H, v3, v19);
    __ addv(v28, __ T8H, v4, v20);
    __ addv(v29, __ T8H, v5, v21);
    __ addv(v30, __ T8H, v6, v22);
    __ addv(v31, __ T8H, v7, v23);
    __ subv(v0, __ T8H, v0, v16);
    __ subv(v1, __ T8H, v1, v17);
    __ subv(v2, __ T8H, v2, v18);
    __ subv(v3, __ T8H, v3, v19);
    __ subv(v4, __ T8H, v4, v20);
    __ subv(v5, __ T8H, v5, v21);
    __ subv(v6, __ T8H, v6, v22);
    __ subv(v7, __ T8H, v7, v23);
  }

  // Kyber NTT function.
  // Implements
  // static int implKyberNtt(short[] poly, short[] ntt_zetas) {}
  //
  // coeffs (short[256]) = c_rarg0
  // ntt_zetas (short[256]) = c_rarg1
  address generate_kyberNtt() {

    __ align(CodeEntryAlignment);
    StubGenStubId stub_id = StubGenStubId::kyberNtt_id;
        StubCodeMark mark(this, stub_id);
        address start = __ pc();
        __ enter();

        const Register coeffs = c_rarg0;
        const Register zetas = c_rarg1;

        const Register kyberConsts = r10;
        const Register tmpAddr = r11;

        __ lea(kyberConsts, ExternalAddress((address) StubRoutines::aarch64::_kyberConsts));
        __ ldpq(v30, v31, kyberConsts);

        // Each level corresponds to an iteration of the outermost loop of the
        // Java method seilerNTT(int[] coeffs). There are some differences
        // from what is done in the seilerNTT() method, though:
        // 1. The computation is using 16-bit signed values, we do not convert them
        // to ints here.
        // 2. The zetas are delivered in a bigger array, 128 zetas are stored in
        // this array for each level, it is easier that way to fill up the vector
        // registers.
        // 3. In the seilerNTT() method we use R = 2^20 for the Montgomery
        // multiplications (this is because that way there should not be any
        // overflow during the inverse NTT computation), here we usr R = 2^16 so
        // that we can use the 16-bit arithmetic in the vector unit.
        //
        // On each level, we fill up the vector registers in such a way that the
        // array elements that need to be multiplied by the zetas be in one
        // set of vector registers while the corresponding ones that don't need to
        // be multiplied, in another set. We can do 32 Montgomery multiplications
        // in parallel, using 12 vector registers interleaving the steps of 4
        // identical computations, each done on 8 16-bit values per register.
        // level 0
        __ add(tmpAddr, coeffs, 256);
        kyber_load64coeffs(0, tmpAddr);
        kyber_load64zetas(zetas);
        kyber_montmul64(false);
        __ add(tmpAddr, coeffs, 0);
        kyber_load64coeffs(0, tmpAddr);
        kyber_subv_addv64();
        __ add(tmpAddr, coeffs, 0);
        kyber_store64coeffs(0, tmpAddr);
        __ add(tmpAddr, coeffs, 256);
        kyber_store64coeffs(24, tmpAddr);
        __ ldpq(v30, v31, kyberConsts);
        kyber_load64coeffs(0, tmpAddr);
        kyber_load64zetas(zetas);
        kyber_montmul64(false);
        __ add(tmpAddr, coeffs, 128);
        kyber_load64coeffs(0, tmpAddr);
        kyber_subv_addv64();
        __ add(tmpAddr, coeffs, 128);
        kyber_store64coeffs(0, tmpAddr);
        __ add(tmpAddr, coeffs, 384);
        kyber_store64coeffs(24, tmpAddr);
        // level 1
        __ ldpq(v30, v31, kyberConsts);
        __ add(tmpAddr, coeffs, 128);
        kyber_load64coeffs(0, tmpAddr);
        kyber_load64zetas(zetas);
        kyber_montmul64(false);
        __ add(tmpAddr, coeffs, 0);
        kyber_load64coeffs(0, tmpAddr);
        kyber_subv_addv64();
        __ add(tmpAddr, coeffs, 0);
        kyber_store64coeffs(0, tmpAddr);
        kyber_store64coeffs(24, tmpAddr);
        __ ldpq(v30, v31, kyberConsts);
        __ add(tmpAddr, coeffs, 384);
        kyber_load64coeffs(0, tmpAddr);
        kyber_load64zetas(zetas);
        kyber_montmul64(false);
        __ add(tmpAddr, coeffs, 256);
        kyber_load64coeffs(0, tmpAddr);
        kyber_subv_addv64();
        __ add(tmpAddr, coeffs, 256);
        kyber_store64coeffs(0, tmpAddr);
        kyber_store64coeffs(24, tmpAddr);
        // level 2
        __ ldpq(v30, v31, kyberConsts);
        __ add(tmpAddr, coeffs, 64);
        __ ldpq(v0, v1, __ post(tmpAddr, 32));
        __ ldpq(v2, v3, __ post(tmpAddr, 96));
        __ ldpq(v4, v5, __ post(tmpAddr, 32));
        __ ldpq(v6, v7, tmpAddr);
        kyber_load64zetas(zetas);
        kyber_montmul64(false);
        __ add(tmpAddr, coeffs, 0);
        __ ldpq(v0, v1, __ post(tmpAddr, 32));
        __ ldpq(v2, v3, __ post(tmpAddr, 96));
        __ ldpq(v4, v5, __ post(tmpAddr, 32));
        __ ldpq(v6, v7, tmpAddr);
        kyber_subv_addv64();
        __ add(tmpAddr, coeffs, 0);
        __ stpq(v0, v1, __ post(tmpAddr, 32));
        __ stpq(v2, v3, __ post(tmpAddr, 32));
        __ stpq(v24, v25, __ post(tmpAddr, 32));
        __ stpq(v26, v27, __ post(tmpAddr, 32));
        __ stpq(v4, v5, __ post(tmpAddr, 32));
        __ stpq(v6, v7, __ post(tmpAddr, 32));
        __ stpq(v28, v29, __ post(tmpAddr, 32));
        __ stpq(v30, v31, __ post(tmpAddr, 96));
        __ ldpq(v30, v31, kyberConsts);
        __ ldpq(v0, v1, __ post(tmpAddr, 32));
        __ ldpq(v2, v3, __ post(tmpAddr, 96));
        __ ldpq(v4, v5, __ post(tmpAddr, 32));
        __ ldpq(v6, v7, tmpAddr);
        kyber_load64zetas(zetas);
        kyber_montmul64(false);
        __ add(tmpAddr, coeffs, 256);
        __ ldpq(v0, v1, __ post(tmpAddr, 32));
        __ ldpq(v2, v3, __ post(tmpAddr, 96));
        __ ldpq(v4, v5, __ post(tmpAddr, 32));
        __ ldpq(v6, v7, tmpAddr);
        kyber_subv_addv64();
        __ add(tmpAddr, coeffs, 256);
        __ stpq(v0, v1, __ post(tmpAddr, 32));
        __ stpq(v2, v3, __ post(tmpAddr, 32));
        __ stpq(v24, v25, __ post(tmpAddr, 32));
        __ stpq(v26, v27, __ post(tmpAddr, 32));
        __ stpq(v4, v5, __ post(tmpAddr, 32));
        __ stpq(v6, v7, __ post(tmpAddr, 32));
        __ stpq(v28, v29, __ post(tmpAddr, 32));
        __ stpq(v30, v31, tmpAddr);
        // level 3
        __ ldpq(v30, v31, kyberConsts);
        __ add(tmpAddr, coeffs, 32);
        __ ldpq(v0, v1, __ post(tmpAddr, 64));
        __ ldpq(v2, v3, __ post(tmpAddr, 64));
        __ ldpq(v4, v5, __ post(tmpAddr, 64));
        __ ldpq(v6, v7, tmpAddr);
        kyber_load64zetas(zetas);
        kyber_montmul64(false);
        __ add(tmpAddr, coeffs, 0);
        __ ldpq(v0, v1, __ post(tmpAddr, 64));
        __ ldpq(v2, v3, __ post(tmpAddr, 64));
        __ ldpq(v4, v5, __ post(tmpAddr, 64));
        __ ldpq(v6, v7, tmpAddr);
        kyber_subv_addv64();
        __ add(tmpAddr, coeffs, 0);
        __ stpq(v0, v1, __ post(tmpAddr, 32));
        __ stpq(v24, v25, __ post(tmpAddr, 32));
        __ stpq(v2, v3, __ post(tmpAddr, 32));
        __ stpq(v26, v27, __ post(tmpAddr, 32));
        __ stpq(v4, v5, __ post(tmpAddr, 32));
        __ stpq(v28, v29, __ post(tmpAddr, 32));
        __ stpq(v6, v7, __ post(tmpAddr, 32));
        __ stpq(v30, v31, __ post(tmpAddr, 64));

        __ ldpq(v30, v31, kyberConsts);
        __ ldpq(v0, v1, __ post(tmpAddr, 64));
        __ ldpq(v2, v3, __ post(tmpAddr, 64));
        __ ldpq(v4, v5, __ post(tmpAddr, 64));
        __ ldpq(v6, v7, tmpAddr);
        kyber_load64zetas(zetas);
        kyber_montmul64(false);
        __ add(tmpAddr, coeffs, 256);
        __ ldpq(v0, v1, __ post(tmpAddr, 64));
        __ ldpq(v2, v3, __ post(tmpAddr, 64));
        __ ldpq(v4, v5, __ post(tmpAddr, 64));
        __ ldpq(v6, v7, tmpAddr);
        kyber_subv_addv64();
        __ add(tmpAddr, coeffs, 256);
        __ stpq(v0, v1, __ post(tmpAddr, 32));
        __ stpq(v24, v25, __ post(tmpAddr, 32));
        __ stpq(v2, v3, __ post(tmpAddr, 32));
        __ stpq(v26, v27, __ post(tmpAddr, 32));
        __ stpq(v4, v5, __ post(tmpAddr, 32));
        __ stpq(v28, v29, __ post(tmpAddr, 32));
        __ stpq(v6, v7, __ post(tmpAddr, 32));
        __ stpq(v30, v31, tmpAddr);
        // level 4
        __ ldpq(v30, v31, kyberConsts);
        __ add(tmpAddr, coeffs, 16);
        __ ldr(v0, __ Q, __ post(tmpAddr, 32));
        __ ldr(v1, __ Q, __ post(tmpAddr, 32));
        __ ldr(v2, __ Q, __ post(tmpAddr, 32));
        __ ldr(v3, __ Q, __ post(tmpAddr, 32));
        __ ldr(v4, __ Q, __ post(tmpAddr, 32));
        __ ldr(v5, __ Q, __ post(tmpAddr, 32));
        __ ldr(v6, __ Q, __ post(tmpAddr, 32));
        __ ldr(v7, __ Q, tmpAddr);
        kyber_load64zetas(zetas);
        kyber_montmul64(false);
        __ add(tmpAddr, coeffs, 0);
        __ ldr(v0, __ Q, __ post(tmpAddr, 32));
        __ ldr(v1, __ Q, __ post(tmpAddr, 32));
        __ ldr(v2, __ Q, __ post(tmpAddr, 32));
        __ ldr(v3, __ Q, __ post(tmpAddr, 32));
        __ ldr(v4, __ Q, __ post(tmpAddr, 32));
        __ ldr(v5, __ Q, __ post(tmpAddr, 32));
        __ ldr(v6, __ Q, __ post(tmpAddr, 32));
        __ ldr(v7, __ Q, tmpAddr);
        kyber_subv_addv64();
        __ add(tmpAddr, coeffs, 0);
        __ str(v0, __ Q, __ post(tmpAddr, 16));
        __ str(v24, __ Q, __ post(tmpAddr, 16));
        __ str(v1, __ Q, __ post(tmpAddr, 16));
        __ str(v25, __ Q, __ post(tmpAddr, 16));
        __ str(v2, __ Q, __ post(tmpAddr, 16));
        __ str(v26, __ Q, __ post(tmpAddr, 16));
        __ str(v3, __ Q, __ post(tmpAddr, 16));
        __ str(v27, __ Q, __ post(tmpAddr, 16));
        __ str(v4, __ Q, __ post(tmpAddr, 16));
        __ str(v28, __ Q, __ post(tmpAddr, 16));
        __ str(v5, __ Q, __ post(tmpAddr, 16));
        __ str(v29, __ Q, __ post(tmpAddr, 16));
        __ str(v6, __ Q, __ post(tmpAddr, 16));
        __ str(v30, __ Q, __ post(tmpAddr, 16));
        __ str(v7, __ Q, __ post(tmpAddr, 16));
        __ str(v31, __ Q, __ post(tmpAddr, 32));

        __ ldpq(v30, v31, kyberConsts);
        __ ldr(v0, __ Q, __ post(tmpAddr, 32));
        __ ldr(v1, __ Q, __ post(tmpAddr, 32));
        __ ldr(v2, __ Q, __ post(tmpAddr, 32));
        __ ldr(v3, __ Q, __ post(tmpAddr, 32));
        __ ldr(v4, __ Q, __ post(tmpAddr, 32));
        __ ldr(v5, __ Q, __ post(tmpAddr, 32));
        __ ldr(v6, __ Q, __ post(tmpAddr, 32));
        __ ldr(v7, __ Q, tmpAddr);
        kyber_load64zetas(zetas);
        kyber_montmul64(false);
        __ add(tmpAddr, coeffs, 256);
        __ ldr(v0, __ Q, __ post(tmpAddr, 32));
        __ ldr(v1, __ Q, __ post(tmpAddr, 32));
        __ ldr(v2, __ Q, __ post(tmpAddr, 32));
        __ ldr(v3, __ Q, __ post(tmpAddr, 32));
        __ ldr(v4, __ Q, __ post(tmpAddr, 32));
        __ ldr(v5, __ Q, __ post(tmpAddr, 32));
        __ ldr(v6, __ Q, __ post(tmpAddr, 32));
        __ ldr(v7, __ Q, tmpAddr);
        kyber_subv_addv64();
        __ add(tmpAddr, coeffs, 256);
        __ str(v0, __ Q, __ post(tmpAddr, 16));
        __ str(v24, __ Q, __ post(tmpAddr, 16));
        __ str(v1, __ Q, __ post(tmpAddr, 16));
        __ str(v25, __ Q, __ post(tmpAddr, 16));
        __ str(v2, __ Q, __ post(tmpAddr, 16));
        __ str(v26, __ Q, __ post(tmpAddr, 16));
        __ str(v3, __ Q, __ post(tmpAddr, 16));
        __ str(v27, __ Q, __ post(tmpAddr, 16));
        __ str(v4, __ Q, __ post(tmpAddr, 16));
        __ str(v28, __ Q, __ post(tmpAddr, 16));
        __ str(v5, __ Q, __ post(tmpAddr, 16));
        __ str(v29, __ Q, __ post(tmpAddr, 16));
        __ str(v6, __ Q, __ post(tmpAddr, 16));
        __ str(v30, __ Q, __ post(tmpAddr, 16));
        __ str(v7, __ Q, __ post(tmpAddr, 16));
        __ str(v31, __ Q, tmpAddr);
        // level 5
        __ ldpq(v30, v31, kyberConsts);
        __ add(tmpAddr, coeffs, 0);
        __ ld2(v0, v1, __ T2D, __ post(tmpAddr, 32));
        __ ld2(v2, v3, __ T2D, __ post(tmpAddr, 32));
        __ ld2(v4, v5, __ T2D, __ post(tmpAddr, 32));
        __ ld2(v6, v7, __ T2D, tmpAddr);
        __ ldpq(v16, v17, __ post(zetas, 32));
        __ ldpq(v18, v19, __ post(zetas, 32));
        kyber_montmul_subv_addv32();
        __ add(tmpAddr, coeffs, 0);
        __ st2(v0, v1, __ T2D, __ post(tmpAddr, 32));
        __ st2(v2, v3, __ T2D, __ post(tmpAddr, 32));
        __ st2(v4, v5, __ T2D, __ post(tmpAddr, 32));
        __ st2(v6, v7, __ T2D, __ post(tmpAddr, 32));

        __ ld2(v0, v1, __ T2D, __ post(tmpAddr, 32));
        __ ld2(v2, v3, __ T2D, __ post(tmpAddr, 32));
        __ ld2(v4, v5, __ T2D, __ post(tmpAddr, 32));
        __ ld2(v6, v7, __ T2D, tmpAddr);
        __ ldpq(v16, v17, __ post(zetas, 32));
        __ ldpq(v18, v19, __ post(zetas, 32));
        kyber_montmul_subv_addv32();
        __ add(tmpAddr, coeffs, 128);
        __ st2(v0, v1, __ T2D, __ post(tmpAddr, 32));
        __ st2(v2, v3, __ T2D, __ post(tmpAddr, 32));
        __ st2(v4, v5, __ T2D, __ post(tmpAddr, 32));
        __ st2(v6, v7, __ T2D, __ post(tmpAddr, 32));

        __ ld2(v0, v1, __ T2D, __ post(tmpAddr, 32));
        __ ld2(v2, v3, __ T2D, __ post(tmpAddr, 32));
        __ ld2(v4, v5, __ T2D, __ post(tmpAddr, 32));
        __ ld2(v6, v7, __ T2D, tmpAddr);
        __ ldpq(v16, v17, __ post(zetas, 32));
        __ ldpq(v18, v19, __ post(zetas, 32));
        kyber_montmul_subv_addv32();
        __ add(tmpAddr, coeffs, 256);
        __ st2(v0, v1, __ T2D, __ post(tmpAddr, 32));
        __ st2(v2, v3, __ T2D, __ post(tmpAddr, 32));
        __ st2(v4, v5, __ T2D, __ post(tmpAddr, 32));
        __ st2(v6, v7, __ T2D, __ post(tmpAddr, 32));

        __ ld2(v0, v1, __ T2D, __ post(tmpAddr, 32));
        __ ld2(v2, v3, __ T2D, __ post(tmpAddr, 32));
        __ ld2(v4, v5, __ T2D, __ post(tmpAddr, 32));
        __ ld2(v6, v7, __ T2D, tmpAddr);
        __ ldpq(v16, v17, __ post(zetas, 32));
        __ ldpq(v18, v19, __ post(zetas, 32));
        kyber_montmul_subv_addv32();
        __ add(tmpAddr, coeffs, 384);
        __ st2(v0, v1, __ T2D, __ post(tmpAddr, 32));
        __ st2(v2, v3, __ T2D, __ post(tmpAddr, 32));
        __ st2(v4, v5, __ T2D, __ post(tmpAddr, 32));
        __ st2(v6, v7, __ T2D, tmpAddr);
        // level 6
        __ add(tmpAddr, coeffs, 0);
        __ ld2(v0, v1, __ T4S, __ post(tmpAddr, 32));
        __ ld2(v2, v3, __ T4S, __ post(tmpAddr, 32));
        __ ld2(v4, v5, __ T4S, __ post(tmpAddr, 32));
        __ ld2(v6, v7, __ T4S, tmpAddr);
        __ ldpq(v16, v17, __ post(zetas, 32));
        __ ldpq(v18, v19, __ post(zetas, 32));
        kyber_montmul_subv_addv32();
        __ add(tmpAddr, coeffs, 0);
        __ st2(v0, v1, __ T4S, __ post(tmpAddr, 32));
        __ st2(v2, v3, __ T4S, __ post(tmpAddr, 32));
        __ st2(v4, v5, __ T4S, __ post(tmpAddr, 32));
        __ st2(v6, v7, __ T4S, __ post(tmpAddr, 32));

        __ ld2(v0, v1, __ T4S, __ post(tmpAddr, 32));
        __ ld2(v2, v3, __ T4S, __ post(tmpAddr, 32));
        __ ld2(v4, v5, __ T4S, __ post(tmpAddr, 32));
        __ ld2(v6, v7, __ T4S, tmpAddr);
        __ ldpq(v16, v17, __ post(zetas, 32));
        __ ldpq(v18, v19, __ post(zetas, 32));
        kyber_montmul_subv_addv32();
        __ add(tmpAddr, coeffs, 128);
        __ st2(v0, v1, __ T4S, __ post(tmpAddr, 32));
        __ st2(v2, v3, __ T4S, __ post(tmpAddr, 32));
        __ st2(v4, v5, __ T4S, __ post(tmpAddr, 32));
        __ st2(v6, v7, __ T4S, __ post(tmpAddr, 32));

        __ ld2(v0, v1, __ T4S, __ post(tmpAddr, 32));
        __ ld2(v2, v3, __ T4S, __ post(tmpAddr, 32));
        __ ld2(v4, v5, __ T4S, __ post(tmpAddr, 32));
        __ ld2(v6, v7, __ T4S, tmpAddr);
        __ ldpq(v16, v17, __ post(zetas, 32));
        __ ldpq(v18, v19, __ post(zetas, 32));
        kyber_montmul_subv_addv32();
        __ add(tmpAddr, coeffs, 256);
        __ st2(v0, v1, __ T4S, __ post(tmpAddr, 32));
        __ st2(v2, v3, __ T4S, __ post(tmpAddr, 32));
        __ st2(v4, v5, __ T4S, __ post(tmpAddr, 32));
        __ st2(v6, v7, __ T4S, __ post(tmpAddr, 32));

        __ ld2(v0, v1, __ T4S, __ post(tmpAddr, 32));
        __ ld2(v2, v3, __ T4S, __ post(tmpAddr, 32));
        __ ld2(v4, v5, __ T4S, __ post(tmpAddr, 32));
        __ ld2(v6, v7, __ T4S, tmpAddr);
        __ ldpq(v16, v17, __ post(zetas, 32));
        __ ldpq(v18, v19, zetas);
        kyber_montmul_subv_addv32();
        __ add(tmpAddr, coeffs, 384);
        __ st2(v0, v1, __ T4S, __ post(tmpAddr, 32));
        __ st2(v2, v3, __ T4S, __ post(tmpAddr, 32));
        __ st2(v4, v5, __ T4S, __ post(tmpAddr, 32));
        __ st2(v6, v7, __ T4S, tmpAddr);

        __ leave(); // required for proper stackwalking of RuntimeStub frame
        __ mov(r0, zr); // return 0
        __ ret(lr);

        return start;
      }

      void kyber_sqdmulh32(int i0) {
        __ sqdmulh(as_FloatRegister(i0 + 18), __ T8H, as_FloatRegister(i0), v31);
        __ sqdmulh(as_FloatRegister(i0 + 19), __ T8H, as_FloatRegister(i0 + 1), v31);
        __ sqdmulh(as_FloatRegister(i0 + 20), __ T8H, as_FloatRegister(i0 + 2), v31);
        __ sqdmulh(as_FloatRegister(i0 + 21), __ T8H, as_FloatRegister(i0 + 3), v31);
      }

      void kyber_sshr32(int i0) {
        __ sshr(as_FloatRegister(i0), __ T8H, as_FloatRegister(i0), 11);
        __ sshr(as_FloatRegister(i0 + 1), __ T8H, as_FloatRegister(i0 + 1), 11);
        __ sshr(as_FloatRegister(i0 + 2), __ T8H, as_FloatRegister(i0 + 2), 11);
        __ sshr(as_FloatRegister(i0 + 3), __ T8H, as_FloatRegister(i0 + 3), 11);
      }

      void kyber_mlsv32(int o0) {
        __ mlsv(as_FloatRegister(o0), __ T8H, as_FloatRegister(o0 + 18), v30);
        __ mlsv(as_FloatRegister(o0 + 1), __ T8H, as_FloatRegister(o0 + 19), v30);
        __ mlsv(as_FloatRegister(o0 + 2), __ T8H, as_FloatRegister(o0 + 20), v30);
        __ mlsv(as_FloatRegister(o0 + 3), __ T8H, as_FloatRegister(o0 + 21), v30);
      }

      // Kyber Inverse NTT function
      // Implements
      // static int implKyberInverseNtt(short[] poly, short[] zetas) {}
      //
      // coeffs (short[256]) = c_rarg0
      // ntt_zetas (short[256]) = c_rarg1
      address generate_kyberInverseNtt() {

        __ align(CodeEntryAlignment);
        StubGenStubId stub_id = StubGenStubId::kyberInverseNtt_id;
        StubCodeMark mark(this, stub_id);
        address start = __ pc();
        __ enter();

        const Register coeffs = c_rarg0;
        const Register zetas = c_rarg1;

        const Register kyberConsts = r10;
        const Register tmpAddr = r11;
        const Register tmpAddr2 = c_rarg2;

        __ lea(kyberConsts, ExternalAddress((address) StubRoutines::aarch64::_kyberConsts));

        // level 0
        __ ldpq(v30, v31, kyberConsts);
        __ add(tmpAddr, coeffs, 0);
        __ ld2(v0, v1, __ T4S, __ post(tmpAddr, 32));
        __ ld2(v2, v3, __ T4S, __ post(tmpAddr, 32));
        __ ld2(v4, v5, __ T4S, __ post(tmpAddr, 32));
        __ ld2(v6, v7, __ T4S, tmpAddr);
        __ ldpq(v16, v17, __ post(zetas, 32));
        __ ldpq(v18, v19, __ post(zetas, 32));
        kyber_subv_addv_montmul32();
        __ add(tmpAddr, coeffs, 0);
        __ st2(v0, v1, __ T4S, __ post(tmpAddr, 32));
        __ st2(v2, v3, __ T4S, __ post(tmpAddr, 32));
        __ st2(v4, v5, __ T4S, __ post(tmpAddr, 32));
        __ st2(v6, v7, __ T4S, __ post(tmpAddr, 32));
        __ ld2(v0, v1, __ T4S, __ post(tmpAddr, 32));
        __ ld2(v2, v3, __ T4S, __ post(tmpAddr, 32));
        __ ld2(v4, v5, __ T4S, __ post(tmpAddr, 32));
        __ ld2(v6, v7, __ T4S, tmpAddr);
        __ ldpq(v16, v17, __ post(zetas, 32));
        __ ldpq(v18, v19, __ post(zetas, 32));
        kyber_subv_addv_montmul32();
        __ add(tmpAddr, coeffs, 128);
        __ st2(v0, v1, __ T4S, __ post(tmpAddr, 32));
        __ st2(v2, v3, __ T4S, __ post(tmpAddr, 32));
        __ st2(v4, v5, __ T4S, __ post(tmpAddr, 32));
        __ st2(v6, v7, __ T4S, __ post(tmpAddr, 32));

        __ ld2(v0, v1, __ T4S, __ post(tmpAddr, 32));
        __ ld2(v2, v3, __ T4S, __ post(tmpAddr, 32));
        __ ld2(v4, v5, __ T4S, __ post(tmpAddr, 32));
        __ ld2(v6, v7, __ T4S, tmpAddr);
        __ ldpq(v16, v17, __ post(zetas, 32));
        __ ldpq(v18, v19, __ post(zetas, 32));
        kyber_subv_addv_montmul32();
        __ add(tmpAddr, coeffs, 256);
        __ st2(v0, v1, __ T4S, __ post(tmpAddr, 32));
        __ st2(v2, v3, __ T4S, __ post(tmpAddr, 32));
        __ st2(v4, v5, __ T4S, __ post(tmpAddr, 32));
        __ st2(v6, v7, __ T4S, __ post(tmpAddr, 32));
        __ ld2(v0, v1, __ T4S, __ post(tmpAddr, 32));
        __ ld2(v2, v3, __ T4S, __ post(tmpAddr, 32));
        __ ld2(v4, v5, __ T4S, __ post(tmpAddr, 32));
        __ ld2(v6, v7, __ T4S, tmpAddr);
        __ ldpq(v16, v17, __ post(zetas, 32));
        __ ldpq(v18, v19, __ post(zetas, 32));
        kyber_subv_addv_montmul32();
        __ add(tmpAddr, coeffs, 384);
        __ st2(v0, v1, __ T4S, __ post(tmpAddr, 32));
        __ st2(v2, v3, __ T4S, __ post(tmpAddr, 32));
        __ st2(v4, v5, __ T4S, __ post(tmpAddr, 32));
        __ st2(v6, v7, __ T4S, tmpAddr);
        // level 1
        __ add(tmpAddr, coeffs, 0);
        __ ld2(v0, v1, __ T2D, __ post(tmpAddr, 32));
        __ ld2(v2, v3, __ T2D, __ post(tmpAddr, 32));
        __ ld2(v4, v5, __ T2D, __ post(tmpAddr, 32));
        __ ld2(v6, v7, __ T2D, tmpAddr);
        __ ldpq(v16, v17, __ post(zetas, 32));
        __ ldpq(v18, v19, __ post(zetas, 32));
        kyber_subv_addv_montmul32();
        __ add(tmpAddr, coeffs, 0);
        __ st2(v0, v1, __ T2D, __ post(tmpAddr, 32));
        __ st2(v2, v3, __ T2D, __ post(tmpAddr, 32));
        __ st2(v4, v5, __ T2D, __ post(tmpAddr, 32));
        __ st2(v6, v7, __ T2D, __ post(tmpAddr, 32));
        __ ld2(v0, v1, __ T2D, __ post(tmpAddr, 32));
        __ ld2(v2, v3, __ T2D, __ post(tmpAddr, 32));
        __ ld2(v4, v5, __ T2D, __ post(tmpAddr, 32));
        __ ld2(v6, v7, __ T2D, tmpAddr);
        __ ldpq(v16, v17, __ post(zetas, 32));
        __ ldpq(v18, v19, __ post(zetas, 32));
        kyber_subv_addv_montmul32();
        __ add(tmpAddr, coeffs, 128);
        __ st2(v0, v1, __ T2D, __ post(tmpAddr, 32));
        __ st2(v2, v3, __ T2D, __ post(tmpAddr, 32));
        __ st2(v4, v5, __ T2D, __ post(tmpAddr, 32));
        __ st2(v6, v7, __ T2D, __ post(tmpAddr, 32));

        __ ld2(v0, v1, __ T2D, __ post(tmpAddr, 32));
        __ ld2(v2, v3, __ T2D, __ post(tmpAddr, 32));
        __ ld2(v4, v5, __ T2D, __ post(tmpAddr, 32));
        __ ld2(v6, v7, __ T2D, tmpAddr);
        __ ldpq(v16, v17, __ post(zetas, 32));
        __ ldpq(v18, v19, __ post(zetas, 32));
        kyber_subv_addv_montmul32();
        __ add(tmpAddr, coeffs, 256);
        __ st2(v0, v1, __ T2D, __ post(tmpAddr, 32));
        __ st2(v2, v3, __ T2D, __ post(tmpAddr, 32));
        __ st2(v4, v5, __ T2D, __ post(tmpAddr, 32));
        __ st2(v6, v7, __ T2D, __ post(tmpAddr, 32));
        __ ld2(v0, v1, __ T2D, __ post(tmpAddr, 32));
        __ ld2(v2, v3, __ T2D, __ post(tmpAddr, 32));
        __ ld2(v4, v5, __ T2D, __ post(tmpAddr, 32));
        __ ld2(v6, v7, __ T2D, tmpAddr);
        __ ldpq(v16, v17, __ post(zetas, 32));
        __ ldpq(v18, v19, __ post(zetas, 32));
        kyber_subv_addv_montmul32();
        __ add(tmpAddr, coeffs, 384);
        __ st2(v0, v1, __ T2D, __ post(tmpAddr, 32));
        __ st2(v2, v3, __ T2D, __ post(tmpAddr, 32));
        __ st2(v4, v5, __ T2D, __ post(tmpAddr, 32));
        __ st2(v6, v7, __ T2D, tmpAddr);
        // level 2
        __ add(tmpAddr, coeffs, 0);
        __ ldr(v0, __ Q, __ post(tmpAddr, 16));
        __ ldr(v16, __ Q, __ post(tmpAddr, 16));
        __ ldr(v1, __ Q, __ post(tmpAddr, 16));
        __ ldr(v17, __ Q, __ post(tmpAddr, 16));
        __ ldr(v2, __ Q, __ post(tmpAddr, 16));
        __ ldr(v18, __ Q, __ post(tmpAddr, 16));
        __ ldr(v3, __ Q, __ post(tmpAddr, 16));
        __ ldr(v19, __ Q, __ post(tmpAddr, 16));
        __ ldr(v4, __ Q, __ post(tmpAddr, 16));
        __ ldr(v20, __ Q, __ post(tmpAddr, 16));
        __ ldr(v5, __ Q, __ post(tmpAddr, 16));
        __ ldr(v21, __ Q, __ post(tmpAddr, 16));
        __ ldr(v6, __ Q, __ post(tmpAddr, 16));
        __ ldr(v22, __ Q, __ post(tmpAddr, 16));
        __ ldr(v7, __ Q, __ post(tmpAddr, 16));
        __ ldr(v23, __ Q, tmpAddr);
        kyber_addv_subv64();
        __ add(tmpAddr, coeffs, 0);
        __ str(v24, __ Q, __ post(tmpAddr, 32));
        __ str(v25, __ Q, __ post(tmpAddr, 32));
        __ str(v26, __ Q, __ post(tmpAddr, 32));
        __ str(v27, __ Q, __ post(tmpAddr, 32));
        __ str(v28, __ Q, __ post(tmpAddr, 32));
        __ str(v29, __ Q, __ post(tmpAddr, 32));
        __ str(v30, __ Q, __ post(tmpAddr, 32));
        __ str(v31, __ Q, tmpAddr);
        kyber_load64zetas(zetas);
        __ ldpq(v30, v31, kyberConsts);
        kyber_montmul64(false);
        __ add(tmpAddr, coeffs, 16);
        __ str(v16, __ Q, __ post(tmpAddr, 32));
        __ str(v17, __ Q, __ post(tmpAddr, 32));
        __ str(v18, __ Q, __ post(tmpAddr, 32));
        __ str(v19, __ Q, __ post(tmpAddr, 32));
        __ str(v20, __ Q, __ post(tmpAddr, 32));
        __ str(v21, __ Q, __ post(tmpAddr, 32));
        __ str(v22, __ Q, __ post(tmpAddr, 32));
        __ str(v23, __ Q, __ post(tmpAddr, 16));

        __ ldr(v0, __ Q, __ post(tmpAddr, 16));
        __ ldr(v16, __ Q, __ post(tmpAddr, 16));
        __ ldr(v1, __ Q, __ post(tmpAddr, 16));
        __ ldr(v17, __ Q, __ post(tmpAddr, 16));
        __ ldr(v2, __ Q, __ post(tmpAddr, 16));
        __ ldr(v18, __ Q, __ post(tmpAddr, 16));
        __ ldr(v3, __ Q, __ post(tmpAddr, 16));
        __ ldr(v19, __ Q, __ post(tmpAddr, 16));
        __ ldr(v4, __ Q, __ post(tmpAddr, 16));
        __ ldr(v20, __ Q, __ post(tmpAddr, 16));
        __ ldr(v5, __ Q, __ post(tmpAddr, 16));
        __ ldr(v21, __ Q, __ post(tmpAddr, 16));
        __ ldr(v6, __ Q, __ post(tmpAddr, 16));
        __ ldr(v22, __ Q, __ post(tmpAddr, 16));
        __ ldr(v7, __ Q, __ post(tmpAddr, 16));
        __ ldr(v23, __ Q, tmpAddr);
        kyber_addv_subv64();
        __ add(tmpAddr, coeffs, 256);
        __ str(v24, __ Q, __ post(tmpAddr, 32));
        __ str(v25, __ Q, __ post(tmpAddr, 32));
        __ str(v26, __ Q, __ post(tmpAddr, 32));
        __ str(v27, __ Q, __ post(tmpAddr, 32));
        __ str(v28, __ Q, __ post(tmpAddr, 32));
        __ str(v29, __ Q, __ post(tmpAddr, 32));
        __ str(v30, __ Q, __ post(tmpAddr, 32));
        __ str(v31, __ Q, tmpAddr);
        kyber_load64zetas(zetas);
        __ ldpq(v30, v31, kyberConsts);
        kyber_montmul64(false);
        __ add(tmpAddr, coeffs, 272);
        __ str(v16, __ Q, __ post(tmpAddr, 32));
        __ str(v17, __ Q, __ post(tmpAddr, 32));
        __ str(v18, __ Q, __ post(tmpAddr, 32));
        __ str(v19, __ Q, __ post(tmpAddr, 32));
        __ str(v20, __ Q, __ post(tmpAddr, 32));
        __ str(v21, __ Q, __ post(tmpAddr, 32));
        __ str(v22, __ Q, __ post(tmpAddr, 32));
        __ str(v23, __ Q, tmpAddr);
        // Barrett reduction at indexes where overflow may happen
        __ add(tmpAddr, kyberConsts, 16);
        __ ldpq(v30, v31, tmpAddr);
        __ add(tmpAddr, coeffs, 0);
        __ ldr(v0, __ Q, __ post(tmpAddr, 32));
        __ ldr(v1, __ Q, __ post(tmpAddr, 32));
        __ ldr(v2, __ Q, __ post(tmpAddr, 32));
        __ ldr(v3, __ Q, __ post(tmpAddr, 32));
        __ ldr(v4, __ Q, __ post(tmpAddr, 32));
        __ ldr(v5, __ Q, __ post(tmpAddr, 32));
        __ ldr(v6, __ Q, __ post(tmpAddr, 32));
        __ ldr(v7, __ Q, tmpAddr);
        kyber_sqdmulh32(0);
        kyber_sqdmulh32(4);
        kyber_sshr32(18);
        kyber_sshr32(22);
        kyber_mlsv32(0);
        kyber_mlsv32(4);
        __ add(tmpAddr, coeffs, 0);
        __ str(v0, __ Q, __ post(tmpAddr, 32));
        __ str(v1, __ Q, __ post(tmpAddr, 32));
        __ str(v2, __ Q, __ post(tmpAddr, 32));
        __ str(v3, __ Q, __ post(tmpAddr, 32));
        __ str(v4, __ Q, __ post(tmpAddr, 32));
        __ str(v5, __ Q, __ post(tmpAddr, 32));
        __ str(v6, __ Q, __ post(tmpAddr, 32));
        __ str(v7, __ Q, __ post(tmpAddr, 32));
        __ ldr(v0, __ Q, __ post(tmpAddr, 32));
        __ ldr(v1, __ Q, __ post(tmpAddr, 32));
        __ ldr(v2, __ Q, __ post(tmpAddr, 32));
        __ ldr(v3, __ Q, __ post(tmpAddr, 32));
        __ ldr(v4, __ Q, __ post(tmpAddr, 32));
        __ ldr(v5, __ Q, __ post(tmpAddr, 32));
        __ ldr(v6, __ Q, __ post(tmpAddr, 32));
        __ ldr(v7, __ Q, tmpAddr);
        kyber_sqdmulh32(0);
        kyber_sqdmulh32(4);
        kyber_sshr32(18);
        kyber_sshr32(22);
        kyber_mlsv32(0);
        kyber_mlsv32(4);
        __ add(tmpAddr, coeffs, 256);
        __ str(v0, __ Q, __ post(tmpAddr, 32));
        __ str(v1, __ Q, __ post(tmpAddr, 32));
        __ str(v2, __ Q, __ post(tmpAddr, 32));
        __ str(v3, __ Q, __ post(tmpAddr, 32));
        __ str(v4, __ Q, __ post(tmpAddr, 32));
        __ str(v5, __ Q, __ post(tmpAddr, 32));
        __ str(v6, __ Q, __ post(tmpAddr, 32));
        __ str(v7, __ Q, tmpAddr);
        // level 3
        __ add(tmpAddr, coeffs, 0);
        __ ldpq(v0, v1, __ post(tmpAddr, 32));
        __ ldpq(v16, v17, __ post(tmpAddr, 32));
        __ ldpq(v2, v3, __ post(tmpAddr, 32));
        __ ldpq(v18, v19, __ post(tmpAddr, 32));
        __ ldpq(v4, v5, __ post(tmpAddr, 32));
        __ ldpq(v20, v21, __ post(tmpAddr, 32));
        __ ldpq(v6, v7, __ post(tmpAddr, 32));
        __ ldpq(v22, v23, tmpAddr);
        kyber_addv_subv64();
        __ add(tmpAddr, coeffs, 0);
        __ stpq(v24, v25, __ post(tmpAddr, 64));
        __ stpq(v26, v27, __ post(tmpAddr, 64));
        __ stpq(v28, v29, __ post(tmpAddr, 64));
        __ stpq(v30, v31, tmpAddr);
        kyber_load64zetas(zetas);
        __ ldpq(v30, v31, kyberConsts);
        kyber_montmul64(false);
        __ add(tmpAddr, coeffs, 32);
        __ stpq(v16, v17, __ post(tmpAddr, 64));
        __ stpq(v18, v19, __ post(tmpAddr, 64));
        __ stpq(v20, v21, __ post(tmpAddr, 64));
        __ stpq(v22, v23, __ post(tmpAddr, 32));

        __ ldpq(v0, v1, __ post(tmpAddr, 32));
        __ ldpq(v16, v17, __ post(tmpAddr, 32));
        __ ldpq(v2, v3, __ post(tmpAddr, 32));
        __ ldpq(v18, v19, __ post(tmpAddr, 32));
        __ ldpq(v4, v5, __ post(tmpAddr, 32));
        __ ldpq(v20, v21, __ post(tmpAddr, 32));
        __ ldpq(v6, v7, __ post(tmpAddr, 32));
        __ ldpq(v22, v23, tmpAddr);
        kyber_addv_subv64();
        __ add(tmpAddr, coeffs, 256);
        __ stpq(v24, v25, __ post(tmpAddr, 64));
        __ stpq(v26, v27, __ post(tmpAddr, 64));
        __ stpq(v28, v29, __ post(tmpAddr, 64));
        __ stpq(v30, v31, tmpAddr);
        kyber_load64zetas(zetas);
        __ ldpq(v30, v31, kyberConsts);
        kyber_montmul64(false);
        __ add(tmpAddr, coeffs, 288);
        __ stpq(v16, v17, __ post(tmpAddr, 64));
        __ stpq(v18, v19, __ post(tmpAddr, 64));
        __ stpq(v20, v21, __ post(tmpAddr, 64));
        __ stpq(v22, v23, tmpAddr);
        // level 4
        __ add(tmpAddr, coeffs, 0);
        __ ldpq(v0, v1, __ post(tmpAddr, 32));
        __ ldpq(v2, v3, __ post(tmpAddr, 32));
        __ ldpq(v16, v17, __ post(tmpAddr, 32));
        __ ldpq(v18, v19, __ post(tmpAddr, 32));
        __ ldpq(v4, v5, __ post(tmpAddr, 32));
        __ ldpq(v6, v7, __ post(tmpAddr, 32));
        __ ldpq(v20, v21, __ post(tmpAddr, 32));
        __ ldpq(v22, v23, tmpAddr);
        kyber_addv_subv64();
        __ add(tmpAddr, coeffs, 0);
        __ stpq(v24, v25, __ post(tmpAddr, 32));
        __ stpq(v26, v27, __ post(tmpAddr, 96));
        __ stpq(v28, v29, __ post(tmpAddr, 32));
        __ stpq(v30, v31, tmpAddr);
        kyber_load64zetas(zetas);
        __ ldpq(v30, v31, kyberConsts);
        kyber_montmul64(false);
        __ add(tmpAddr, coeffs, 64);
        __ stpq(v16, v17, __ post(tmpAddr, 32));
        __ stpq(v18, v19, __ post(tmpAddr, 96));
        __ stpq(v20, v21, __ post(tmpAddr, 32));
        __ stpq(v22, v23, __ post(tmpAddr, 32));

        __ ldpq(v0, v1, __ post(tmpAddr, 32));
        __ ldpq(v2, v3, __ post(tmpAddr, 32));
        __ ldpq(v16, v17, __ post(tmpAddr, 32));
        __ ldpq(v18, v19, __ post(tmpAddr, 32));
        __ ldpq(v4, v5, __ post(tmpAddr, 32));
        __ ldpq(v6, v7, __ post(tmpAddr, 32));
        __ ldpq(v20, v21, __ post(tmpAddr, 32));
        __ ldpq(v22, v23, tmpAddr);
        kyber_addv_subv64();
        __ add(tmpAddr, coeffs, 256);
        __ stpq(v24, v25, __ post(tmpAddr, 32));
        __ stpq(v26, v27, __ post(tmpAddr, 96));
        __ stpq(v28, v29, __ post(tmpAddr, 32));
        __ stpq(v30, v31, tmpAddr);
        kyber_load64zetas(zetas);
        __ ldpq(v30, v31, kyberConsts);
        kyber_montmul64(false);
        __ add(tmpAddr, coeffs, 320);
        __ stpq(v16, v17, __ post(tmpAddr, 32));
        __ stpq(v18, v19, __ post(tmpAddr, 96));
        __ stpq(v20, v21, __ post(tmpAddr, 32));
        __ stpq(v22, v23, tmpAddr);
        // level 5
        __ add(tmpAddr, coeffs, 0);
        kyber_load64coeffs(0, tmpAddr);
        __ add(tmpAddr, coeffs, 128);
        kyber_load64coeffs(16, tmpAddr);
        kyber_addv_subv64();
        __ add(tmpAddr, coeffs, 0);
        kyber_store64coeffs(24, tmpAddr);
        kyber_load64zetas(zetas);
        __ ldpq(v30, v31, kyberConsts);
        kyber_montmul64(false);
        __ add(tmpAddr, coeffs, 128);
        kyber_store64coeffs(16, tmpAddr);

        kyber_load64coeffs(0, tmpAddr);
        __ add(tmpAddr, coeffs, 384);
        kyber_load64coeffs(16, tmpAddr);
        kyber_addv_subv64();
        __ add(tmpAddr, coeffs, 256);
        kyber_store64coeffs(24, tmpAddr);
        kyber_load64zetas(zetas);
        __ ldpq(v30, v31, kyberConsts);
        kyber_montmul64(false);
        __ add(tmpAddr, coeffs, 384);
        kyber_store64coeffs(16, tmpAddr);
        // Barrett reduction at indexes where overflow may happen
        __ add(tmpAddr, kyberConsts, 16);
        __ ldpq(v30, v31, tmpAddr);
        __ add(tmpAddr, coeffs, 0);
        __ ldpq(v0, v1, __ post(tmpAddr, 256));
        __ ldpq(v2, v3, tmpAddr);
        kyber_sqdmulh32(0);
        kyber_sshr32(18);
        kyber_mlsv32(0);
        __ add(tmpAddr, coeffs, 0);
        __ stpq(v0, v1, __ post(tmpAddr, 256));
        __ stpq(v2, v3, tmpAddr);
        // level 6
        __ add(tmpAddr, coeffs, 0);
        kyber_load64coeffs(0, tmpAddr);
        __ add(tmpAddr, coeffs, 256);
        kyber_load64coeffs(16, tmpAddr);
        kyber_addv_subv64();
        __ add(tmpAddr, coeffs, 0);
        kyber_store64coeffs(24, tmpAddr);
        kyber_load64zetas(zetas);
        __ ldpq(v30, v31, kyberConsts);
        kyber_montmul64(false);
        __ add(tmpAddr, coeffs, 256);
        kyber_store64coeffs(16, tmpAddr);

        __ add(tmpAddr, coeffs, 128);
        kyber_load64coeffs(0, tmpAddr);
        __ add(tmpAddr, coeffs, 384);
        kyber_load64coeffs(16, tmpAddr);
        kyber_addv_subv64();
        __ add(tmpAddr, coeffs, 128);
        kyber_store64coeffs(24, tmpAddr);
        kyber_load64zetas(zetas);
        __ ldpq(v30, v31, kyberConsts);
        kyber_montmul64(false);
        __ add(tmpAddr, coeffs, 384);
        kyber_store64coeffs(16, tmpAddr);
        // multiply by 2^-n
        __ add(tmpAddr, kyberConsts, 48);
        __ ldr(v29, __ Q, tmpAddr);
        __ ldpq(v30, v31, kyberConsts);
        __ add(tmpAddr, coeffs, 0);
        kyber_load64coeffs(0, tmpAddr);
        kyber_montmul64(true);
        __ add(tmpAddr, coeffs, 0);
        kyber_store64coeffs(16, tmpAddr);

        kyber_load64coeffs(0, tmpAddr);
        kyber_montmul64(true);
        __ add(tmpAddr, coeffs, 128);
        kyber_store64coeffs(16, tmpAddr);

        kyber_load64coeffs(0, tmpAddr);
        kyber_montmul64(true);
        __ add(tmpAddr, coeffs, 256);
        kyber_store64coeffs(16, tmpAddr);

        kyber_load64coeffs(0, tmpAddr);
        kyber_montmul64(true);
       __ add(tmpAddr, coeffs, 384);
        kyber_store64coeffs(16, tmpAddr);

        __ leave(); // required for proper stackwalking of RuntimeStub frame
        __ mov(r0, zr); // return 0
        __ ret(lr);

        return start;
      }

      // Kyber multiply polynomials in the NTT domain.
      // Implements
      // static int implKyberNttMult(
      //              short[] result, short[] ntta, short[] nttb, short[] zetas) {}
      //
      // result (short[256]) = c_rarg0
      // ntta (short[256]) = c_rarg1
      // nttb (short[256]) = c_rarg2
      // zetas (short[128]) = c_rarg3
      address generate_kyberNttMult() {

        __ align(CodeEntryAlignment);
        StubGenStubId stub_id = StubGenStubId::kyberNttMult_id;
        StubCodeMark mark(this, stub_id);
        address start = __ pc();
        __ enter();

        const Register result = c_rarg0;
        const Register ntta = c_rarg1;
        const Register nttb = c_rarg2;
        const Register zetas = c_rarg3;

        const Register kyberConsts = r10;
        const Register limit = r11;

        __ lea(kyberConsts, ExternalAddress((address) StubRoutines::aarch64::_kyberConsts));

        Label kyberNttMult_loop;

        __ add(limit, result, 512);

        __ ldpq(v30, v31, __ post(kyberConsts, 64));
        __ ldr(v27, __ Q, kyberConsts);

        __ BIND(kyberNttMult_loop);
        __ ldpq(v28, v29, __ post(zetas, 32));
        __ ld2(v0, v1, __ T8H, __ post(ntta, 32));
        __ ld2(v2, v3, __ T8H, __ post(nttb, 32));
        __ ld2(v20, v21, __ T8H, __ post(ntta, 32));
        __ ld2(v22, v23, __ T8H, __ post(nttb, 32));
        // montmul
        __ sqdmulh(v5, __ T8H, v1, v3);
        __ mulv(v17, __ T8H, v1, v3);
        __ sqdmulh(v4, __ T8H, v0, v2);
        __ mulv(v16, __ T8H, v0, v2);
        __ sqdmulh(v6, __ T8H, v0, v3);
        __ mulv(v18, __ T8H, v0, v3);
        __ sqdmulh(v7, __ T8H, v1, v2);
        __ mulv(v19, __ T8H, v1, v2);
        __ mulv(v17, __ T8H, v17, v30);
        __ mulv(v16, __ T8H, v16, v30);
        __ mulv(v18, __ T8H, v18, v30);
        __ mulv(v19, __ T8H, v19, v30);
        __ sqdmulh(v17, __ T8H, v17, v31);
        __ sqdmulh(v16, __ T8H, v16, v31);
        __ sqdmulh(v18, __ T8H, v18, v31);
        __ sqdmulh(v19, __ T8H, v19, v31);
        __ shsubv(v17, __ T8H, v5, v17);
        __ shsubv(v16, __ T8H, v4, v16);
        __ shsubv(v18, __ T8H, v6, v18);
        __ shsubv(v19, __ T8H, v7, v19);
        __ sqdmulh(v5, __ T8H, v21, v23);
        __ mulv(v1, __ T8H, v21, v23);
        __ sqdmulh(v4, __ T8H, v20, v22);
        __ mulv(v0, __ T8H, v20, v22);
        __ sqdmulh(v6, __ T8H, v20, v23);
        __ mulv(v2, __ T8H, v20, v23);
        __ sqdmulh(v7, __ T8H, v21, v22);
        __ mulv(v3, __ T8H, v21, v22);
        __ mulv(v1, __ T8H, v1, v30);
        __ mulv(v0, __ T8H, v0, v30);
        __ mulv(v2, __ T8H, v2, v30);
        __ mulv(v3, __ T8H, v3, v30);
        __ sqdmulh(v1, __ T8H, v1, v31);
        __ sqdmulh(v0, __ T8H, v0, v31);
        __ sqdmulh(v2, __ T8H, v2, v31);
        __ sqdmulh(v3, __ T8H, v3, v31);
        __ shsubv(v1, __ T8H, v5, v1);
        __ shsubv(v0, __ T8H, v4, v0);
        __ shsubv(v2, __ T8H, v6, v2);
        __ shsubv(v3, __ T8H, v7, v3);
        __ sqdmulh(v5, __ T8H, v17, v28);
        __ mulv(v17, __ T8H, v17, v28);
        __ sqdmulh(v4, __ T8H, v1, v29);
        __ mulv(v1, __ T8H, v1, v29);
        __ mulv(v17, __ T8H, v17, v30);
        __ mulv(v1, __ T8H, v1, v30);
        __ sqdmulh(v17, __ T8H, v17, v31);
        __ sqdmulh(v1, __ T8H, v1, v31);
        __ shsubv(v17, __ T8H, v5, v17);
        __ shsubv(v1, __ T8H, v4, v1);
        __ addv(v16, __ T8H, v16, v17);
        __ addv(v17, __ T8H, v18, v19);
        __ addv(v18, __ T8H, v0, v1);
        __ addv(v19, __ T8H, v2, v3);
        __ sqdmulh(v5, __ T8H, v16, v27);
        __ mulv(v0, __ T8H, v16, v27);
        __ sqdmulh(v4, __ T8H, v17, v27);
        __ mulv(v1, __ T8H, v17, v27);
        __ sqdmulh(v6, __ T8H, v18, v27);
        __ mulv(v2, __ T8H, v18, v27);
        __ sqdmulh(v7, __ T8H, v19, v27);
        __ mulv(v3, __ T8H, v19, v27);
        __ mulv(v0, __ T8H, v0, v30);
        __ mulv(v1, __ T8H, v1, v30);
        __ mulv(v2, __ T8H, v2, v30);
        __ mulv(v3, __ T8H, v3, v30);
        __ sqdmulh(v0, __ T8H, v0, v31);
        __ sqdmulh(v1, __ T8H, v1, v31);
        __ sqdmulh(v2, __ T8H, v2, v31);
        __ sqdmulh(v3, __ T8H, v3, v31);
        __ shsubv(v0, __ T8H, v5, v0);
        __ shsubv(v1, __ T8H, v4, v1);
        __ shsubv(v2, __ T8H, v6, v2);
        __ shsubv(v3, __ T8H, v7, v3);
        __ st2(v0, v1, __ T8H, __ post(result, 32));
        __ st2(v2, v3, __ T8H, __ post(result, 32));

        __ cmp(result, limit);
        __ br(Assembler::NE, kyberNttMult_loop);

        __ leave(); // required for proper stackwalking of RuntimeStub frame
        __ mov(r0, zr); // return 0
        __ ret(lr);

        return start;
      }

      void kyber_load80v0_v17(const Register a) {
        __ ldpq(v0, v1, __ post(a, 32));
        __ ldpq(v2, v3, __ post(a, 32));
        __ ldpq(v4, v5, __ post(a, 32));
        __ ldpq(v6, v7, __ post(a, 32));
        __ ldpq(v16, v17, __ post(a, 32));
      }

      void kyber_load80v18_v27(const Register b) {
        __ ldpq(v18, v19, __ post(b, 32));
        __ ldpq(v20, v21, __ post(b, 32));
        __ ldpq(v22, v23, __ post(b, 32));
        __ ldpq(v24, v25, __ post(b, 32));
        __ ldpq(v26, v27, __ post(b, 32));
      }

      void kyber_addv80() {
        __ addv(v0, __ T8H, v18, v0);
        __ addv(v1, __ T8H, v19, v1);
        __ addv(v2, __ T8H, v20, v2);
        __ addv(v3, __ T8H, v21, v3);
        __ addv(v4, __ T8H, v22, v4);
        __ addv(v5, __ T8H, v23, v5);
        __ addv(v6, __ T8H, v24, v6);
        __ addv(v7, __ T8H, v25, v7);
        __ addv(v16, __ T8H, v26, v16);
        __ addv(v17, __ T8H, v27, v17);
      }

      void kyber_addv_v31_80() {
        __ addv(v0, __ T8H, v31, v0);
        __ addv(v1, __ T8H, v31, v1);
        __ addv(v2, __ T8H, v31, v2);
        __ addv(v3, __ T8H, v31, v3);
        __ addv(v4, __ T8H, v31, v4);
        __ addv(v5, __ T8H, v31, v5);
        __ addv(v6, __ T8H, v31, v6);
        __ addv(v7, __ T8H, v31, v7);
        __ addv(v16, __ T8H, v31, v16);
        __ addv(v17, __ T8H, v31, v17);
      }

      void kyber_store80(const Register result) {
        __ stpq(v0, v1, __ post(result, 32));
        __ stpq(v2, v3, __ post(result, 32));
        __ stpq(v4, v5, __ post(result, 32));
        __ stpq(v6, v7, __ post(result, 32));
        __ stpq(v16, v17, __ post(result, 32));
      }

      // Kyber add 2 polynomials.
      // Implements
      // static int implKyberAddPoly(short[] result, short[] a, short[] b) {}
      //
      // result (short[256]) = c_rarg0
      // a (short[256]) = c_rarg1
      // b (short[256]) = c_rarg2
      address generate_kyberAddPoly_2() {

        __ align(CodeEntryAlignment);
        StubGenStubId stub_id = StubGenStubId::kyberAddPoly_2_id;
        StubCodeMark mark(this, stub_id);
        address start = __ pc();
        __ enter();

        const Register result = c_rarg0;
        const Register a = c_rarg1;
        const Register b = c_rarg2;

        const Register kyberConsts = r11;

        __ lea(kyberConsts, ExternalAddress((address) StubRoutines::aarch64::_kyberConsts));

        __ add(kyberConsts, kyberConsts, 16);
        __ ldr(v31, __ Q, kyberConsts);
        kyber_load80v0_v17(a);
        __ ldr(v28, __ Q, __ post(a, 16));
        kyber_load80v18_v27(b);
        __ ldr(v29, __ Q, __ post(b, 16));
        kyber_addv80();
        __ addv(v28, __ T8H, v28, v29);
        kyber_addv_v31_80();
        __ addv(v28, __ T8H, v28, v31);
        kyber_store80(result);
        __ str(v28, __ Q, __ post(result, 16));
        kyber_load80v0_v17(a);
        __ ldr(v28, __ Q, __ post(a, 16));
        kyber_load80v18_v27(b);
        __ ldr(v29, __ Q, __ post(b, 16));
        kyber_addv80();
        __ addv(v28, __ T8H, v28, v29);
        kyber_addv_v31_80();
        __ addv(v28, __ T8H, v28, v31);
        kyber_store80(result);
        __ str(v28, __ Q, __ post(result, 16));
        kyber_load80v0_v17(a);
        kyber_load80v18_v27(b);
        kyber_addv80();
        kyber_addv_v31_80();
        kyber_store80(result);

        __ leave(); // required for proper stackwalking of RuntimeStub frame
        __ mov(r0, zr); // return 0
        __ ret(lr);

        return start;
      }

      // Kyber add 3 polynomials.
      // Implements
      // static int implKyberAddPoly(short[] result, short[] a, short[] b, short[] c) {}
      //
      // result (short[256]) = c_rarg0
      // a (short[256]) = c_rarg1
      // b (short[256]) = c_rarg2
      // c (short[256]) = c_rarg3
      address generate_kyberAddPoly_3() {

        __ align(CodeEntryAlignment);
        StubGenStubId stub_id = StubGenStubId::kyberAddPoly_3_id;
        StubCodeMark mark(this, stub_id);
        address start = __ pc();
        __ enter();

        const Register result = c_rarg0;
        const Register a = c_rarg1;
        const Register b = c_rarg2;
        const Register c = c_rarg3;

        const Register kyberConsts = r11;

        __ lea(kyberConsts, ExternalAddress((address) StubRoutines::aarch64::_kyberConsts));

        __ add(kyberConsts, kyberConsts, 16);
        __ ldr(v31, __ Q, kyberConsts);
        __ addv(v31, __ T8H, v31, v31);
        kyber_load80v0_v17(a);
        __ ldr(v28, __ Q, __ post(a, 16));
        kyber_load80v18_v27(b);
        __ ldr(v29, __ Q, __ post(b, 16));
        kyber_addv80();
        __ addv(v28, __ T8H, v28, v29);
        kyber_load80v18_v27(c);
        __ ldr(v29, __ Q, __ post(c, 16));
        kyber_addv80();
        __ addv(v28, __ T8H, v28, v29);
        kyber_addv_v31_80();
        __ addv(v28, __ T8H, v28, v31);
        kyber_store80(result);
        __ str(v28, __ Q, __ post(result, 16));
        kyber_load80v0_v17(a);
        __ ldr(v28, __ Q, __ post(a, 16));
        kyber_load80v18_v27(b);
        __ ldr(v29, __ Q, __ post(b, 16));
        kyber_addv80();
        __ addv(v28, __ T8H, v28, v29);
        kyber_load80v18_v27(c);
        __ ldr(v29, __ Q, __ post(c, 16));
        kyber_addv80();
        __ addv(v28, __ T8H, v28, v29);
        kyber_addv_v31_80();
        __ addv(v28, __ T8H, v28, v31);
        kyber_store80(result);
        __ str(v28, __ Q, __ post(result, 16));
        kyber_load80v0_v17(a);
        kyber_load80v18_v27(b);
        kyber_addv80();
        kyber_load80v18_v27(c);
        kyber_addv80();
        kyber_addv_v31_80();
        kyber_store80(result);

        __ leave(); // required for proper stackwalking of RuntimeStub frame
        __ mov(r0, zr); // return 0
        __ ret(lr);

        return start;
      }

    // Kyber parse XOF output to polynomial coefficient candidates
    // or decodePoly(12, ...).
    // Implements
    // static int implKyber12To16(
    //         byte[] condensed, int index, short[] parsed, int parsedLength) {}
    //
    // (parsedLength or (parsedLength - 48) must be divisible by 64.)
    //
    // condensed (byte[]) = c_rarg0
    // condensedIndex = c_rarg1
    // parsed (short[112 or 256]) = c_rarg2
    // parsedLength (112 or 256) = c_rarg3
      address generate_kyber12To16() {
       Label L_F00, L_loop, L_end;

       __ BIND(L_F00);
       __ emit_int64(0x0f000f000f000f00);
       __ emit_int64(0x0f000f000f000f00);

        __ align(CodeEntryAlignment);
        StubGenStubId stub_id = StubGenStubId::kyber12To16_id;
        StubCodeMark mark(this, stub_id);
        address start = __ pc();
        __ enter();

        const Register condensed = c_rarg0;
        const Register condensedOffs = c_rarg1;
        const Register parsed = c_rarg2;
        const Register parsedLength = c_rarg3;

        const Register tmpAddr = r11;

        __ adr(tmpAddr, L_F00);
        __ ldr(v31, __ Q, tmpAddr);
        __ add(condensed, condensed, condensedOffs);

        __ BIND(L_loop);
        __ ld3(v24, v25, v26, __ T16B, __ post(condensed, 48));
        __ ld3(v27, v28, v29, __ T16B, __ post(condensed, 48));

        __ ushll(v0, __ T8H, v24, __ T8B, 0);
        __ ushll2(v1, __ T8H, v24, __ T16B, 0);
        __ ushll(v2, __ T8H, v25, __ T8B, 0);
        __ ushll2(v3, __ T8H, v25, __ T16B, 0);
        __ ushll(v4, __ T8H, v25, __ T8B, 0);
        __ ushll2(v5, __ T8H, v25, __ T16B, 0);
        __ ushll(v16, __ T8H, v27, __ T8B, 0);
        __ ushll2(v17, __ T8H, v27, __ T16B, 0);
        __ ushll(v18, __ T8H, v28, __ T8B, 0);
        __ ushll2(v19, __ T8H, v28, __ T16B, 0);
        __ ushll(v20, __ T8H, v28, __ T8B, 0);
        __ ushll2(v21, __ T8H, v28, __ T16B, 0);
        __ shl(v2, __ T8H, v2, 8);
        __ shl(v3, __ T8H, v3, 8);
        __ shl(v18, __ T8H, v18, 8);
        __ shl(v19, __ T8H, v19, 8);
        __ ushll(v6, __ T8H, v26, __ T8B, 4);
        __ ushll2(v7, __ T8H, v26, __ T16B, 4);
        __ ushll(v22, __ T8H, v29, __ T8B, 4);
        __ ushll2(v23, __ T8H, v29, __ T16B, 4);
        __ andr(v2, __ T16B, v2, v31);
        __ andr(v3, __ T16B, v3, v31);
        __ ushr(v4, __ T8H, v4, 4);
        __ ushr(v5, __ T8H, v5, 4);
        __ andr(v18, __ T16B, v18, v31);
        __ andr(v19, __ T16B, v19, v31);
        __ ushr(v20, __ T8H, v20, 4);
        __ ushr(v21, __ T8H, v21, 4);
        __ addv(v0, __ T8H, v0, v2);
        __ addv(v2, __ T8H, v1, v3);
        __ addv(v1, __ T8H, v4, v6);
        __ addv(v3, __ T8H, v5, v7);
        __ addv(v16, __ T8H, v16, v18);
        __ addv(v18, __ T8H, v17, v19);
        __ addv(v17, __ T8H, v20, v22);
        __ addv(v19, __ T8H, v21, v23);

        __ st2(v0, v1, __ T8H, __ post(parsed, 32));
        __ st2(v2, v3, __ T8H, __ post(parsed, 32));
        __ st2(v16, v17, __ T8H, __ post(parsed, 32));
        __ st2(v18, v19, __ T8H, __ post(parsed, 32));

        __ sub(parsedLength, parsedLength, 64);
        __ cmp(parsedLength, (u1)64);
        __ br(Assembler::GE, L_loop);
        __ cbz(parsedLength, L_end);

        __ ld3(v24, v25, v26, __ T16B, __ post(condensed, 48));
        __ ld3(v27, v28, v29, __ T8B, condensed);

        __ ushll(v0, __ T8H, v24, __ T8B, 0);
        __ ushll2(v1, __ T8H, v24, __ T16B, 0);
        __ ushll(v2, __ T8H, v25, __ T8B, 0);
        __ ushll2(v3, __ T8H, v25, __ T16B, 0);
        __ ushll(v4, __ T8H, v25, __ T8B, 0);
        __ ushll2(v5, __ T8H, v25, __ T16B, 0);
        __ ushll(v16, __ T8H, v27, __ T8B, 0);
        __ ushll(v18, __ T8H, v28, __ T8B, 0);
        __ ushll(v20, __ T8H, v28, __ T8B, 0);
        __ shl(v2, __ T8H, v2, 8);
        __ shl(v3, __ T8H, v3, 8);
        __ shl(v18, __ T8H, v18, 8);
        __ ushll(v6, __ T8H, v26, __ T8B, 4);
        __ ushll2(v7, __ T8H, v26, __ T16B, 4);
        __ ushll(v22, __ T8H, v29, __ T8B, 4);
        __ andr(v2, __ T16B, v2, v31);
        __ andr(v3, __ T16B, v3, v31);
        __ ushr(v4, __ T8H, v4, 4);
        __ ushr(v5, __ T8H, v5, 4);
        __ andr(v18, __ T16B, v18, v31);
        __ ushr(v20, __ T8H, v20, 4);
        __ addv(v0, __ T8H, v0, v2);
        __ addv(v2, __ T8H, v1, v3);
        __ addv(v1, __ T8H, v4, v6);
        __ addv(v3, __ T8H, v5, v7);
        __ addv(v16, __ T8H, v16, v18);
        __ addv(v17, __ T8H, v20, v22);

        __ st2(v0, v1, __ T8H, __ post(parsed, 32));
        __ st2(v2, v3, __ T8H, __ post(parsed, 32));
        __ st2(v16, v17, __ T8H, __ post(parsed, 32));

        __ BIND(L_end);

        __ leave(); // required for proper stackwalking of RuntimeStub frame
        __ mov(r0, zr); // return 0
        __ ret(lr);

        return start;
      }

      void kyber_sqdmulh80() {
        kyber_sqdmulh32(0);
        kyber_sqdmulh32(4);
        __ sqdmulh(v26, __ T8H, v16, v31);
        __ sqdmulh(v27, __ T8H, v17, v31);
      }

      void kyber_sshr80() {
        kyber_sshr32(18);
        kyber_sshr32(22);
        __ sshr(v26, __ T8H, v26, 11);
        __ sshr(v27, __ T8H, v27, 11);
      }

      void kyber_mlsv80() {
        kyber_mlsv32(0);
        kyber_mlsv32(4);
        __ mlsv(v16, __ T8H, v26, v30);
        __ mlsv(v17, __ T8H, v27, v30);
      }

      // Kyber barrett reduce function.
      // Implements
      // static int implKyberBarrettReduce(short[] coeffs) {}
      //
      // coeffs (short[256]) = c_rarg0
      address generate_kyberBarrettReduce() {

        __ align(CodeEntryAlignment);
        StubGenStubId stub_id = StubGenStubId::kyberBarrettReduce_id;
        StubCodeMark mark(this, stub_id);
        address start = __ pc();
        __ enter();

        const Register coeffs = c_rarg0;

        const Register kyberConsts = r10;
        const Register result = r11;

        __ add(result, coeffs, 0);
        __ lea(kyberConsts, ExternalAddress((address) StubRoutines::aarch64::_kyberConsts));

        __ add(kyberConsts, kyberConsts, 16);
        __ ldpq(v30, v31, kyberConsts);

        kyber_load80v0_v17(coeffs);
        __ ldr(v28, __ Q, __ post(coeffs, 16));
        kyber_sqdmulh80();
        __ sqdmulh(v29, __ T8H, v28, v31);
        kyber_sshr80();
        __ sshr(v29, __ T8H, v29, 11);
        kyber_mlsv80();
        __ mlsv(v28, __ T8H, v29, v30);
        kyber_store80(result);
        __ str(v28, __ Q, __ post(result, 16));

        kyber_load80v0_v17(coeffs);
        __ ldr(v28, __ Q, __ post(coeffs, 16));
        kyber_sqdmulh80();
        __ sqdmulh(v29, __ T8H, v28, v31);
        kyber_sshr80();
        __ sshr(v29, __ T8H, v29, 11);
        kyber_mlsv80();
        __ mlsv(v28, __ T8H, v29, v30);
        kyber_store80(result);
        __ str(v28, __ Q, __ post(result, 16));

        kyber_load80v0_v17(coeffs);
        kyber_sqdmulh80();
        kyber_sshr80();
        kyber_mlsv80();
        kyber_store80(result);


    __ leave(); // required for proper stackwalking of RuntimeStub frame
    __ mov(r0, zr); // return 0
    __ ret(lr);

    return start;
  }

  void dilithium_load16zetas(int o0, Register zetas) {
    __ ldpq(as_FloatRegister(o0), as_FloatRegister(o0 + 1), __ post (zetas, 32));
    __ ldpq(as_FloatRegister(o0 + 2), as_FloatRegister(o0 + 3), __ post (zetas, 32));
=======
  // Helpers to schedule parallel operation bundles across vector
  // register sequences of size 2, 4 or 8.

  // Implement various primitive computations across vector sequences

  template<int N>
  void vs_addv(const VSeq<N>& v, Assembler::SIMD_Arrangement T,
               const VSeq<N>& v1, const VSeq<N>& v2) {
    for (int i = 0; i < N; i++) {
      __ addv(v[i], T, v1[i], v2[i]);
    }
  }

  template<int N>
  void vs_subv(const VSeq<N>& v, Assembler::SIMD_Arrangement T,
               const VSeq<N>& v1, const VSeq<N>& v2) {
    for (int i = 0; i < N; i++) {
      __ subv(v[i], T, v1[i], v2[i]);
    }
  }

  template<int N>
  void vs_mulv(const VSeq<N>& v, Assembler::SIMD_Arrangement T,
               const VSeq<N>& v1, const VSeq<N>& v2) {
    for (int i = 0; i < N; i++) {
      __ mulv(v[i], T, v1[i], v2[i]);
    }
  }

  template<int N>
  void vs_negr(const VSeq<N>& v, Assembler::SIMD_Arrangement T, const VSeq<N>& v1) {
    for (int i = 0; i < N; i++) {
      __ negr(v[i], T, v1[i]);
    }
  }

  template<int N>
  void vs_sshr(const VSeq<N>& v, Assembler::SIMD_Arrangement T,
               const VSeq<N>& v1, int shift) {
    for (int i = 0; i < N; i++) {
      __ sshr(v[i], T, v1[i], shift);
    }
>>>>>>> df9210e6
  }

  template<int N>
  void vs_andr(const VSeq<N>& v, const VSeq<N>& v1, const VSeq<N>& v2) {
    for (int i = 0; i < N; i++) {
      __ andr(v[i], __ T16B, v1[i], v2[i]);
    }
  }

  template<int N>
  void vs_orr(const VSeq<N>& v, const VSeq<N>& v1, const VSeq<N>& v2) {
    for (int i = 0; i < N; i++) {
      __ orr(v[i], __ T16B, v1[i], v2[i]);
    }
  }

  template<int N>
    void vs_notr(const VSeq<N>& v, const VSeq<N>& v1) {
    for (int i = 0; i < N; i++) {
      __ notr(v[i], __ T16B, v1[i]);
    }
  }

  // load N/2 successive pairs of quadword values from memory in order
  // into N successive vector registers of the sequence via the
  // address supplied in base.
  template<int N>
  void vs_ldpq(const VSeq<N>& v, Register base) {
    for (int i = 0; i < N; i += 2) {
      __ ldpq(v[i], v[i+1], Address(base, 32 * i));
    }
  }

  // load N/2 successive pairs of quadword values from memory in order
  // into N vector registers of the sequence via the address supplied
  // in base using post-increment addressing
  template<int N>
  void vs_ldpq_post(const VSeq<N>& v, Register base) {
    for (int i = 0; i < N; i += 2) {
      __ ldpq(v[i], v[i+1], __ post(base, 32));
    }
  }

  // store N successive vector registers of the sequence into N/2
  // successive pairs of quadword memory locations via the address
  // supplied in base using post-increment addressing
  template<int N>
  void vs_stpq_post(const VSeq<N>& v, Register base) {
    for (int i = 0; i < N; i += 2) {
      __ stpq(v[i], v[i+1], __ post(base, 32));
    }
  }

  // load N/2 pairs of quadword values from memory into N vector
  // registers via the address supplied in base with each pair indexed
  // using the the start offset plus the corresponding entry in the
  // offsets array
  template<int N>
  void vs_ldpq_indexed(const VSeq<N>& v, Register base, int start, int (&offsets)[N/2]) {
    for (int i = 0; i < N/2; i++) {
      __ ldpq(v[2*i], v[2*i+1], Address(base, start + offsets[i]));
    }
  }

  // store N vector registers into N/2 pairs of quadword memory
  // locations via the address supplied in base with each pair indexed
  // using the the start offset plus the corresponding entry in the
  // offsets array
  template<int N>
  void vs_stpq_indexed(const VSeq<N>& v, Register base, int start, int offsets[N/2]) {
    for (int i = 0; i < N/2; i++) {
      __ stpq(v[2*i], v[2*i+1], Address(base, start + offsets[i]));
    }
  }

  // load N single quadword values from memory into N vector registers
  // via the address supplied in base with each value indexed using
  // the the start offset plus the corresponding entry in the offsets
  // array
  template<int N>
  void vs_ldr_indexed(const VSeq<N>& v, Assembler::SIMD_RegVariant T, Register base,
                      int start, int (&offsets)[N]) {
    for (int i = 0; i < N; i++) {
      __ ldr(v[i], T, Address(base, start + offsets[i]));
    }
  }

  // store N vector registers into N single quadword memory locations
  // via the address supplied in base with each value indexed using
  // the the start offset plus the corresponding entry in the offsets
  // array
  template<int N>
  void vs_str_indexed(const VSeq<N>& v, Assembler::SIMD_RegVariant T, Register base,
                      int start, int (&offsets)[N]) {
    for (int i = 0; i < N; i++) {
      __ str(v[i], T, Address(base, start + offsets[i]));
    }
  }

  // load N/2 pairs of quadword values from memory de-interleaved into
  // N vector registers 2 at a time via the address supplied in base
  // with each pair indexed using the the start offset plus the
  // corresponding entry in the offsets array
  template<int N>
  void vs_ld2_indexed(const VSeq<N>& v, Assembler::SIMD_Arrangement T, Register base,
                      Register tmp, int start, int (&offsets)[N/2]) {
    for (int i = 0; i < N/2; i++) {
      __ add(tmp, base, start + offsets[i]);
      __ ld2(v[2*i], v[2*i+1], T, tmp);
    }
  }

  // store N vector registers 2 at a time interleaved into N/2 pairs
  // of quadword memory locations via the address supplied in base
  // with each pair indexed using the the start offset plus the
  // corresponding entry in the offsets array
  template<int N>
  void vs_st2_indexed(const VSeq<N>& v, Assembler::SIMD_Arrangement T, Register base,
                      Register tmp, int start, int (&offsets)[N/2]) {
    for (int i = 0; i < N/2; i++) {
      __ add(tmp, base, start + offsets[i]);
      __ st2(v[2*i], v[2*i+1], T, tmp);
    }
  }

  // Helper routines for various flavours of dilithium montgomery
  // multiply

  // Perform 16 32-bit Montgomery multiplications in parallel
  // See the montMul() method of the sun.security.provider.ML_DSA class.
  //
  // Computes 4x4S results
  //    a = b * c * 2^-32 mod MONT_Q
  // Inputs:  vb, vc - 4x4S vector register sequences
  //          vq - 2x4S constants <MONT_Q, MONT_Q_INV_MOD_R>
  // Temps:   vtmp - 4x4S vector sequence trashed after call
  // Outputs: va - 4x4S vector register sequences
  // vb, vc, vtmp and vq must all be disjoint
  // va must be disjoint from all other inputs/temps or must equal vc
  // n.b. MONT_R_BITS is 32, so the right shift by it is implicit.
  void dilithium_montmul16(const VSeq<4>& va, const VSeq<4>& vb, const VSeq<4>& vc,
                    const VSeq<4>& vtmp, const VSeq<2>& vq) {
    assert(vs_disjoint(vb, vc), "vb and vc overlap");
    assert(vs_disjoint(vb, vq), "vb and vq overlap");
    assert(vs_disjoint(vb, vtmp), "vb and vtmp overlap");

    assert(vs_disjoint(vc, vq), "vc and vq overlap");
    assert(vs_disjoint(vc, vtmp), "vc and vtmp overlap");

    assert(vs_disjoint(vq, vtmp), "vq and vtmp overlap");

    assert(vs_disjoint(va, vc) || vs_same(va, vc), "va and vc neither disjoint nor equal");
    assert(vs_disjoint(va, vb), "va and vb overlap");
    assert(vs_disjoint(va, vq), "va and vq overlap");
    assert(vs_disjoint(va, vtmp), "va and vtmp overlap");

    // schedule 4 streams of instructions across the vector sequences
    for (int i = 0; i < 4; i++) {
      __ sqdmulh(vtmp[i], __ T4S, vb[i], vc[i]); // aHigh = hi32(2 * b * c)
      __ mulv(va[i], __ T4S, vb[i], vc[i]);    // aLow = lo32(b * c)
    }

    for (int i = 0; i < 4; i++) {
      __ mulv(va[i], __ T4S, va[i], vq[0]);     // m = aLow * qinv
    }

    for (int i = 0; i < 4; i++) {
      __ sqdmulh(va[i], __ T4S, va[i], vq[1]);  // n = hi32(2 * m * q)
    }

    for (int i = 0; i < 4; i++) {
      __ shsubv(va[i], __ T4S, vtmp[i], va[i]);   // a = (aHigh - n) / 2
    }
  }

  // Perform 2x16 32-bit Montgomery multiplications in parallel
  // See the montMul() method of the sun.security.provider.ML_DSA class.
  //
  // Computes 8x4S results
  //    a = b * c * 2^-32 mod MONT_Q
  // Inputs:  vb, vc - 8x4S vector register sequences
  //          vq - 2x4S constants <MONT_Q, MONT_Q_INV_MOD_R>
  // Temps:   vtmp - 4x4S vector sequence trashed after call
  // Outputs: va - 8x4S vector register sequences
  // vb, vc, vtmp and vq must all be disjoint
  // va must be disjoint from all other inputs/temps or must equal vc
  // n.b. MONT_R_BITS is 32, so the right shift by it is implicit.
  void vs_montmul32(const VSeq<8>& va, const VSeq<8>& vb, const VSeq<8>& vc,
                    const VSeq<4>& vtmp, const VSeq<2>& vq) {
    // vb, vc, vtmp and vq must be disjoint. va must either be
    // disjoint from all other registers or equal vc

    assert(vs_disjoint(vb, vc), "vb and vc overlap");
    assert(vs_disjoint(vb, vq), "vb and vq overlap");
    assert(vs_disjoint(vb, vtmp), "vb and vtmp overlap");

    assert(vs_disjoint(vc, vq), "vc and vq overlap");
    assert(vs_disjoint(vc, vtmp), "vc and vtmp overlap");

    assert(vs_disjoint(vq, vtmp), "vq and vtmp overlap");

    assert(vs_disjoint(va, vc) || vs_same(va, vc), "va and vc neither disjoint nor equal");
    assert(vs_disjoint(va, vb), "va and vb overlap");
    assert(vs_disjoint(va, vq), "va and vq overlap");
    assert(vs_disjoint(va, vtmp), "va and vtmp overlap");

    // we need to multiply the front and back halves of each sequence
    // 4x4S at a time because
    //
    // 1) we are currently only able to get 4-way instruction
    // parallelism at best
    //
    // 2) we need registers for the constants in vq and temporary
    // scratch registers to hold intermediate results so vtmp can only
    // be a VSeq<4> which means we only have 4 scratch slots

    dilithium_montmul16(vs_front(va), vs_front(vb), vs_front(vc), vtmp, vq);
    dilithium_montmul16(vs_back(va), vs_back(vb), vs_back(vc), vtmp, vq);
  }

  // perform combined montmul then add/sub on 4x4S vectors

  void dilithium_montmul16_sub_add(const VSeq<4>& va0, const VSeq<4>& va1, const VSeq<4>& vc,
                                   const VSeq<4>& vtmp, const VSeq<2>& vq) {
    // compute a = montmul(a1, c)
    dilithium_montmul16(vc, va1, vc, vtmp, vq);
    // ouptut a1 = a0 - a
    vs_subv(va1, __ T4S, va0, vc);
    //    and a0 = a0 + a
    vs_addv(va0, __ T4S, va0, vc);
  }

  // perform combined add/sub then montul on 4x4S vectors

  void dilithium_sub_add_montmul16(const VSeq<4>& va0, const VSeq<4>& va1, const VSeq<4>& vb,
                                   const VSeq<4>& vtmp1, const VSeq<4>& vtmp2, const VSeq<2>& vq) {
    // compute c = a0 - a1
    vs_subv(vtmp1, __ T4S, va0, va1);
    // output a0 = a0 + a1
    vs_addv(va0, __ T4S, va0, va1);
    // output a1 = b montmul c
    dilithium_montmul16(va1, vtmp1, vb, vtmp2, vq);
  }

  // At these levels, the indices that correspond to the 'j's (and 'j+l's)
  // in the Java implementation come in sequences of at least 8, so we
  // can use ldpq to collect the corresponding data into pairs of vector
  // registers.
  // We collect the coefficients corresponding to the 'j+l' indexes into
  // the vector registers v0-v7, the zetas into the vector registers v16-v23
  // then we do the (Montgomery) multiplications by the zetas in parallel
  // into v16-v23, load the coeffs corresponding to the 'j' indexes into
  // v0-v7, then do the additions into v24-v31 and the subtractions into
  // v0-v7 and finally save the results back to the coeffs array.
  void dilithiumNttLevel0_4(const Register dilithiumConsts,
    const Register coeffs, const Register zetas) {
    int c1 = 0;
    int c2 = 512;
    int startIncr;
    // don't use callee save registers v8 - v15
    VSeq<8> vs1(0), vs2(16), vs3(24);  // 3 sets of 8x4s inputs/outputs
    VSeq<4> vtmp = vs_front(vs3);         // n.b. tmp registers overlap vs3
    VSeq<2> vq(30);                    // n.b. constants overlap vs3
    int offsets[4] = { 0, 32, 64, 96 };

    for (int level = 0; level < 5; level++) {
      int c1Start = c1;
      int c2Start = c2;
      if (level == 3) {
        offsets[1] = 32;
        offsets[2] = 128;
        offsets[3] = 160;
      } else if (level == 4) {
        offsets[1] = 64;
        offsets[2] = 128;
        offsets[3] = 192;
      }

      // for levels 1 - 4 we simply load 2 x 4 adjacent values at a
      // time at 4 different offsets and multiply them in order by the
      // next set of input values. So we employ indexed load and store
      // pair instructions with arrangement 4S
      for (int i = 0; i < 4; i++) {
        // reload q and qinv
        vs_ldpq(vq, dilithiumConsts); // qInv, q
        // load 8x4S coefficients via second start pos == c2
        vs_ldpq_indexed(vs1, coeffs, c2Start, offsets);
        // load next 8x4S inputs == b
        vs_ldpq_post(vs2, zetas);
        // compute a == c2 * b mod MONT_Q
        vs_montmul32(vs2, vs1, vs2, vtmp, vq);
        // load 8x4s coefficients via first start pos == c1
        vs_ldpq_indexed(vs1, coeffs, c1Start, offsets);
        // compute a1 =  c1 + a
        vs_addv(vs3, __ T4S, vs1, vs2);
        // compute a2 =  c1 - a
        vs_subv(vs1, __ T4S, vs1, vs2);
        // output a1 and a2
        vs_stpq_indexed(vs3, coeffs, c1Start, offsets);
        vs_stpq_indexed(vs1, coeffs, c2Start, offsets);

        int k = 4 * level + i;

        if (k > 7) {
          startIncr = 256;
        } else if (k == 5) {
          startIncr = 384;
        } else {
          startIncr = 128;
        }

        c1Start += startIncr;
        c2Start += startIncr;
      }

      c2 /= 2;
    }
  }

  // Dilithium NTT function except for the final "normalization" to |coeff| < Q.
  // Implements the method
  // static int implDilithiumAlmostNtt(int[] coeffs, int zetas[]) {}
  // of the Java class sun.security.provider
  //
  // coeffs (int[256]) = c_rarg0
  // zetas (int[256]) = c_rarg1
  address generate_dilithiumAlmostNtt() {

    __ align(CodeEntryAlignment);
    StubGenStubId stub_id = StubGenStubId::dilithiumAlmostNtt_id;
    StubCodeMark mark(this, stub_id);
    address start = __ pc();
    __ enter();

    const Register coeffs = c_rarg0;
    const Register zetas = c_rarg1;

    const Register tmpAddr = r9;
    const Register dilithiumConsts = r10;
    const Register result = r11;
    // don't use callee save registers v8 - v15
    VSeq<8> vs1(0), vs2(16), vs3(24);  // 3 sets of 8x4s inputs/outputs
    VSeq<4> vtmp = vs_front(vs3);         // n.b. tmp registers overlap vs3
    VSeq<2> vq(30);                    // n.b. constants overlap vs3
    int offsets[4] = {0, 32, 64, 96};
    int offsets1[8] = {16, 48, 80, 112, 144, 176, 208, 240 };
    int offsets2[8] = { 0, 32, 64, 96, 128, 160, 192, 224 };
    __ add(result, coeffs, 0);
    __ lea(dilithiumConsts, ExternalAddress((address) StubRoutines::aarch64::_dilithiumConsts));

    // Each level represents one iteration of the outer for loop of the Java version

    // level 0-4
    dilithiumNttLevel0_4(dilithiumConsts, coeffs, zetas);

    // level 5

    // at level 5 the coefficients we need to combine with the zetas
    // are grouped in memory in blocks of size 4. So, for both sets of
    // coefficients we load 4 adjacent values at 8 different offsets
    // using an indexed ldr with register variant Q and multiply them
    // in sequence order by the next set of inputs. Likewise we store
    // the resuls using an indexed str with register variant Q.
    for (int i = 0; i < 1024; i += 256) {
      // reload constants q, qinv each iteration as they get clobbered later
      vs_ldpq(vq, dilithiumConsts); // qInv, q
      // load 32 (8x4S) coefficients via first offsets = c1
      vs_ldr_indexed(vs1, __ Q, coeffs, i, offsets1);
      // load next 32 (8x4S) inputs = b
      vs_ldpq_post(vs2, zetas);
      // a = b montul c1
      vs_montmul32(vs2, vs1, vs2, vtmp, vq);
      // load 32 (8x4S) coefficients via second offsets = c2
      vs_ldr_indexed(vs1, __ Q, coeffs, i, offsets2);
      // add/sub with result of multiply
      vs_addv(vs3, __ T4S, vs1, vs2);     // a1 = a - c2
      vs_subv(vs1, __ T4S, vs1, vs2);     // a0 = a + c1
      // write back new coefficients using same offsets
      vs_str_indexed(vs3, __ Q, coeffs, i, offsets2);
      vs_str_indexed(vs1, __ Q, coeffs, i, offsets1);
    }

    // level 6
    // at level 6 the coefficients we need to combine with the zetas
    // are grouped in memory in pairs, the first two being montmul
    // inputs and the second add/sub inputs. We can still implement
    // the montmul+sub+add using 4-way parallelism but only if we
    // combine the coefficients with the zetas 16 at a time. We load 8
    // adjacent values at 4 different offsets using an ld2 load with
    // arrangement 2D. That interleaves the lower and upper halves of
    // each pair of quadwords into successive vector registers. We
    // then need to montmul the 4 even elements of the coefficients
    // register sequence by the zetas in order and then add/sub the 4
    // odd elements of the coefficients register sequence. We use an
    // equivalent st2 operation to store the results back into memory
    // de-interleaved.
    for (int i = 0; i < 1024; i += 128) {
      // reload constants q, qinv each iteration as they get clobbered later
      vs_ldpq(vq, dilithiumConsts); // qInv, q
      // load interleaved 16 (4x2D) coefficients via offsets
      vs_ld2_indexed(vs1, __ T2D, coeffs, tmpAddr, i, offsets);
      // load next 16 (4x4S) inputs
      vs_ldpq_post(vs_front(vs2), zetas);
      // mont multiply odd elements of vs1 by vs2 and add/sub into odds/evens
      dilithium_montmul16_sub_add(vs_even(vs1), vs_odd(vs1),
                                  vs_front(vs2), vtmp, vq);
      // store interleaved 16 (4x2D) coefficients via offsets
      vs_st2_indexed(vs1, __ T2D, coeffs, tmpAddr, i, offsets);
    }

    // level 7
    // at level 7 the coefficients we need to combine with the zetas
    // occur singly with montmul inputs alterating with add/sub
    // inputs. Once again we can use 4-way parallelism to combine 16
    // zetas at a time. However, we have to load 8 adjacent values at
    // 4 different offsets using an ld2 load with arrangement 4S. That
    // interleaves the the odd words of each pair into one
    // coefficients vector register and the even words of the pair
    // into the next register. We then need to montmul the 4 even
    // elements of the coefficients register sequence by the zetas in
    // order and then add/sub the 4 odd elements of the coefficients
    // register sequence. We use an equivalent st2 operation to store
    // the results back into memory de-interleaved.

    for (int i = 0; i < 1024; i += 128) {
      // reload constants q, qinv each iteration as they get clobbered later
      vs_ldpq(vq, dilithiumConsts); // qInv, q
      // load interleaved 16 (4x4S) coefficients via offsets
      vs_ld2_indexed(vs1, __ T4S, coeffs, tmpAddr, i, offsets);
      // load next 16 (4x4S) inputs
      vs_ldpq_post(vs_front(vs2), zetas);
      // mont multiply odd elements of vs1 by vs2 and add/sub into odds/evens
      dilithium_montmul16_sub_add(vs_even(vs1), vs_odd(vs1),
                                  vs_front(vs2), vtmp, vq);
      // store interleaved 16 (4x4S) coefficients via offsets
      vs_st2_indexed(vs1, __ T4S, coeffs, tmpAddr, i, offsets);
    }
    __ leave(); // required for proper stackwalking of RuntimeStub frame
    __ mov(r0, zr); // return 0
    __ ret(lr);

    return start;
  }

  // At these levels, the indices that correspond to the 'j's (and 'j+l's)
  // in the Java implementation come in sequences of at least 8, so we
  // can use ldpq to collect the corresponding data into pairs of vector
  // registers
  // We collect the coefficients that correspond to the 'j's into vs1
  // the coefficiets that correspond to the 'j+l's into vs2 then
  // do the additions into vs3 and the subtractions into vs1 then
  // save the result of the additions, load the zetas into vs2
  // do the (Montgomery) multiplications by zeta in parallel into vs2
  // finally save the results back to the coeffs array
  void dilithiumInverseNttLevel3_7(const Register dilithiumConsts,
    const Register coeffs, const Register zetas) {
    int c1 = 0;
    int c2 = 32;
    int startIncr;
    int offsets[4];
    VSeq<8> vs1(0), vs2(16), vs3(24);  // 3 sets of 8x4s inputs/outputs
    VSeq<4> vtmp = vs_front(vs3);      // n.b. tmp registers overlap vs3
    VSeq<2> vq(30);                    // n.b. constants overlap vs3

    offsets[0] = 0;

    for (int level = 3; level < 8; level++) {
      int c1Start = c1;
      int c2Start = c2;
      if (level == 3) {
        offsets[1] = 64;
        offsets[2] = 128;
        offsets[3] = 192;
      } else if (level == 4) {
        offsets[1] = 32;
        offsets[2] = 128;
        offsets[3] = 160;
      } else {
        offsets[1] = 32;
        offsets[2] = 64;
        offsets[3] = 96;
      }

      // for levels 3 - 7 we simply load 2 x 4 adjacent values at a
      // time at 4 different offsets and multiply them in order by the
      // next set of input values. So we employ indexed load and store
      // pair instructions with arrangement 4S
      for (int i = 0; i < 4; i++) {
        // load v1 32 (8x4S) coefficients relative to first start index
        vs_ldpq_indexed(vs1, coeffs, c1Start, offsets);
        // load v2 32 (8x4S) coefficients relative to second start index
        vs_ldpq_indexed(vs2, coeffs, c2Start, offsets);
        // a0 = v1 + v2 -- n.b. clobbers vqs
        vs_addv(vs3, __ T4S, vs1, vs2);
        // a1 = v1 - v2
        vs_subv(vs1, __ T4S, vs1, vs2);
        // save a1 relative to first start index
        vs_stpq_indexed(vs3, coeffs, c1Start, offsets);
        // load constants q, qinv each iteration as they get clobbered above
        vs_ldpq(vq, dilithiumConsts); // qInv, q
        // load b next 32 (8x4S) inputs
        vs_ldpq_post(vs2, zetas);
        // a = a1 montmul b
        vs_montmul32(vs2, vs1, vs2, vtmp, vq);
        // save a relative to second start index
        vs_stpq_indexed(vs2, coeffs, c2Start, offsets);

        int k = 4 * level + i;

        if (k < 24) {
          startIncr = 256;
        } else if (k == 25) {
          startIncr = 384;
        } else {
          startIncr = 128;
        }

        c1Start += startIncr;
        c2Start += startIncr;
      }

      c2 *= 2;
    }
  }

  // Dilithium Inverse NTT function except the final mod Q division by 2^256.
  // Implements the method
  // static int implDilithiumAlmostInverseNtt(int[] coeffs, int[] zetas) {} of
  // the sun.security.provider.ML_DSA class.
  //
  // coeffs (int[256]) = c_rarg0
  // zetas (int[256]) = c_rarg1
  address generate_dilithiumAlmostInverseNtt() {

    __ align(CodeEntryAlignment);
    StubGenStubId stub_id = StubGenStubId::dilithiumAlmostInverseNtt_id;
    StubCodeMark mark(this, stub_id);
    address start = __ pc();
    __ enter();

    const Register coeffs = c_rarg0;
    const Register zetas = c_rarg1;

    const Register tmpAddr = r9;
    const Register dilithiumConsts = r10;
    const Register result = r11;
    VSeq<8> vs1(0), vs2(16), vs3(24);  // 3 sets of 8x4s inputs/outputs
    VSeq<4> vtmp = vs_front(vs3);     // n.b. tmp registers overlap vs3
    VSeq<2> vq(30);                    // n.b. constants overlap vs3
    int offsets[4] = { 0, 32, 64, 96 };
    int offsets1[8] = { 0, 32, 64, 96, 128, 160, 192, 224 };
    int offsets2[8] = { 16, 48, 80, 112, 144, 176, 208, 240 };

    __ add(result, coeffs, 0);
    __ lea(dilithiumConsts, ExternalAddress((address) StubRoutines::aarch64::_dilithiumConsts));

    // Each level represents one iteration of the outer for loop of the Java version
    // level0

    // level 0
    // At level 0 we need to interleave adjacent quartets of
    // coefficients before we multiply and add/sub by the next 16
    // zetas just as we did for level 7 in the multiply code. So we
    // load and store the values using an ld2/st2 with arrangement 4S
    for (int i = 0; i < 1024; i += 128) {
      // load constants q, qinv
      // n.b. this can be moved out of the loop as they do not get
      // clobbered by first two loops
      vs_ldpq(vq, dilithiumConsts); // qInv, q
      // a0/a1 load interleaved 32 (8x4S) coefficients
      vs_ld2_indexed(vs1, __ T4S, coeffs, tmpAddr, i, offsets);
      // b load next 32 (8x4S) inputs
      vs_ldpq_post(vs_front(vs2), zetas);
      // compute in parallel (a0, a1) = (a0 + a1, (a0 - a1) montmul b)
      // n.b. second half of vs2 provides temporary register storage
      dilithium_sub_add_montmul16(vs_even(vs1), vs_odd(vs1),
                                  vs_front(vs2), vs_back(vs2), vtmp, vq);
      // a0/a1 store interleaved 32 (8x4S) coefficients
      vs_st2_indexed(vs1, __ T4S, coeffs, tmpAddr, i, offsets);
    }

    // level 1
    // At level 1 we need to interleave pairs of adjacent pairs of
    // coefficients before we multiply by the next 16 zetas just as we
    // did for level 6 in the multiply code. So we load and store the
    // values an ld2/st2 with arrangement 2D
    for (int i = 0; i < 1024; i += 128) {
      // a0/a1 load interleaved 32 (8x2D) coefficients
      vs_ld2_indexed(vs1, __ T2D, coeffs, tmpAddr, i, offsets);
      // b load next 16 (4x4S) inputs
      vs_ldpq_post(vs_front(vs2), zetas);
      // compute in parallel (a0, a1) = (a0 + a1, (a0 - a1) montmul b)
      // n.b. second half of vs2 provides temporary register storage
      dilithium_sub_add_montmul16(vs_even(vs1), vs_odd(vs1),
                                  vs_front(vs2), vs_back(vs2), vtmp, vq);
      // a0/a1 store interleaved 32 (8x2D) coefficients
      vs_st2_indexed(vs1, __ T2D, coeffs, tmpAddr, i, offsets);
    }

    // level 2
    // At level 2 coefficients come in blocks of 4. So, we load 4
    // adjacent coefficients at 8 distinct offsets for both the first
    // and second coefficient sequences, using an ldr with register
    // variant Q then combine them with next set of 32 zetas. Likewise
    // we store the results using an str with register variant Q.
    for (int i = 0; i < 1024; i += 256) {
      // c0 load 32 (8x4S) coefficients via first offsets
      vs_ldr_indexed(vs1, __ Q, coeffs, i, offsets1);
      // c1 load 32 (8x4S) coefficients via second offsets
      vs_ldr_indexed(vs2, __ Q,coeffs, i, offsets2);
      // a0 = c0 + c1  n.b. clobbers vq which overlaps vs3
      vs_addv(vs3, __ T4S, vs1, vs2);
      // c = c0 - c1
      vs_subv(vs1, __ T4S, vs1, vs2);
      // store a0 32 (8x4S) coefficients via first offsets
      vs_str_indexed(vs3, __ Q, coeffs, i, offsets1);
      // b load 32 (8x4S) next inputs
      vs_ldpq_post(vs2, zetas);
      // reload constants q, qinv -- they were clobbered earlier
      vs_ldpq(vq, dilithiumConsts); // qInv, q
      // compute a1 = b montmul c
      vs_montmul32(vs2, vs1, vs2, vtmp, vq);
      // store a1 32 (8x4S) coefficients via second offsets
      vs_str_indexed(vs2, __ Q, coeffs, i, offsets2);
    }

    // level 3-7
    dilithiumInverseNttLevel3_7(dilithiumConsts, coeffs, zetas);

    __ leave(); // required for proper stackwalking of RuntimeStub frame
    __ mov(r0, zr); // return 0
    __ ret(lr);

    return start;

  }

  // Dilithium multiply polynomials in the NTT domain.
  // Straightforward implementation of the method
  // static int implDilithiumNttMult(
  //              int[] result, int[] ntta, int[] nttb {} of
  // the sun.security.provider.ML_DSA class.
  //
  // result (int[256]) = c_rarg0
  // poly1 (int[256]) = c_rarg1
  // poly2 (int[256]) = c_rarg2
  address generate_dilithiumNttMult() {

        __ align(CodeEntryAlignment);
    StubGenStubId stub_id = StubGenStubId::dilithiumNttMult_id;
    StubCodeMark mark(this, stub_id);
    address start = __ pc();
    __ enter();

    Label L_loop;

    const Register result = c_rarg0;
    const Register poly1 = c_rarg1;
    const Register poly2 = c_rarg2;

    const Register dilithiumConsts = r10;
    const Register len = r11;

    VSeq<8> vs1(0), vs2(16), vs3(24);  // 3 sets of 8x4s inputs/outputs
    VSeq<4> vtmp = vs_front(vs3);         // n.b. tmp registers overlap vs3
    VSeq<2> vq(30);                    // n.b. constants overlap vs3
    VSeq<8> vrsquare(29, 0);           // for montmul by constant RSQUARE

    __ lea(dilithiumConsts, ExternalAddress((address) StubRoutines::aarch64::_dilithiumConsts));

    // load constants q, qinv
    vs_ldpq(vq, dilithiumConsts); // qInv, q
    // load constant rSquare into v29
    __ ldr(v29, __ Q, Address(dilithiumConsts, 48));  // rSquare

    __ mov(len, zr);
    __ add(len, len, 1024);

    __ BIND(L_loop);

    // b load 32 (8x4S) next inputs from poly1
    vs_ldpq_post(vs1, poly1);
    // c load 32 (8x4S) next inputs from poly2
    vs_ldpq_post(vs2, poly2);
    // compute a = b montmul c
    vs_montmul32(vs2, vs1, vs2, vtmp, vq);
    // compute a = rsquare montmul a
    vs_montmul32(vs2, vrsquare, vs2, vtmp, vq);
    // save a 32 (8x4S) results
    vs_stpq_post(vs2, result);

    __ sub(len, len, 128);
    __ cmp(len, (u1)128);
    __ br(Assembler::GE, L_loop);

    __ leave(); // required for proper stackwalking of RuntimeStub frame
    __ mov(r0, zr); // return 0
    __ ret(lr);

    return start;

  }

  // Dilithium Motgomery multiply an array by a constant.
  // A straightforward implementation of the method
  // static int implDilithiumMontMulByConstant(int[] coeffs, int constant) {}
  // of the sun.security.provider.MLDSA class
  //
  // coeffs (int[256]) = c_rarg0
  // constant (int) = c_rarg1
  address generate_dilithiumMontMulByConstant() {

    __ align(CodeEntryAlignment);
    StubGenStubId stub_id = StubGenStubId::dilithiumMontMulByConstant_id;
    StubCodeMark mark(this, stub_id);
    address start = __ pc();
    __ enter();

    Label L_loop;

    const Register coeffs = c_rarg0;
    const Register constant = c_rarg1;

    const Register dilithiumConsts = r10;
    const Register result = r11;
    const Register len = r12;

    VSeq<8> vs1(0), vs2(16), vs3(24);  // 3 sets of 8x4s inputs/outputs
    VSeq<4> vtmp = vs_front(vs3);         // n.b. tmp registers overlap vs3
    VSeq<2> vq(30);                    // n.b. constants overlap vs3
    VSeq<8> vconst(29, 0);             // for montmul by constant

    // results track inputs
    __ add(result, coeffs, 0);
    __ lea(dilithiumConsts, ExternalAddress((address) StubRoutines::aarch64::_dilithiumConsts));

    // load constants q, qinv -- they do not get clobbered by first two loops
    vs_ldpq(vq, dilithiumConsts); // qInv, q
    // copy caller supplied constant across vconst
    __ dup(vconst[0], __ T4S, constant);
    __ mov(len, zr);
    __ add(len, len, 1024);

    __ BIND(L_loop);

    // load next 32 inputs
    vs_ldpq_post(vs2, coeffs);
    // mont mul by constant
    vs_montmul32(vs2, vconst, vs2, vtmp, vq);
    // write next 32 results
    vs_stpq_post(vs2, result);

    __ sub(len, len, 128);
    __ cmp(len, (u1)128);
    __ br(Assembler::GE, L_loop);

    __ leave(); // required for proper stackwalking of RuntimeStub frame
    __ mov(r0, zr); // return 0
    __ ret(lr);

    return start;

  }

  // Dilithium decompose poly.
  // Implements the method
  // static int implDilithiumDecomposePoly(int[] coeffs, int constant) {}
  // of the sun.security.provider.ML_DSA class
  //
  // input (int[256]) = c_rarg0
  // lowPart (int[256]) = c_rarg1
  // highPart (int[256]) = c_rarg2
  // twoGamma2  (int) = c_rarg3
  // multiplier (int) = c_rarg4
  address generate_dilithiumDecomposePoly() {

    __ align(CodeEntryAlignment);
    StubGenStubId stub_id = StubGenStubId::dilithiumDecomposePoly_id;
    StubCodeMark mark(this, stub_id);
    address start = __ pc();
    Label L_loop;

    const Register input = c_rarg0;
    const Register lowPart = c_rarg1;
    const Register highPart = c_rarg2;
    const Register twoGamma2 = c_rarg3;
    const Register multiplier = c_rarg4;

    const Register len = r9;
    const Register dilithiumConsts = r10;
    const Register tmp = r11;

    VSeq<4> vs1(0), vs2(4), vs3(8); // 6 independent sets of 4x4s values
    VSeq<4> vs4(12), vs5(16), vtmp(20);
    VSeq<4> one(25, 0);            // 7 constants for cross-multiplying
    VSeq<4> qminus1(26, 0);
    VSeq<4> g2(27, 0);
    VSeq<4> twog2(28, 0);
    VSeq<4> mult(29, 0);
    VSeq<4> q(30, 0);
    VSeq<4> qadd(31, 0);

    __ enter();

    __ lea(dilithiumConsts, ExternalAddress((address) StubRoutines::aarch64::_dilithiumConsts));

    // save callee-saved registers
    __ stpd(v8, v9, __ pre(sp, -64));
    __ stpd(v10, v11, Address(sp, 16));
    __ stpd(v12, v13, Address(sp, 32));
    __ stpd(v14, v15, Address(sp, 48));

<<<<<<< HEAD
=======
    // populate constant registers
>>>>>>> df9210e6
    __ mov(tmp, zr);
    __ add(tmp, tmp, 1);
    __ dup(one[0], __ T4S, tmp); // 1
    __ ldr(q[0], __ Q, Address(dilithiumConsts, 16)); // q
    __ ldr(qadd[0], __ Q, Address(dilithiumConsts, 64)); // addend for mod q reduce
    __ dup(twog2[0], __ T4S, twoGamma2); // 2 * gamma2
    __ dup(mult[0], __ T4S, multiplier); // multiplier for mod 2 * gamma reduce
    __ subv(qminus1[0], __ T4S, v30, v25); // q - 1
    __ sshr(g2[0], __ T4S, v28, 1); // gamma2

    __ mov(len, zr);
    __ add(len, len, 1024);

    __ BIND(L_loop);

    // load next 4x4S inputs interleaved: rplus --> vs1
    __ ld4(vs1[0], vs1[1], vs1[2], vs1[3], __ T4S, __ post(input, 64));

    //  rplus = rplus - ((rplus + qadd) >> 23) * q
    vs_addv(vtmp, __ T4S, vs1, qadd);
    vs_sshr(vtmp, __ T4S, vtmp, 23);
    vs_mulv(vtmp, __ T4S, vtmp, q);
    vs_subv(vs1, __ T4S, vs1, vtmp);

    // rplus = rplus + ((rplus >> 31) & dilithium_q);
    vs_sshr(vtmp, __ T4S, vs1, 31);
    vs_andr(vtmp, vtmp, q);
    vs_addv(vs1, __ T4S, vs1, vtmp);

    // quotient --> vs2
    // int quotient = (rplus * multiplier) >> 22;
    vs_mulv(vtmp, __ T4S, vs1, mult);
    vs_sshr(vs2, __ T4S, vtmp, 22);

    // r0 --> vs3
    // int r0 = rplus - quotient * twoGamma2;
    vs_mulv(vtmp, __ T4S, vs2, twog2);
    vs_subv(vs3, __ T4S, vs1, vtmp);

    // mask --> vs4
    // int mask = (twoGamma2 - r0) >> 22;
    vs_subv(vtmp, __ T4S, twog2, vs3);
    vs_sshr(vs4, __ T4S, vtmp, 22);

    // r0 -= (mask & twoGamma2);
    vs_andr(vtmp, vs4, twog2);
    vs_subv(vs3, __ T4S, vs3, vtmp);

    //  quotient += (mask & 1);
    vs_andr(vtmp, vs4, one);
    vs_addv(vs2, __ T4S, vs2, vtmp);

    // mask = (twoGamma2 / 2 - r0) >> 31;
    vs_subv(vtmp, __ T4S, g2, vs3);
    vs_sshr(vs4, __ T4S, vtmp, 31);

    // r0 -= (mask & twoGamma2);
    vs_andr(vtmp, vs4, twog2);
    vs_subv(vs3, __ T4S, vs3, vtmp);

    // quotient += (mask & 1);
    vs_andr(vtmp, vs4, one);
    vs_addv(vs2, __ T4S, vs2, vtmp);

    // r1 --> vs5
    // int r1 = rplus - r0 - (dilithium_q - 1);
    vs_subv(vtmp, __ T4S, vs1, vs3);
    vs_subv(vs5, __ T4S, vtmp, qminus1);

    // r1 --> vs1 (overwriting rplus)
    // r1 = (r1 | (-r1)) >> 31; // 0 if rplus - r0 == (dilithium_q - 1), -1 otherwise
    vs_negr(vtmp, __ T4S, vs5);
    vs_orr(vtmp, vs5, vtmp);
    vs_sshr(vs1, __ T4S, vtmp, 31);

    // r0 += ~r1;
    vs_notr(vtmp, vs1);
    vs_addv(vs3, __ T4S, vs3, vtmp);

    // r1 = r1 & quotient;
    vs_andr(vs1, vs2, vs1);

    // store results inteleaved
    // lowPart[m] = r0;
    // highPart[m] = r1;
    __ st4(vs3[0], vs3[1], vs3[2], vs3[3], __ T4S, __ post(lowPart, 64));
    __ st4(vs1[0], vs1[1], vs1[2], vs1[3], __ T4S, __ post(highPart, 64));


    __ sub(len, len, 64);
    __ cmp(len, (u1)64);
    __ br(Assembler::GE, L_loop);

    // restore callee-saved vector registers
    __ ldpd(v14, v15, Address(sp, 48));
    __ ldpd(v12, v13, Address(sp, 32));
    __ ldpd(v10, v11, Address(sp, 16));
    __ ldpd(v8, v9, __ post(sp, 64));

    __ leave(); // required for proper stackwalking of RuntimeStub frame
    __ mov(r0, zr); // return 0
    __ ret(lr);

    return start;

  }

  /**
   *  Arguments:
   *
   * Inputs:
   *   c_rarg0   - int crc
   *   c_rarg1   - byte* buf
   *   c_rarg2   - int length
   *   c_rarg3   - int* table
   *
   * Output:
   *       r0   - int crc result
   */
  address generate_updateBytesCRC32C() {
    assert(UseCRC32CIntrinsics, "what are we doing here?");

    __ align(CodeEntryAlignment);
    StubGenStubId stub_id = StubGenStubId::updateBytesCRC32C_id;
    StubCodeMark mark(this, stub_id);

    address start = __ pc();

    const Register crc   = c_rarg0;  // crc
    const Register buf   = c_rarg1;  // source java byte array address
    const Register len   = c_rarg2;  // length
    const Register table0 = c_rarg3; // crc_table address
    const Register table1 = c_rarg4;
    const Register table2 = c_rarg5;
    const Register table3 = c_rarg6;
    const Register tmp3 = c_rarg7;

    BLOCK_COMMENT("Entry:");
    __ enter(); // required for proper stackwalking of RuntimeStub frame

    __ kernel_crc32c(crc, buf, len,
              table0, table1, table2, table3, rscratch1, rscratch2, tmp3);

    __ leave(); // required for proper stackwalking of RuntimeStub frame
    __ ret(lr);

    return start;
  }

  /***
   *  Arguments:
   *
   *  Inputs:
   *   c_rarg0   - int   adler
   *   c_rarg1   - byte* buff
   *   c_rarg2   - int   len
   *
   * Output:
   *   c_rarg0   - int adler result
   */
  address generate_updateBytesAdler32() {
    __ align(CodeEntryAlignment);
    StubGenStubId stub_id = StubGenStubId::updateBytesAdler32_id;
    StubCodeMark mark(this, stub_id);
    address start = __ pc();

    Label L_simple_by1_loop, L_nmax, L_nmax_loop, L_by16, L_by16_loop, L_by1_loop, L_do_mod, L_combine, L_by1;

    // Aliases
    Register adler  = c_rarg0;
    Register s1     = c_rarg0;
    Register s2     = c_rarg3;
    Register buff   = c_rarg1;
    Register len    = c_rarg2;
    Register nmax  = r4;
    Register base  = r5;
    Register count = r6;
    Register temp0 = rscratch1;
    Register temp1 = rscratch2;
    FloatRegister vbytes = v0;
    FloatRegister vs1acc = v1;
    FloatRegister vs2acc = v2;
    FloatRegister vtable = v3;

    // Max number of bytes we can process before having to take the mod
    // 0x15B0 is 5552 in decimal, the largest n such that 255n(n+1)/2 + (n+1)(BASE-1) <= 2^32-1
    uint64_t BASE = 0xfff1;
    uint64_t NMAX = 0x15B0;

    __ mov(base, BASE);
    __ mov(nmax, NMAX);

    // Load accumulation coefficients for the upper 16 bits
    __ lea(temp0, ExternalAddress((address) StubRoutines::aarch64::_adler_table));
    __ ld1(vtable, __ T16B, Address(temp0));

    // s1 is initialized to the lower 16 bits of adler
    // s2 is initialized to the upper 16 bits of adler
    __ ubfx(s2, adler, 16, 16);  // s2 = ((adler >> 16) & 0xffff)
    __ uxth(s1, adler);          // s1 = (adler & 0xffff)

    // The pipelined loop needs at least 16 elements for 1 iteration
    // It does check this, but it is more effective to skip to the cleanup loop
    __ cmp(len, (u1)16);
    __ br(Assembler::HS, L_nmax);
    __ cbz(len, L_combine);

    __ bind(L_simple_by1_loop);
    __ ldrb(temp0, Address(__ post(buff, 1)));
    __ add(s1, s1, temp0);
    __ add(s2, s2, s1);
    __ subs(len, len, 1);
    __ br(Assembler::HI, L_simple_by1_loop);

    // s1 = s1 % BASE
    __ subs(temp0, s1, base);
    __ csel(s1, temp0, s1, Assembler::HS);

    // s2 = s2 % BASE
    __ lsr(temp0, s2, 16);
    __ lsl(temp1, temp0, 4);
    __ sub(temp1, temp1, temp0);
    __ add(s2, temp1, s2, ext::uxth);

    __ subs(temp0, s2, base);
    __ csel(s2, temp0, s2, Assembler::HS);

    __ b(L_combine);

    __ bind(L_nmax);
    __ subs(len, len, nmax);
    __ sub(count, nmax, 16);
    __ br(Assembler::LO, L_by16);

    __ bind(L_nmax_loop);

    generate_updateBytesAdler32_accum(s1, s2, buff, temp0, temp1,
                                      vbytes, vs1acc, vs2acc, vtable);

    __ subs(count, count, 16);
    __ br(Assembler::HS, L_nmax_loop);

    // s1 = s1 % BASE
    __ lsr(temp0, s1, 16);
    __ lsl(temp1, temp0, 4);
    __ sub(temp1, temp1, temp0);
    __ add(temp1, temp1, s1, ext::uxth);

    __ lsr(temp0, temp1, 16);
    __ lsl(s1, temp0, 4);
    __ sub(s1, s1, temp0);
    __ add(s1, s1, temp1, ext:: uxth);

    __ subs(temp0, s1, base);
    __ csel(s1, temp0, s1, Assembler::HS);

    // s2 = s2 % BASE
    __ lsr(temp0, s2, 16);
    __ lsl(temp1, temp0, 4);
    __ sub(temp1, temp1, temp0);
    __ add(temp1, temp1, s2, ext::uxth);

    __ lsr(temp0, temp1, 16);
    __ lsl(s2, temp0, 4);
    __ sub(s2, s2, temp0);
    __ add(s2, s2, temp1, ext:: uxth);

    __ subs(temp0, s2, base);
    __ csel(s2, temp0, s2, Assembler::HS);

    __ subs(len, len, nmax);
    __ sub(count, nmax, 16);
    __ br(Assembler::HS, L_nmax_loop);

    __ bind(L_by16);
    __ adds(len, len, count);
    __ br(Assembler::LO, L_by1);

    __ bind(L_by16_loop);

    generate_updateBytesAdler32_accum(s1, s2, buff, temp0, temp1,
                                      vbytes, vs1acc, vs2acc, vtable);

    __ subs(len, len, 16);
    __ br(Assembler::HS, L_by16_loop);

    __ bind(L_by1);
    __ adds(len, len, 15);
    __ br(Assembler::LO, L_do_mod);

    __ bind(L_by1_loop);
    __ ldrb(temp0, Address(__ post(buff, 1)));
    __ add(s1, temp0, s1);
    __ add(s2, s2, s1);
    __ subs(len, len, 1);
    __ br(Assembler::HS, L_by1_loop);

    __ bind(L_do_mod);
    // s1 = s1 % BASE
    __ lsr(temp0, s1, 16);
    __ lsl(temp1, temp0, 4);
    __ sub(temp1, temp1, temp0);
    __ add(temp1, temp1, s1, ext::uxth);

    __ lsr(temp0, temp1, 16);
    __ lsl(s1, temp0, 4);
    __ sub(s1, s1, temp0);
    __ add(s1, s1, temp1, ext:: uxth);

    __ subs(temp0, s1, base);
    __ csel(s1, temp0, s1, Assembler::HS);

    // s2 = s2 % BASE
    __ lsr(temp0, s2, 16);
    __ lsl(temp1, temp0, 4);
    __ sub(temp1, temp1, temp0);
    __ add(temp1, temp1, s2, ext::uxth);

    __ lsr(temp0, temp1, 16);
    __ lsl(s2, temp0, 4);
    __ sub(s2, s2, temp0);
    __ add(s2, s2, temp1, ext:: uxth);

    __ subs(temp0, s2, base);
    __ csel(s2, temp0, s2, Assembler::HS);

    // Combine lower bits and higher bits
    __ bind(L_combine);
    __ orr(s1, s1, s2, Assembler::LSL, 16); // adler = s1 | (s2 << 16)

    __ ret(lr);

    return start;
  }

  void generate_updateBytesAdler32_accum(Register s1, Register s2, Register buff,
          Register temp0, Register temp1, FloatRegister vbytes,
          FloatRegister vs1acc, FloatRegister vs2acc, FloatRegister vtable) {
    // Below is a vectorized implementation of updating s1 and s2 for 16 bytes.
    // We use b1, b2, ..., b16 to denote the 16 bytes loaded in each iteration.
    // In non-vectorized code, we update s1 and s2 as:
    //   s1 <- s1 + b1
    //   s2 <- s2 + s1
    //   s1 <- s1 + b2
    //   s2 <- s2 + b1
    //   ...
    //   s1 <- s1 + b16
    //   s2 <- s2 + s1
    // Putting above assignments together, we have:
    //   s1_new = s1 + b1 + b2 + ... + b16
    //   s2_new = s2 + (s1 + b1) + (s1 + b1 + b2) + ... + (s1 + b1 + b2 + ... + b16)
    //          = s2 + s1 * 16 + (b1 * 16 + b2 * 15 + ... + b16 * 1)
    //          = s2 + s1 * 16 + (b1, b2, ... b16) dot (16, 15, ... 1)
    __ ld1(vbytes, __ T16B, Address(__ post(buff, 16)));

    // s2 = s2 + s1 * 16
    __ add(s2, s2, s1, Assembler::LSL, 4);

    // vs1acc = b1 + b2 + b3 + ... + b16
    // vs2acc = (b1 * 16) + (b2 * 15) + (b3 * 14) + ... + (b16 * 1)
    __ umullv(vs2acc, __ T8B, vtable, vbytes);
    __ umlalv(vs2acc, __ T16B, vtable, vbytes);
    __ uaddlv(vs1acc, __ T16B, vbytes);
    __ uaddlv(vs2acc, __ T8H, vs2acc);

    // s1 = s1 + vs1acc, s2 = s2 + vs2acc
    __ fmovd(temp0, vs1acc);
    __ fmovd(temp1, vs2acc);
    __ add(s1, s1, temp0);
    __ add(s2, s2, temp1);
  }

  /**
   *  Arguments:
   *
   *  Input:
   *    c_rarg0   - x address
   *    c_rarg1   - x length
   *    c_rarg2   - y address
   *    c_rarg3   - y length
   *    c_rarg4   - z address
   */
  address generate_multiplyToLen() {
    __ align(CodeEntryAlignment);
    StubGenStubId stub_id = StubGenStubId::multiplyToLen_id;
    StubCodeMark mark(this, stub_id);

    address start = __ pc();
    const Register x     = r0;
    const Register xlen  = r1;
    const Register y     = r2;
    const Register ylen  = r3;
    const Register z     = r4;

    const Register tmp0  = r5;
    const Register tmp1  = r10;
    const Register tmp2  = r11;
    const Register tmp3  = r12;
    const Register tmp4  = r13;
    const Register tmp5  = r14;
    const Register tmp6  = r15;
    const Register tmp7  = r16;

    BLOCK_COMMENT("Entry:");
    __ enter(); // required for proper stackwalking of RuntimeStub frame
    __ multiply_to_len(x, xlen, y, ylen, z, tmp0, tmp1, tmp2, tmp3, tmp4, tmp5, tmp6, tmp7);
    __ leave(); // required for proper stackwalking of RuntimeStub frame
    __ ret(lr);

    return start;
  }

  address generate_squareToLen() {
    // squareToLen algorithm for sizes 1..127 described in java code works
    // faster than multiply_to_len on some CPUs and slower on others, but
    // multiply_to_len shows a bit better overall results
    __ align(CodeEntryAlignment);
    StubGenStubId stub_id = StubGenStubId::squareToLen_id;
    StubCodeMark mark(this, stub_id);
    address start = __ pc();

    const Register x     = r0;
    const Register xlen  = r1;
    const Register z     = r2;
    const Register y     = r4; // == x
    const Register ylen  = r5; // == xlen

    const Register tmp0  = r3;
    const Register tmp1  = r10;
    const Register tmp2  = r11;
    const Register tmp3  = r12;
    const Register tmp4  = r13;
    const Register tmp5  = r14;
    const Register tmp6  = r15;
    const Register tmp7  = r16;

    RegSet spilled_regs = RegSet::of(y, ylen);
    BLOCK_COMMENT("Entry:");
    __ enter();
    __ push(spilled_regs, sp);
    __ mov(y, x);
    __ mov(ylen, xlen);
    __ multiply_to_len(x, xlen, y, ylen, z, tmp0, tmp1, tmp2, tmp3, tmp4, tmp5, tmp6, tmp7);
    __ pop(spilled_regs, sp);
    __ leave();
    __ ret(lr);
    return start;
  }

  address generate_mulAdd() {
    __ align(CodeEntryAlignment);
    StubGenStubId stub_id = StubGenStubId::mulAdd_id;
    StubCodeMark mark(this, stub_id);

    address start = __ pc();

    const Register out     = r0;
    const Register in      = r1;
    const Register offset  = r2;
    const Register len     = r3;
    const Register k       = r4;

    BLOCK_COMMENT("Entry:");
    __ enter();
    __ mul_add(out, in, offset, len, k);
    __ leave();
    __ ret(lr);

    return start;
  }

  // Arguments:
  //
  // Input:
  //   c_rarg0   - newArr address
  //   c_rarg1   - oldArr address
  //   c_rarg2   - newIdx
  //   c_rarg3   - shiftCount
  //   c_rarg4   - numIter
  //
  address generate_bigIntegerRightShift() {
    __ align(CodeEntryAlignment);
    StubGenStubId stub_id = StubGenStubId::bigIntegerRightShiftWorker_id;
    StubCodeMark mark(this, stub_id);
    address start = __ pc();

    Label ShiftSIMDLoop, ShiftTwoLoop, ShiftThree, ShiftTwo, ShiftOne, Exit;

    Register newArr        = c_rarg0;
    Register oldArr        = c_rarg1;
    Register newIdx        = c_rarg2;
    Register shiftCount    = c_rarg3;
    Register numIter       = c_rarg4;
    Register idx           = numIter;

    Register newArrCur     = rscratch1;
    Register shiftRevCount = rscratch2;
    Register oldArrCur     = r13;
    Register oldArrNext    = r14;

    FloatRegister oldElem0        = v0;
    FloatRegister oldElem1        = v1;
    FloatRegister newElem         = v2;
    FloatRegister shiftVCount     = v3;
    FloatRegister shiftVRevCount  = v4;

    __ cbz(idx, Exit);

    __ add(newArr, newArr, newIdx, Assembler::LSL, 2);

    // left shift count
    __ movw(shiftRevCount, 32);
    __ subw(shiftRevCount, shiftRevCount, shiftCount);

    // numIter too small to allow a 4-words SIMD loop, rolling back
    __ cmp(numIter, (u1)4);
    __ br(Assembler::LT, ShiftThree);

    __ dup(shiftVCount,    __ T4S, shiftCount);
    __ dup(shiftVRevCount, __ T4S, shiftRevCount);
    __ negr(shiftVCount,   __ T4S, shiftVCount);

    __ BIND(ShiftSIMDLoop);

    // Calculate the load addresses
    __ sub(idx, idx, 4);
    __ add(oldArrNext, oldArr, idx, Assembler::LSL, 2);
    __ add(newArrCur,  newArr, idx, Assembler::LSL, 2);
    __ add(oldArrCur,  oldArrNext, 4);

    // Load 4 words and process
    __ ld1(oldElem0,  __ T4S,  Address(oldArrCur));
    __ ld1(oldElem1,  __ T4S,  Address(oldArrNext));
    __ ushl(oldElem0, __ T4S,  oldElem0, shiftVCount);
    __ ushl(oldElem1, __ T4S,  oldElem1, shiftVRevCount);
    __ orr(newElem,   __ T16B, oldElem0, oldElem1);
    __ st1(newElem,   __ T4S,  Address(newArrCur));

    __ cmp(idx, (u1)4);
    __ br(Assembler::LT, ShiftTwoLoop);
    __ b(ShiftSIMDLoop);

    __ BIND(ShiftTwoLoop);
    __ cbz(idx, Exit);
    __ cmp(idx, (u1)1);
    __ br(Assembler::EQ, ShiftOne);

    // Calculate the load addresses
    __ sub(idx, idx, 2);
    __ add(oldArrNext, oldArr, idx, Assembler::LSL, 2);
    __ add(newArrCur,  newArr, idx, Assembler::LSL, 2);
    __ add(oldArrCur,  oldArrNext, 4);

    // Load 2 words and process
    __ ld1(oldElem0,  __ T2S, Address(oldArrCur));
    __ ld1(oldElem1,  __ T2S, Address(oldArrNext));
    __ ushl(oldElem0, __ T2S, oldElem0, shiftVCount);
    __ ushl(oldElem1, __ T2S, oldElem1, shiftVRevCount);
    __ orr(newElem,   __ T8B, oldElem0, oldElem1);
    __ st1(newElem,   __ T2S, Address(newArrCur));
    __ b(ShiftTwoLoop);

    __ BIND(ShiftThree);
    __ tbz(idx, 1, ShiftOne);
    __ tbz(idx, 0, ShiftTwo);
    __ ldrw(r10,  Address(oldArr, 12));
    __ ldrw(r11,  Address(oldArr, 8));
    __ lsrvw(r10, r10, shiftCount);
    __ lslvw(r11, r11, shiftRevCount);
    __ orrw(r12,  r10, r11);
    __ strw(r12,  Address(newArr, 8));

    __ BIND(ShiftTwo);
    __ ldrw(r10,  Address(oldArr, 8));
    __ ldrw(r11,  Address(oldArr, 4));
    __ lsrvw(r10, r10, shiftCount);
    __ lslvw(r11, r11, shiftRevCount);
    __ orrw(r12,  r10, r11);
    __ strw(r12,  Address(newArr, 4));

    __ BIND(ShiftOne);
    __ ldrw(r10,  Address(oldArr, 4));
    __ ldrw(r11,  Address(oldArr));
    __ lsrvw(r10, r10, shiftCount);
    __ lslvw(r11, r11, shiftRevCount);
    __ orrw(r12,  r10, r11);
    __ strw(r12,  Address(newArr));

    __ BIND(Exit);
    __ ret(lr);

    return start;
  }

  // Arguments:
  //
  // Input:
  //   c_rarg0   - newArr address
  //   c_rarg1   - oldArr address
  //   c_rarg2   - newIdx
  //   c_rarg3   - shiftCount
  //   c_rarg4   - numIter
  //
  address generate_bigIntegerLeftShift() {
    __ align(CodeEntryAlignment);
    StubGenStubId stub_id = StubGenStubId::bigIntegerLeftShiftWorker_id;
    StubCodeMark mark(this, stub_id);
    address start = __ pc();

    Label ShiftSIMDLoop, ShiftTwoLoop, ShiftThree, ShiftTwo, ShiftOne, Exit;

    Register newArr        = c_rarg0;
    Register oldArr        = c_rarg1;
    Register newIdx        = c_rarg2;
    Register shiftCount    = c_rarg3;
    Register numIter       = c_rarg4;

    Register shiftRevCount = rscratch1;
    Register oldArrNext    = rscratch2;

    FloatRegister oldElem0        = v0;
    FloatRegister oldElem1        = v1;
    FloatRegister newElem         = v2;
    FloatRegister shiftVCount     = v3;
    FloatRegister shiftVRevCount  = v4;

    __ cbz(numIter, Exit);

    __ add(oldArrNext, oldArr, 4);
    __ add(newArr, newArr, newIdx, Assembler::LSL, 2);

    // right shift count
    __ movw(shiftRevCount, 32);
    __ subw(shiftRevCount, shiftRevCount, shiftCount);

    // numIter too small to allow a 4-words SIMD loop, rolling back
    __ cmp(numIter, (u1)4);
    __ br(Assembler::LT, ShiftThree);

    __ dup(shiftVCount,     __ T4S, shiftCount);
    __ dup(shiftVRevCount,  __ T4S, shiftRevCount);
    __ negr(shiftVRevCount, __ T4S, shiftVRevCount);

    __ BIND(ShiftSIMDLoop);

    // load 4 words and process
    __ ld1(oldElem0,  __ T4S,  __ post(oldArr, 16));
    __ ld1(oldElem1,  __ T4S,  __ post(oldArrNext, 16));
    __ ushl(oldElem0, __ T4S,  oldElem0, shiftVCount);
    __ ushl(oldElem1, __ T4S,  oldElem1, shiftVRevCount);
    __ orr(newElem,   __ T16B, oldElem0, oldElem1);
    __ st1(newElem,   __ T4S,  __ post(newArr, 16));
    __ sub(numIter,   numIter, 4);

    __ cmp(numIter, (u1)4);
    __ br(Assembler::LT, ShiftTwoLoop);
    __ b(ShiftSIMDLoop);

    __ BIND(ShiftTwoLoop);
    __ cbz(numIter, Exit);
    __ cmp(numIter, (u1)1);
    __ br(Assembler::EQ, ShiftOne);

    // load 2 words and process
    __ ld1(oldElem0,  __ T2S,  __ post(oldArr, 8));
    __ ld1(oldElem1,  __ T2S,  __ post(oldArrNext, 8));
    __ ushl(oldElem0, __ T2S,  oldElem0, shiftVCount);
    __ ushl(oldElem1, __ T2S,  oldElem1, shiftVRevCount);
    __ orr(newElem,   __ T8B,  oldElem0, oldElem1);
    __ st1(newElem,   __ T2S,  __ post(newArr, 8));
    __ sub(numIter,   numIter, 2);
    __ b(ShiftTwoLoop);

    __ BIND(ShiftThree);
    __ ldrw(r10,  __ post(oldArr, 4));
    __ ldrw(r11,  __ post(oldArrNext, 4));
    __ lslvw(r10, r10, shiftCount);
    __ lsrvw(r11, r11, shiftRevCount);
    __ orrw(r12,  r10, r11);
    __ strw(r12,  __ post(newArr, 4));
    __ tbz(numIter, 1, Exit);
    __ tbz(numIter, 0, ShiftOne);

    __ BIND(ShiftTwo);
    __ ldrw(r10,  __ post(oldArr, 4));
    __ ldrw(r11,  __ post(oldArrNext, 4));
    __ lslvw(r10, r10, shiftCount);
    __ lsrvw(r11, r11, shiftRevCount);
    __ orrw(r12,  r10, r11);
    __ strw(r12,  __ post(newArr, 4));

    __ BIND(ShiftOne);
    __ ldrw(r10,  Address(oldArr));
    __ ldrw(r11,  Address(oldArrNext));
    __ lslvw(r10, r10, shiftCount);
    __ lsrvw(r11, r11, shiftRevCount);
    __ orrw(r12,  r10, r11);
    __ strw(r12,  Address(newArr));

    __ BIND(Exit);
    __ ret(lr);

    return start;
  }

  address generate_count_positives(address &count_positives_long) {
    const u1 large_loop_size = 64;
    const uint64_t UPPER_BIT_MASK=0x8080808080808080;
    int dcache_line = VM_Version::dcache_line_size();

    Register ary1 = r1, len = r2, result = r0;

    __ align(CodeEntryAlignment);

    StubGenStubId stub_id = StubGenStubId::count_positives_id;
    StubCodeMark mark(this, stub_id);

    address entry = __ pc();

    __ enter();
    // precondition: a copy of len is already in result
    // __ mov(result, len);

  Label RET_ADJUST, RET_ADJUST_16, RET_ADJUST_LONG, RET_NO_POP, RET_LEN, ALIGNED, LOOP16, CHECK_16,
        LARGE_LOOP, POST_LOOP16, LEN_OVER_15, LEN_OVER_8, POST_LOOP16_LOAD_TAIL;

  __ cmp(len, (u1)15);
  __ br(Assembler::GT, LEN_OVER_15);
  // The only case when execution falls into this code is when pointer is near
  // the end of memory page and we have to avoid reading next page
  __ add(ary1, ary1, len);
  __ subs(len, len, 8);
  __ br(Assembler::GT, LEN_OVER_8);
  __ ldr(rscratch2, Address(ary1, -8));
  __ sub(rscratch1, zr, len, __ LSL, 3);  // LSL 3 is to get bits from bytes.
  __ lsrv(rscratch2, rscratch2, rscratch1);
  __ tst(rscratch2, UPPER_BIT_MASK);
  __ csel(result, zr, result, Assembler::NE);
  __ leave();
  __ ret(lr);
  __ bind(LEN_OVER_8);
  __ ldp(rscratch1, rscratch2, Address(ary1, -16));
  __ sub(len, len, 8); // no data dep., then sub can be executed while loading
  __ tst(rscratch2, UPPER_BIT_MASK);
  __ br(Assembler::NE, RET_NO_POP);
  __ sub(rscratch2, zr, len, __ LSL, 3); // LSL 3 is to get bits from bytes
  __ lsrv(rscratch1, rscratch1, rscratch2);
  __ tst(rscratch1, UPPER_BIT_MASK);
  __ bind(RET_NO_POP);
  __ csel(result, zr, result, Assembler::NE);
  __ leave();
  __ ret(lr);

  Register tmp1 = r3, tmp2 = r4, tmp3 = r5, tmp4 = r6, tmp5 = r7, tmp6 = r10;
  const RegSet spilled_regs = RegSet::range(tmp1, tmp5) + tmp6;

  count_positives_long = __ pc(); // 2nd entry point

  __ enter();

  __ bind(LEN_OVER_15);
    __ push(spilled_regs, sp);
    __ andr(rscratch2, ary1, 15); // check pointer for 16-byte alignment
    __ cbz(rscratch2, ALIGNED);
    __ ldp(tmp6, tmp1, Address(ary1));
    __ mov(tmp5, 16);
    __ sub(rscratch1, tmp5, rscratch2); // amount of bytes until aligned address
    __ add(ary1, ary1, rscratch1);
    __ orr(tmp6, tmp6, tmp1);
    __ tst(tmp6, UPPER_BIT_MASK);
    __ br(Assembler::NE, RET_ADJUST);
    __ sub(len, len, rscratch1);

  __ bind(ALIGNED);
    __ cmp(len, large_loop_size);
    __ br(Assembler::LT, CHECK_16);
    // Perform 16-byte load as early return in pre-loop to handle situation
    // when initially aligned large array has negative values at starting bytes,
    // so LARGE_LOOP would do 4 reads instead of 1 (in worst case), which is
    // slower. Cases with negative bytes further ahead won't be affected that
    // much. In fact, it'll be faster due to early loads, less instructions and
    // less branches in LARGE_LOOP.
    __ ldp(tmp6, tmp1, Address(__ post(ary1, 16)));
    __ sub(len, len, 16);
    __ orr(tmp6, tmp6, tmp1);
    __ tst(tmp6, UPPER_BIT_MASK);
    __ br(Assembler::NE, RET_ADJUST_16);
    __ cmp(len, large_loop_size);
    __ br(Assembler::LT, CHECK_16);

    if (SoftwarePrefetchHintDistance >= 0
        && SoftwarePrefetchHintDistance >= dcache_line) {
      // initial prefetch
      __ prfm(Address(ary1, SoftwarePrefetchHintDistance - dcache_line));
    }
  __ bind(LARGE_LOOP);
    if (SoftwarePrefetchHintDistance >= 0) {
      __ prfm(Address(ary1, SoftwarePrefetchHintDistance));
    }
    // Issue load instructions first, since it can save few CPU/MEM cycles, also
    // instead of 4 triples of "orr(...), addr(...);cbnz(...);" (for each ldp)
    // better generate 7 * orr(...) + 1 andr(...) + 1 cbnz(...) which saves 3
    // instructions per cycle and have less branches, but this approach disables
    // early return, thus, all 64 bytes are loaded and checked every time.
    __ ldp(tmp2, tmp3, Address(ary1));
    __ ldp(tmp4, tmp5, Address(ary1, 16));
    __ ldp(rscratch1, rscratch2, Address(ary1, 32));
    __ ldp(tmp6, tmp1, Address(ary1, 48));
    __ add(ary1, ary1, large_loop_size);
    __ sub(len, len, large_loop_size);
    __ orr(tmp2, tmp2, tmp3);
    __ orr(tmp4, tmp4, tmp5);
    __ orr(rscratch1, rscratch1, rscratch2);
    __ orr(tmp6, tmp6, tmp1);
    __ orr(tmp2, tmp2, tmp4);
    __ orr(rscratch1, rscratch1, tmp6);
    __ orr(tmp2, tmp2, rscratch1);
    __ tst(tmp2, UPPER_BIT_MASK);
    __ br(Assembler::NE, RET_ADJUST_LONG);
    __ cmp(len, large_loop_size);
    __ br(Assembler::GE, LARGE_LOOP);

  __ bind(CHECK_16); // small 16-byte load pre-loop
    __ cmp(len, (u1)16);
    __ br(Assembler::LT, POST_LOOP16);

  __ bind(LOOP16); // small 16-byte load loop
    __ ldp(tmp2, tmp3, Address(__ post(ary1, 16)));
    __ sub(len, len, 16);
    __ orr(tmp2, tmp2, tmp3);
    __ tst(tmp2, UPPER_BIT_MASK);
    __ br(Assembler::NE, RET_ADJUST_16);
    __ cmp(len, (u1)16);
    __ br(Assembler::GE, LOOP16); // 16-byte load loop end

  __ bind(POST_LOOP16); // 16-byte aligned, so we can read unconditionally
    __ cmp(len, (u1)8);
    __ br(Assembler::LE, POST_LOOP16_LOAD_TAIL);
    __ ldr(tmp3, Address(__ post(ary1, 8)));
    __ tst(tmp3, UPPER_BIT_MASK);
    __ br(Assembler::NE, RET_ADJUST);
    __ sub(len, len, 8);

  __ bind(POST_LOOP16_LOAD_TAIL);
    __ cbz(len, RET_LEN); // Can't shift left by 64 when len==0
    __ ldr(tmp1, Address(ary1));
    __ mov(tmp2, 64);
    __ sub(tmp4, tmp2, len, __ LSL, 3);
    __ lslv(tmp1, tmp1, tmp4);
    __ tst(tmp1, UPPER_BIT_MASK);
    __ br(Assembler::NE, RET_ADJUST);
    // Fallthrough

  __ bind(RET_LEN);
    __ pop(spilled_regs, sp);
    __ leave();
    __ ret(lr);

    // difference result - len is the count of guaranteed to be
    // positive bytes

  __ bind(RET_ADJUST_LONG);
    __ add(len, len, (u1)(large_loop_size - 16));
  __ bind(RET_ADJUST_16);
    __ add(len, len, 16);
  __ bind(RET_ADJUST);
    __ pop(spilled_regs, sp);
    __ leave();
    __ sub(result, result, len);
    __ ret(lr);

    return entry;
  }

  void generate_large_array_equals_loop_nonsimd(int loopThreshold,
        bool usePrefetch, Label &NOT_EQUAL) {
    Register a1 = r1, a2 = r2, result = r0, cnt1 = r10, tmp1 = rscratch1,
        tmp2 = rscratch2, tmp3 = r3, tmp4 = r4, tmp5 = r5, tmp6 = r11,
        tmp7 = r12, tmp8 = r13;
    Label LOOP;

    __ ldp(tmp1, tmp3, Address(__ post(a1, 2 * wordSize)));
    __ ldp(tmp2, tmp4, Address(__ post(a2, 2 * wordSize)));
    __ bind(LOOP);
    if (usePrefetch) {
      __ prfm(Address(a1, SoftwarePrefetchHintDistance));
      __ prfm(Address(a2, SoftwarePrefetchHintDistance));
    }
    __ ldp(tmp5, tmp7, Address(__ post(a1, 2 * wordSize)));
    __ eor(tmp1, tmp1, tmp2);
    __ eor(tmp3, tmp3, tmp4);
    __ ldp(tmp6, tmp8, Address(__ post(a2, 2 * wordSize)));
    __ orr(tmp1, tmp1, tmp3);
    __ cbnz(tmp1, NOT_EQUAL);
    __ ldp(tmp1, tmp3, Address(__ post(a1, 2 * wordSize)));
    __ eor(tmp5, tmp5, tmp6);
    __ eor(tmp7, tmp7, tmp8);
    __ ldp(tmp2, tmp4, Address(__ post(a2, 2 * wordSize)));
    __ orr(tmp5, tmp5, tmp7);
    __ cbnz(tmp5, NOT_EQUAL);
    __ ldp(tmp5, tmp7, Address(__ post(a1, 2 * wordSize)));
    __ eor(tmp1, tmp1, tmp2);
    __ eor(tmp3, tmp3, tmp4);
    __ ldp(tmp6, tmp8, Address(__ post(a2, 2 * wordSize)));
    __ orr(tmp1, tmp1, tmp3);
    __ cbnz(tmp1, NOT_EQUAL);
    __ ldp(tmp1, tmp3, Address(__ post(a1, 2 * wordSize)));
    __ eor(tmp5, tmp5, tmp6);
    __ sub(cnt1, cnt1, 8 * wordSize);
    __ eor(tmp7, tmp7, tmp8);
    __ ldp(tmp2, tmp4, Address(__ post(a2, 2 * wordSize)));
    // tmp6 is not used. MacroAssembler::subs is used here (rather than
    // cmp) because subs allows an unlimited range of immediate operand.
    __ subs(tmp6, cnt1, loopThreshold);
    __ orr(tmp5, tmp5, tmp7);
    __ cbnz(tmp5, NOT_EQUAL);
    __ br(__ GE, LOOP);
    // post-loop
    __ eor(tmp1, tmp1, tmp2);
    __ eor(tmp3, tmp3, tmp4);
    __ orr(tmp1, tmp1, tmp3);
    __ sub(cnt1, cnt1, 2 * wordSize);
    __ cbnz(tmp1, NOT_EQUAL);
  }

  void generate_large_array_equals_loop_simd(int loopThreshold,
        bool usePrefetch, Label &NOT_EQUAL) {
    Register a1 = r1, a2 = r2, result = r0, cnt1 = r10, tmp1 = rscratch1,
        tmp2 = rscratch2;
    Label LOOP;

    __ bind(LOOP);
    if (usePrefetch) {
      __ prfm(Address(a1, SoftwarePrefetchHintDistance));
      __ prfm(Address(a2, SoftwarePrefetchHintDistance));
    }
    __ ld1(v0, v1, v2, v3, __ T2D, Address(__ post(a1, 4 * 2 * wordSize)));
    __ sub(cnt1, cnt1, 8 * wordSize);
    __ ld1(v4, v5, v6, v7, __ T2D, Address(__ post(a2, 4 * 2 * wordSize)));
    __ subs(tmp1, cnt1, loopThreshold);
    __ eor(v0, __ T16B, v0, v4);
    __ eor(v1, __ T16B, v1, v5);
    __ eor(v2, __ T16B, v2, v6);
    __ eor(v3, __ T16B, v3, v7);
    __ orr(v0, __ T16B, v0, v1);
    __ orr(v1, __ T16B, v2, v3);
    __ orr(v0, __ T16B, v0, v1);
    __ umov(tmp1, v0, __ D, 0);
    __ umov(tmp2, v0, __ D, 1);
    __ orr(tmp1, tmp1, tmp2);
    __ cbnz(tmp1, NOT_EQUAL);
    __ br(__ GE, LOOP);
  }

  // a1 = r1 - array1 address
  // a2 = r2 - array2 address
  // result = r0 - return value. Already contains "false"
  // cnt1 = r10 - amount of elements left to check, reduced by wordSize
  // r3-r5 are reserved temporary registers
  // Clobbers: v0-v7 when UseSIMDForArrayEquals, rscratch1, rscratch2
  address generate_large_array_equals() {
    Register a1 = r1, a2 = r2, result = r0, cnt1 = r10, tmp1 = rscratch1,
        tmp2 = rscratch2, tmp3 = r3, tmp4 = r4, tmp5 = r5, tmp6 = r11,
        tmp7 = r12, tmp8 = r13;
    Label TAIL, NOT_EQUAL, EQUAL, NOT_EQUAL_NO_POP, NO_PREFETCH_LARGE_LOOP,
        SMALL_LOOP, POST_LOOP;
    const int PRE_LOOP_SIZE = UseSIMDForArrayEquals ? 0 : 16;
    // calculate if at least 32 prefetched bytes are used
    int prefetchLoopThreshold = SoftwarePrefetchHintDistance + 32;
    int nonPrefetchLoopThreshold = (64 + PRE_LOOP_SIZE);
    RegSet spilled_regs = RegSet::range(tmp6, tmp8);
    assert_different_registers(a1, a2, result, cnt1, tmp1, tmp2, tmp3, tmp4,
        tmp5, tmp6, tmp7, tmp8);

    __ align(CodeEntryAlignment);

    StubGenStubId stub_id = StubGenStubId::large_array_equals_id;
    StubCodeMark mark(this, stub_id);

    address entry = __ pc();
    __ enter();
    __ sub(cnt1, cnt1, wordSize);  // first 8 bytes were loaded outside of stub
    // also advance pointers to use post-increment instead of pre-increment
    __ add(a1, a1, wordSize);
    __ add(a2, a2, wordSize);
    if (AvoidUnalignedAccesses) {
      // both implementations (SIMD/nonSIMD) are using relatively large load
      // instructions (ld1/ldp), which has huge penalty (up to x2 exec time)
      // on some CPUs in case of address is not at least 16-byte aligned.
      // Arrays are 8-byte aligned currently, so, we can make additional 8-byte
      // load if needed at least for 1st address and make if 16-byte aligned.
      Label ALIGNED16;
      __ tbz(a1, 3, ALIGNED16);
      __ ldr(tmp1, Address(__ post(a1, wordSize)));
      __ ldr(tmp2, Address(__ post(a2, wordSize)));
      __ sub(cnt1, cnt1, wordSize);
      __ eor(tmp1, tmp1, tmp2);
      __ cbnz(tmp1, NOT_EQUAL_NO_POP);
      __ bind(ALIGNED16);
    }
    if (UseSIMDForArrayEquals) {
      if (SoftwarePrefetchHintDistance >= 0) {
        __ subs(tmp1, cnt1, prefetchLoopThreshold);
        __ br(__ LE, NO_PREFETCH_LARGE_LOOP);
        generate_large_array_equals_loop_simd(prefetchLoopThreshold,
            /* prfm = */ true, NOT_EQUAL);
        __ subs(zr, cnt1, nonPrefetchLoopThreshold);
        __ br(__ LT, TAIL);
      }
      __ bind(NO_PREFETCH_LARGE_LOOP);
      generate_large_array_equals_loop_simd(nonPrefetchLoopThreshold,
          /* prfm = */ false, NOT_EQUAL);
    } else {
      __ push(spilled_regs, sp);
      if (SoftwarePrefetchHintDistance >= 0) {
        __ subs(tmp1, cnt1, prefetchLoopThreshold);
        __ br(__ LE, NO_PREFETCH_LARGE_LOOP);
        generate_large_array_equals_loop_nonsimd(prefetchLoopThreshold,
            /* prfm = */ true, NOT_EQUAL);
        __ subs(zr, cnt1, nonPrefetchLoopThreshold);
        __ br(__ LT, TAIL);
      }
      __ bind(NO_PREFETCH_LARGE_LOOP);
      generate_large_array_equals_loop_nonsimd(nonPrefetchLoopThreshold,
          /* prfm = */ false, NOT_EQUAL);
    }
    __ bind(TAIL);
      __ cbz(cnt1, EQUAL);
      __ subs(cnt1, cnt1, wordSize);
      __ br(__ LE, POST_LOOP);
    __ bind(SMALL_LOOP);
      __ ldr(tmp1, Address(__ post(a1, wordSize)));
      __ ldr(tmp2, Address(__ post(a2, wordSize)));
      __ subs(cnt1, cnt1, wordSize);
      __ eor(tmp1, tmp1, tmp2);
      __ cbnz(tmp1, NOT_EQUAL);
      __ br(__ GT, SMALL_LOOP);
    __ bind(POST_LOOP);
      __ ldr(tmp1, Address(a1, cnt1));
      __ ldr(tmp2, Address(a2, cnt1));
      __ eor(tmp1, tmp1, tmp2);
      __ cbnz(tmp1, NOT_EQUAL);
    __ bind(EQUAL);
      __ mov(result, true);
    __ bind(NOT_EQUAL);
      if (!UseSIMDForArrayEquals) {
        __ pop(spilled_regs, sp);
      }
    __ bind(NOT_EQUAL_NO_POP);
    __ leave();
    __ ret(lr);
    return entry;
  }

  // result = r0 - return value. Contains initial hashcode value on entry.
  // ary = r1 - array address
  // cnt = r2 - elements count
  // Clobbers: v0-v13, rscratch1, rscratch2
  address generate_large_arrays_hashcode(BasicType eltype) {
    const Register result = r0, ary = r1, cnt = r2;
    const FloatRegister vdata0 = v3, vdata1 = v2, vdata2 = v1, vdata3 = v0;
    const FloatRegister vmul0 = v4, vmul1 = v5, vmul2 = v6, vmul3 = v7;
    const FloatRegister vpow = v12;  // powers of 31: <31^3, ..., 31^0>
    const FloatRegister vpowm = v13;

    ARRAYS_HASHCODE_REGISTERS;

    Label SMALL_LOOP, LARGE_LOOP_PREHEADER, LARGE_LOOP, TAIL, TAIL_SHORTCUT, BR_BASE;

    unsigned int vf; // vectorization factor
    bool multiply_by_halves;
    Assembler::SIMD_Arrangement load_arrangement;
    switch (eltype) {
    case T_BOOLEAN:
    case T_BYTE:
      load_arrangement = Assembler::T8B;
      multiply_by_halves = true;
      vf = 8;
      break;
    case T_CHAR:
    case T_SHORT:
      load_arrangement = Assembler::T8H;
      multiply_by_halves = true;
      vf = 8;
      break;
    case T_INT:
      load_arrangement = Assembler::T4S;
      multiply_by_halves = false;
      vf = 4;
      break;
    default:
      ShouldNotReachHere();
    }

    // Unroll factor
    const unsigned uf = 4;

    // Effective vectorization factor
    const unsigned evf = vf * uf;

    __ align(CodeEntryAlignment);

    StubGenStubId stub_id;
    switch (eltype) {
    case T_BOOLEAN:
      stub_id = StubGenStubId::large_arrays_hashcode_boolean_id;
      break;
    case T_BYTE:
      stub_id = StubGenStubId::large_arrays_hashcode_byte_id;
      break;
    case T_CHAR:
      stub_id = StubGenStubId::large_arrays_hashcode_char_id;
      break;
    case T_SHORT:
      stub_id = StubGenStubId::large_arrays_hashcode_short_id;
      break;
    case T_INT:
      stub_id = StubGenStubId::large_arrays_hashcode_int_id;
      break;
    default:
      stub_id = StubGenStubId::NO_STUBID;
      ShouldNotReachHere();
    };

    StubCodeMark mark(this, stub_id);

    address entry = __ pc();
    __ enter();

    // Put 0-3'th powers of 31 into a single SIMD register together. The register will be used in
    // the SMALL and LARGE LOOPS' epilogues. The initialization is hoisted here and the register's
    // value shouldn't change throughout both loops.
    __ movw(rscratch1, intpow(31U, 3));
    __ mov(vpow, Assembler::S, 0, rscratch1);
    __ movw(rscratch1, intpow(31U, 2));
    __ mov(vpow, Assembler::S, 1, rscratch1);
    __ movw(rscratch1, intpow(31U, 1));
    __ mov(vpow, Assembler::S, 2, rscratch1);
    __ movw(rscratch1, intpow(31U, 0));
    __ mov(vpow, Assembler::S, 3, rscratch1);

    __ mov(vmul0, Assembler::T16B, 0);
    __ mov(vmul0, Assembler::S, 3, result);

    __ andr(rscratch2, cnt, (uf - 1) * vf);
    __ cbz(rscratch2, LARGE_LOOP_PREHEADER);

    __ movw(rscratch1, intpow(31U, multiply_by_halves ? vf / 2 : vf));
    __ mov(vpowm, Assembler::S, 0, rscratch1);

    // SMALL LOOP
    __ bind(SMALL_LOOP);

    __ ld1(vdata0, load_arrangement, Address(__ post(ary, vf * type2aelembytes(eltype))));
    __ mulvs(vmul0, Assembler::T4S, vmul0, vpowm, 0);
    __ subsw(rscratch2, rscratch2, vf);

    if (load_arrangement == Assembler::T8B) {
      // Extend 8B to 8H to be able to use vector multiply
      // instructions
      assert(load_arrangement == Assembler::T8B, "expected to extend 8B to 8H");
      if (is_signed_subword_type(eltype)) {
        __ sxtl(vdata0, Assembler::T8H, vdata0, load_arrangement);
      } else {
        __ uxtl(vdata0, Assembler::T8H, vdata0, load_arrangement);
      }
    }

    switch (load_arrangement) {
    case Assembler::T4S:
      __ addv(vmul0, load_arrangement, vmul0, vdata0);
      break;
    case Assembler::T8B:
    case Assembler::T8H:
      assert(is_subword_type(eltype), "subword type expected");
      if (is_signed_subword_type(eltype)) {
        __ saddwv(vmul0, vmul0, Assembler::T4S, vdata0, Assembler::T4H);
      } else {
        __ uaddwv(vmul0, vmul0, Assembler::T4S, vdata0, Assembler::T4H);
      }
      break;
    default:
      __ should_not_reach_here();
    }

    // Process the upper half of a vector
    if (load_arrangement == Assembler::T8B || load_arrangement == Assembler::T8H) {
      __ mulvs(vmul0, Assembler::T4S, vmul0, vpowm, 0);
      if (is_signed_subword_type(eltype)) {
        __ saddwv2(vmul0, vmul0, Assembler::T4S, vdata0, Assembler::T8H);
      } else {
        __ uaddwv2(vmul0, vmul0, Assembler::T4S, vdata0, Assembler::T8H);
      }
    }

    __ br(Assembler::HI, SMALL_LOOP);

    // SMALL LOOP'S EPILOQUE
    __ lsr(rscratch2, cnt, exact_log2(evf));
    __ cbnz(rscratch2, LARGE_LOOP_PREHEADER);

    __ mulv(vmul0, Assembler::T4S, vmul0, vpow);
    __ addv(vmul0, Assembler::T4S, vmul0);
    __ umov(result, vmul0, Assembler::S, 0);

    // TAIL
    __ bind(TAIL);

    // The andr performs cnt % vf. The subtract shifted by 3 offsets past vf - 1 - (cnt % vf) pairs
    // of load + madd insns i.e. it only executes cnt % vf load + madd pairs.
    assert(is_power_of_2(vf), "can't use this value to calculate the jump target PC");
    __ andr(rscratch2, cnt, vf - 1);
    __ bind(TAIL_SHORTCUT);
    __ adr(rscratch1, BR_BASE);
    __ sub(rscratch1, rscratch1, rscratch2, ext::uxtw, 3);
    __ movw(rscratch2, 0x1f);
    __ br(rscratch1);

    for (size_t i = 0; i < vf - 1; ++i) {
      __ load(rscratch1, Address(__ post(ary, type2aelembytes(eltype))),
                                   eltype);
      __ maddw(result, result, rscratch2, rscratch1);
    }
    __ bind(BR_BASE);

    __ leave();
    __ ret(lr);

    // LARGE LOOP
    __ bind(LARGE_LOOP_PREHEADER);

    __ lsr(rscratch2, cnt, exact_log2(evf));

    if (multiply_by_halves) {
      // 31^4 - multiplier between lower and upper parts of a register
      __ movw(rscratch1, intpow(31U, vf / 2));
      __ mov(vpowm, Assembler::S, 1, rscratch1);
      // 31^28 - remainder of the iteraion multiplier, 28 = 32 - 4
      __ movw(rscratch1, intpow(31U, evf - vf / 2));
      __ mov(vpowm, Assembler::S, 0, rscratch1);
    } else {
      // 31^16
      __ movw(rscratch1, intpow(31U, evf));
      __ mov(vpowm, Assembler::S, 0, rscratch1);
    }

    __ mov(vmul3, Assembler::T16B, 0);
    __ mov(vmul2, Assembler::T16B, 0);
    __ mov(vmul1, Assembler::T16B, 0);

    __ bind(LARGE_LOOP);

    __ mulvs(vmul3, Assembler::T4S, vmul3, vpowm, 0);
    __ mulvs(vmul2, Assembler::T4S, vmul2, vpowm, 0);
    __ mulvs(vmul1, Assembler::T4S, vmul1, vpowm, 0);
    __ mulvs(vmul0, Assembler::T4S, vmul0, vpowm, 0);

    __ ld1(vdata3, vdata2, vdata1, vdata0, load_arrangement,
           Address(__ post(ary, evf * type2aelembytes(eltype))));

    if (load_arrangement == Assembler::T8B) {
      // Extend 8B to 8H to be able to use vector multiply
      // instructions
      assert(load_arrangement == Assembler::T8B, "expected to extend 8B to 8H");
      if (is_signed_subword_type(eltype)) {
        __ sxtl(vdata3, Assembler::T8H, vdata3, load_arrangement);
        __ sxtl(vdata2, Assembler::T8H, vdata2, load_arrangement);
        __ sxtl(vdata1, Assembler::T8H, vdata1, load_arrangement);
        __ sxtl(vdata0, Assembler::T8H, vdata0, load_arrangement);
      } else {
        __ uxtl(vdata3, Assembler::T8H, vdata3, load_arrangement);
        __ uxtl(vdata2, Assembler::T8H, vdata2, load_arrangement);
        __ uxtl(vdata1, Assembler::T8H, vdata1, load_arrangement);
        __ uxtl(vdata0, Assembler::T8H, vdata0, load_arrangement);
      }
    }

    switch (load_arrangement) {
    case Assembler::T4S:
      __ addv(vmul3, load_arrangement, vmul3, vdata3);
      __ addv(vmul2, load_arrangement, vmul2, vdata2);
      __ addv(vmul1, load_arrangement, vmul1, vdata1);
      __ addv(vmul0, load_arrangement, vmul0, vdata0);
      break;
    case Assembler::T8B:
    case Assembler::T8H:
      assert(is_subword_type(eltype), "subword type expected");
      if (is_signed_subword_type(eltype)) {
        __ saddwv(vmul3, vmul3, Assembler::T4S, vdata3, Assembler::T4H);
        __ saddwv(vmul2, vmul2, Assembler::T4S, vdata2, Assembler::T4H);
        __ saddwv(vmul1, vmul1, Assembler::T4S, vdata1, Assembler::T4H);
        __ saddwv(vmul0, vmul0, Assembler::T4S, vdata0, Assembler::T4H);
      } else {
        __ uaddwv(vmul3, vmul3, Assembler::T4S, vdata3, Assembler::T4H);
        __ uaddwv(vmul2, vmul2, Assembler::T4S, vdata2, Assembler::T4H);
        __ uaddwv(vmul1, vmul1, Assembler::T4S, vdata1, Assembler::T4H);
        __ uaddwv(vmul0, vmul0, Assembler::T4S, vdata0, Assembler::T4H);
      }
      break;
    default:
      __ should_not_reach_here();
    }

    // Process the upper half of a vector
    if (load_arrangement == Assembler::T8B || load_arrangement == Assembler::T8H) {
      __ mulvs(vmul3, Assembler::T4S, vmul3, vpowm, 1);
      __ mulvs(vmul2, Assembler::T4S, vmul2, vpowm, 1);
      __ mulvs(vmul1, Assembler::T4S, vmul1, vpowm, 1);
      __ mulvs(vmul0, Assembler::T4S, vmul0, vpowm, 1);
      if (is_signed_subword_type(eltype)) {
        __ saddwv2(vmul3, vmul3, Assembler::T4S, vdata3, Assembler::T8H);
        __ saddwv2(vmul2, vmul2, Assembler::T4S, vdata2, Assembler::T8H);
        __ saddwv2(vmul1, vmul1, Assembler::T4S, vdata1, Assembler::T8H);
        __ saddwv2(vmul0, vmul0, Assembler::T4S, vdata0, Assembler::T8H);
      } else {
        __ uaddwv2(vmul3, vmul3, Assembler::T4S, vdata3, Assembler::T8H);
        __ uaddwv2(vmul2, vmul2, Assembler::T4S, vdata2, Assembler::T8H);
        __ uaddwv2(vmul1, vmul1, Assembler::T4S, vdata1, Assembler::T8H);
        __ uaddwv2(vmul0, vmul0, Assembler::T4S, vdata0, Assembler::T8H);
      }
    }

    __ subsw(rscratch2, rscratch2, 1);
    __ br(Assembler::HI, LARGE_LOOP);

    __ mulv(vmul3, Assembler::T4S, vmul3, vpow);
    __ addv(vmul3, Assembler::T4S, vmul3);
    __ umov(result, vmul3, Assembler::S, 0);

    __ mov(rscratch2, intpow(31U, vf));

    __ mulv(vmul2, Assembler::T4S, vmul2, vpow);
    __ addv(vmul2, Assembler::T4S, vmul2);
    __ umov(rscratch1, vmul2, Assembler::S, 0);
    __ maddw(result, result, rscratch2, rscratch1);

    __ mulv(vmul1, Assembler::T4S, vmul1, vpow);
    __ addv(vmul1, Assembler::T4S, vmul1);
    __ umov(rscratch1, vmul1, Assembler::S, 0);
    __ maddw(result, result, rscratch2, rscratch1);

    __ mulv(vmul0, Assembler::T4S, vmul0, vpow);
    __ addv(vmul0, Assembler::T4S, vmul0);
    __ umov(rscratch1, vmul0, Assembler::S, 0);
    __ maddw(result, result, rscratch2, rscratch1);

    __ andr(rscratch2, cnt, vf - 1);
    __ cbnz(rscratch2, TAIL_SHORTCUT);

    __ leave();
    __ ret(lr);

    return entry;
  }

  address generate_dsin_dcos(bool isCos) {
    __ align(CodeEntryAlignment);
    StubGenStubId stub_id = (isCos ? StubGenStubId::dcos_id : StubGenStubId::dsin_id);
    StubCodeMark mark(this, stub_id);
    address start = __ pc();
    __ generate_dsin_dcos(isCos, (address)StubRoutines::aarch64::_npio2_hw,
        (address)StubRoutines::aarch64::_two_over_pi,
        (address)StubRoutines::aarch64::_pio2,
        (address)StubRoutines::aarch64::_dsin_coef,
        (address)StubRoutines::aarch64::_dcos_coef);
    return start;
  }

  // code for comparing 16 characters of strings with Latin1 and Utf16 encoding
  void compare_string_16_x_LU(Register tmpL, Register tmpU, Label &DIFF1,
      Label &DIFF2) {
    Register cnt1 = r2, tmp2 = r11, tmp3 = r12;
    FloatRegister vtmp = v1, vtmpZ = v0, vtmp3 = v2;

    __ ldrq(vtmp, Address(__ post(tmp2, 16)));
    __ ldr(tmpU, Address(__ post(cnt1, 8)));
    __ zip1(vtmp3, __ T16B, vtmp, vtmpZ);
    // now we have 32 bytes of characters (converted to U) in vtmp:vtmp3

    __ fmovd(tmpL, vtmp3);
    __ eor(rscratch2, tmp3, tmpL);
    __ cbnz(rscratch2, DIFF2);

    __ ldr(tmp3, Address(__ post(cnt1, 8)));
    __ umov(tmpL, vtmp3, __ D, 1);
    __ eor(rscratch2, tmpU, tmpL);
    __ cbnz(rscratch2, DIFF1);

    __ zip2(vtmp, __ T16B, vtmp, vtmpZ);
    __ ldr(tmpU, Address(__ post(cnt1, 8)));
    __ fmovd(tmpL, vtmp);
    __ eor(rscratch2, tmp3, tmpL);
    __ cbnz(rscratch2, DIFF2);

    __ ldr(tmp3, Address(__ post(cnt1, 8)));
    __ umov(tmpL, vtmp, __ D, 1);
    __ eor(rscratch2, tmpU, tmpL);
    __ cbnz(rscratch2, DIFF1);
  }

  // r0  = result
  // r1  = str1
  // r2  = cnt1
  // r3  = str2
  // r4  = cnt2
  // r10 = tmp1
  // r11 = tmp2
  address generate_compare_long_string_different_encoding(bool isLU) {
    __ align(CodeEntryAlignment);
    StubGenStubId stub_id = (isLU ? StubGenStubId::compare_long_string_LU_id : StubGenStubId::compare_long_string_UL_id);
    StubCodeMark mark(this, stub_id);
    address entry = __ pc();
    Label SMALL_LOOP, TAIL, TAIL_LOAD_16, LOAD_LAST, DIFF1, DIFF2,
        DONE, CALCULATE_DIFFERENCE, LARGE_LOOP_PREFETCH, NO_PREFETCH,
        LARGE_LOOP_PREFETCH_REPEAT1, LARGE_LOOP_PREFETCH_REPEAT2;
    Register result = r0, str1 = r1, cnt1 = r2, str2 = r3, cnt2 = r4,
        tmp1 = r10, tmp2 = r11, tmp3 = r12, tmp4 = r14;
    FloatRegister vtmpZ = v0, vtmp = v1, vtmp3 = v2;
    RegSet spilled_regs = RegSet::of(tmp3, tmp4);

    int prefetchLoopExitCondition = MAX2(64, SoftwarePrefetchHintDistance/2);

    __ eor(vtmpZ, __ T16B, vtmpZ, vtmpZ);
    // cnt2 == amount of characters left to compare
    // Check already loaded first 4 symbols(vtmp and tmp2(LU)/tmp1(UL))
    __ zip1(vtmp, __ T8B, vtmp, vtmpZ);
    __ add(str1, str1, isLU ? wordSize/2 : wordSize);
    __ add(str2, str2, isLU ? wordSize : wordSize/2);
    __ fmovd(isLU ? tmp1 : tmp2, vtmp);
    __ subw(cnt2, cnt2, 8); // Already loaded 4 symbols. Last 4 is special case.
    __ eor(rscratch2, tmp1, tmp2);
    __ mov(rscratch1, tmp2);
    __ cbnz(rscratch2, CALCULATE_DIFFERENCE);
    Register tmpU = isLU ? rscratch1 : tmp1, // where to keep U for comparison
             tmpL = isLU ? tmp1 : rscratch1; // where to keep L for comparison
    __ push(spilled_regs, sp);
    __ mov(tmp2, isLU ? str1 : str2); // init the pointer to L next load
    __ mov(cnt1, isLU ? str2 : str1); // init the pointer to U next load

    __ ldr(tmp3, Address(__ post(cnt1, 8)));

    if (SoftwarePrefetchHintDistance >= 0) {
      __ subs(rscratch2, cnt2, prefetchLoopExitCondition);
      __ br(__ LT, NO_PREFETCH);
      __ bind(LARGE_LOOP_PREFETCH);
        __ prfm(Address(tmp2, SoftwarePrefetchHintDistance));
        __ mov(tmp4, 2);
        __ prfm(Address(cnt1, SoftwarePrefetchHintDistance));
        __ bind(LARGE_LOOP_PREFETCH_REPEAT1);
          compare_string_16_x_LU(tmpL, tmpU, DIFF1, DIFF2);
          __ subs(tmp4, tmp4, 1);
          __ br(__ GT, LARGE_LOOP_PREFETCH_REPEAT1);
          __ prfm(Address(cnt1, SoftwarePrefetchHintDistance));
          __ mov(tmp4, 2);
        __ bind(LARGE_LOOP_PREFETCH_REPEAT2);
          compare_string_16_x_LU(tmpL, tmpU, DIFF1, DIFF2);
          __ subs(tmp4, tmp4, 1);
          __ br(__ GT, LARGE_LOOP_PREFETCH_REPEAT2);
          __ sub(cnt2, cnt2, 64);
          __ subs(rscratch2, cnt2, prefetchLoopExitCondition);
          __ br(__ GE, LARGE_LOOP_PREFETCH);
    }
    __ cbz(cnt2, LOAD_LAST); // no characters left except last load
    __ bind(NO_PREFETCH);
    __ subs(cnt2, cnt2, 16);
    __ br(__ LT, TAIL);
    __ align(OptoLoopAlignment);
    __ bind(SMALL_LOOP); // smaller loop
      __ subs(cnt2, cnt2, 16);
      compare_string_16_x_LU(tmpL, tmpU, DIFF1, DIFF2);
      __ br(__ GE, SMALL_LOOP);
      __ cmn(cnt2, (u1)16);
      __ br(__ EQ, LOAD_LAST);
    __ bind(TAIL); // 1..15 characters left until last load (last 4 characters)
      __ add(cnt1, cnt1, cnt2, __ LSL, 1); // Address of 32 bytes before last 4 characters in UTF-16 string
      __ add(tmp2, tmp2, cnt2); // Address of 16 bytes before last 4 characters in Latin1 string
      __ ldr(tmp3, Address(cnt1, -8));
      compare_string_16_x_LU(tmpL, tmpU, DIFF1, DIFF2); // last 16 characters before last load
      __ b(LOAD_LAST);
    __ bind(DIFF2);
      __ mov(tmpU, tmp3);
    __ bind(DIFF1);
      __ pop(spilled_regs, sp);
      __ b(CALCULATE_DIFFERENCE);
    __ bind(LOAD_LAST);
      // Last 4 UTF-16 characters are already pre-loaded into tmp3 by compare_string_16_x_LU.
      // No need to load it again
      __ mov(tmpU, tmp3);
      __ pop(spilled_regs, sp);

      // tmp2 points to the address of the last 4 Latin1 characters right now
      __ ldrs(vtmp, Address(tmp2));
      __ zip1(vtmp, __ T8B, vtmp, vtmpZ);
      __ fmovd(tmpL, vtmp);

      __ eor(rscratch2, tmpU, tmpL);
      __ cbz(rscratch2, DONE);

    // Find the first different characters in the longwords and
    // compute their difference.
    __ bind(CALCULATE_DIFFERENCE);
      __ rev(rscratch2, rscratch2);
      __ clz(rscratch2, rscratch2);
      __ andr(rscratch2, rscratch2, -16);
      __ lsrv(tmp1, tmp1, rscratch2);
      __ uxthw(tmp1, tmp1);
      __ lsrv(rscratch1, rscratch1, rscratch2);
      __ uxthw(rscratch1, rscratch1);
      __ subw(result, tmp1, rscratch1);
    __ bind(DONE);
      __ ret(lr);
    return entry;
  }

  // r0 = input (float16)
  // v0 = result (float)
  // v1 = temporary float register
  address generate_float16ToFloat() {
    __ align(CodeEntryAlignment);
    StubGenStubId stub_id = StubGenStubId::hf2f_id;
    StubCodeMark mark(this, stub_id);
    address entry = __ pc();
    BLOCK_COMMENT("Entry:");
    __ flt16_to_flt(v0, r0, v1);
    __ ret(lr);
    return entry;
  }

  // v0 = input (float)
  // r0 = result (float16)
  // v1 = temporary float register
  address generate_floatToFloat16() {
    __ align(CodeEntryAlignment);
    StubGenStubId stub_id = StubGenStubId::f2hf_id;
    StubCodeMark mark(this, stub_id);
    address entry = __ pc();
    BLOCK_COMMENT("Entry:");
    __ flt_to_flt16(r0, v0, v1);
    __ ret(lr);
    return entry;
  }

  address generate_method_entry_barrier() {
    __ align(CodeEntryAlignment);
    StubGenStubId stub_id = StubGenStubId::method_entry_barrier_id;
    StubCodeMark mark(this, stub_id);

    Label deoptimize_label;

    address start = __ pc();

    BarrierSetAssembler* bs_asm = BarrierSet::barrier_set()->barrier_set_assembler();

    if (bs_asm->nmethod_patching_type() == NMethodPatchingType::conc_instruction_and_data_patch) {
      BarrierSetNMethod* bs_nm = BarrierSet::barrier_set()->barrier_set_nmethod();
      // We can get here despite the nmethod being good, if we have not
      // yet applied our cross modification fence (or data fence).
      Address thread_epoch_addr(rthread, in_bytes(bs_nm->thread_disarmed_guard_value_offset()) + 4);
      __ lea(rscratch2, ExternalAddress(bs_asm->patching_epoch_addr()));
      __ ldrw(rscratch2, rscratch2);
      __ strw(rscratch2, thread_epoch_addr);
      __ isb();
      __ membar(__ LoadLoad);
    }

    __ set_last_Java_frame(sp, rfp, lr, rscratch1);

    __ enter();
    __ add(rscratch2, sp, wordSize);  // rscratch2 points to the saved lr

    __ sub(sp, sp, 4 * wordSize);  // four words for the returned {sp, fp, lr, pc}

    __ push_call_clobbered_registers();

    __ mov(c_rarg0, rscratch2);
    __ call_VM_leaf
         (CAST_FROM_FN_PTR
          (address, BarrierSetNMethod::nmethod_stub_entry_barrier), 1);

    __ reset_last_Java_frame(true);

    __ mov(rscratch1, r0);

    __ pop_call_clobbered_registers();

    __ cbnz(rscratch1, deoptimize_label);

    __ leave();
    __ ret(lr);

    __ BIND(deoptimize_label);

    __ ldp(/* new sp */ rscratch1, rfp, Address(sp, 0 * wordSize));
    __ ldp(lr, /* new pc*/ rscratch2, Address(sp, 2 * wordSize));

    __ mov(sp, rscratch1);
    __ br(rscratch2);

    return start;
  }

  // r0  = result
  // r1  = str1
  // r2  = cnt1
  // r3  = str2
  // r4  = cnt2
  // r10 = tmp1
  // r11 = tmp2
  address generate_compare_long_string_same_encoding(bool isLL) {
    __ align(CodeEntryAlignment);
    StubGenStubId stub_id = (isLL ? StubGenStubId::compare_long_string_LL_id : StubGenStubId::compare_long_string_UU_id);
    StubCodeMark mark(this, stub_id);
    address entry = __ pc();
    Register result = r0, str1 = r1, cnt1 = r2, str2 = r3, cnt2 = r4,
        tmp1 = r10, tmp2 = r11, tmp1h = rscratch1, tmp2h = rscratch2;

    Label LARGE_LOOP_PREFETCH, LOOP_COMPARE16, DIFF, LESS16, LESS8, CAL_DIFFERENCE, LENGTH_DIFF;

    // exit from large loop when less than 64 bytes left to read or we're about
    // to prefetch memory behind array border
    int largeLoopExitCondition = MAX2(64, SoftwarePrefetchHintDistance)/(isLL ? 1 : 2);

    // before jumping to stub, pre-load 8 bytes already, so do comparison directly
    __ eor(rscratch2, tmp1, tmp2);
    __ cbnz(rscratch2, CAL_DIFFERENCE);

    __ sub(cnt2, cnt2, wordSize/(isLL ? 1 : 2));
    // update pointers, because of previous read
    __ add(str1, str1, wordSize);
    __ add(str2, str2, wordSize);
    if (SoftwarePrefetchHintDistance >= 0) {
      __ align(OptoLoopAlignment);
      __ bind(LARGE_LOOP_PREFETCH);
        __ prfm(Address(str1, SoftwarePrefetchHintDistance));
        __ prfm(Address(str2, SoftwarePrefetchHintDistance));

        for (int i = 0; i < 4; i++) {
          __ ldp(tmp1, tmp1h, Address(str1, i * 16));
          __ ldp(tmp2, tmp2h, Address(str2, i * 16));
          __ cmp(tmp1, tmp2);
          __ ccmp(tmp1h, tmp2h, 0, Assembler::EQ);
          __ br(Assembler::NE, DIFF);
        }
        __ sub(cnt2, cnt2, isLL ? 64 : 32);
        __ add(str1, str1, 64);
        __ add(str2, str2, 64);
        __ subs(rscratch2, cnt2, largeLoopExitCondition);
        __ br(Assembler::GE, LARGE_LOOP_PREFETCH);
        __ cbz(cnt2, LENGTH_DIFF); // no more chars left?
    }

    __ subs(rscratch1, cnt2, isLL ? 16 : 8);
    __ br(Assembler::LE, LESS16);
    __ align(OptoLoopAlignment);
    __ bind(LOOP_COMPARE16);
      __ ldp(tmp1, tmp1h, Address(__ post(str1, 16)));
      __ ldp(tmp2, tmp2h, Address(__ post(str2, 16)));
      __ cmp(tmp1, tmp2);
      __ ccmp(tmp1h, tmp2h, 0, Assembler::EQ);
      __ br(Assembler::NE, DIFF);
      __ sub(cnt2, cnt2, isLL ? 16 : 8);
      __ subs(rscratch2, cnt2, isLL ? 16 : 8);
      __ br(Assembler::LT, LESS16);

      __ ldp(tmp1, tmp1h, Address(__ post(str1, 16)));
      __ ldp(tmp2, tmp2h, Address(__ post(str2, 16)));
      __ cmp(tmp1, tmp2);
      __ ccmp(tmp1h, tmp2h, 0, Assembler::EQ);
      __ br(Assembler::NE, DIFF);
      __ sub(cnt2, cnt2, isLL ? 16 : 8);
      __ subs(rscratch2, cnt2, isLL ? 16 : 8);
      __ br(Assembler::GE, LOOP_COMPARE16);
      __ cbz(cnt2, LENGTH_DIFF);

    __ bind(LESS16);
      // each 8 compare
      __ subs(cnt2, cnt2, isLL ? 8 : 4);
      __ br(Assembler::LE, LESS8);
      __ ldr(tmp1, Address(__ post(str1, 8)));
      __ ldr(tmp2, Address(__ post(str2, 8)));
      __ eor(rscratch2, tmp1, tmp2);
      __ cbnz(rscratch2, CAL_DIFFERENCE);
      __ sub(cnt2, cnt2, isLL ? 8 : 4);

    __ bind(LESS8); // directly load last 8 bytes
      if (!isLL) {
        __ add(cnt2, cnt2, cnt2);
      }
      __ ldr(tmp1, Address(str1, cnt2));
      __ ldr(tmp2, Address(str2, cnt2));
      __ eor(rscratch2, tmp1, tmp2);
      __ cbz(rscratch2, LENGTH_DIFF);
      __ b(CAL_DIFFERENCE);

    __ bind(DIFF);
      __ cmp(tmp1, tmp2);
      __ csel(tmp1, tmp1, tmp1h, Assembler::NE);
      __ csel(tmp2, tmp2, tmp2h, Assembler::NE);
      // reuse rscratch2 register for the result of eor instruction
      __ eor(rscratch2, tmp1, tmp2);

    __ bind(CAL_DIFFERENCE);
      __ rev(rscratch2, rscratch2);
      __ clz(rscratch2, rscratch2);
      __ andr(rscratch2, rscratch2, isLL ? -8 : -16);
      __ lsrv(tmp1, tmp1, rscratch2);
      __ lsrv(tmp2, tmp2, rscratch2);
      if (isLL) {
        __ uxtbw(tmp1, tmp1);
        __ uxtbw(tmp2, tmp2);
      } else {
        __ uxthw(tmp1, tmp1);
        __ uxthw(tmp2, tmp2);
      }
      __ subw(result, tmp1, tmp2);

    __ bind(LENGTH_DIFF);
      __ ret(lr);
    return entry;
  }

  enum string_compare_mode {
    LL,
    LU,
    UL,
    UU,
  };

  // The following registers are declared in aarch64.ad
  // r0  = result
  // r1  = str1
  // r2  = cnt1
  // r3  = str2
  // r4  = cnt2
  // r10 = tmp1
  // r11 = tmp2
  // z0  = ztmp1
  // z1  = ztmp2
  // p0  = pgtmp1
  // p1  = pgtmp2
  address generate_compare_long_string_sve(string_compare_mode mode) {
    StubGenStubId stub_id;
    switch (mode) {
      case LL: stub_id = StubGenStubId::compare_long_string_LL_id;  break;
      case LU: stub_id = StubGenStubId::compare_long_string_LU_id; break;
      case UL: stub_id = StubGenStubId::compare_long_string_UL_id; break;
      case UU: stub_id = StubGenStubId::compare_long_string_UU_id; break;
      default: ShouldNotReachHere();
    }

    __ align(CodeEntryAlignment);
    address entry = __ pc();
    Register result = r0, str1 = r1, cnt1 = r2, str2 = r3, cnt2 = r4,
             tmp1 = r10, tmp2 = r11;

    Label LOOP, DONE, MISMATCH;
    Register vec_len = tmp1;
    Register idx = tmp2;
    // The minimum of the string lengths has been stored in cnt2.
    Register cnt = cnt2;
    FloatRegister ztmp1 = z0, ztmp2 = z1;
    PRegister pgtmp1 = p0, pgtmp2 = p1;

#define LOAD_PAIR(ztmp1, ztmp2, pgtmp1, src1, src2, idx)                       \
    switch (mode) {                                                            \
      case LL:                                                                 \
        __ sve_ld1b(ztmp1, __ B, pgtmp1, Address(str1, idx));                  \
        __ sve_ld1b(ztmp2, __ B, pgtmp1, Address(str2, idx));                  \
        break;                                                                 \
      case LU:                                                                 \
        __ sve_ld1b(ztmp1, __ H, pgtmp1, Address(str1, idx));                  \
        __ sve_ld1h(ztmp2, __ H, pgtmp1, Address(str2, idx, Address::lsl(1))); \
        break;                                                                 \
      case UL:                                                                 \
        __ sve_ld1h(ztmp1, __ H, pgtmp1, Address(str1, idx, Address::lsl(1))); \
        __ sve_ld1b(ztmp2, __ H, pgtmp1, Address(str2, idx));                  \
        break;                                                                 \
      case UU:                                                                 \
        __ sve_ld1h(ztmp1, __ H, pgtmp1, Address(str1, idx, Address::lsl(1))); \
        __ sve_ld1h(ztmp2, __ H, pgtmp1, Address(str2, idx, Address::lsl(1))); \
        break;                                                                 \
      default:                                                                 \
        ShouldNotReachHere();                                                  \
    }

    StubCodeMark mark(this, stub_id);

    __ mov(idx, 0);
    __ sve_whilelt(pgtmp1, mode == LL ? __ B : __ H, idx, cnt);

    if (mode == LL) {
      __ sve_cntb(vec_len);
    } else {
      __ sve_cnth(vec_len);
    }

    __ sub(rscratch1, cnt, vec_len);

    __ bind(LOOP);

      // main loop
      LOAD_PAIR(ztmp1, ztmp2, pgtmp1, src1, src2, idx);
      __ add(idx, idx, vec_len);
      // Compare strings.
      __ sve_cmp(Assembler::NE, pgtmp2, mode == LL ? __ B : __ H, pgtmp1, ztmp1, ztmp2);
      __ br(__ NE, MISMATCH);
      __ cmp(idx, rscratch1);
      __ br(__ LT, LOOP);

    // post loop, last iteration
    __ sve_whilelt(pgtmp1, mode == LL ? __ B : __ H, idx, cnt);

    LOAD_PAIR(ztmp1, ztmp2, pgtmp1, src1, src2, idx);
    __ sve_cmp(Assembler::NE, pgtmp2, mode == LL ? __ B : __ H, pgtmp1, ztmp1, ztmp2);
    __ br(__ EQ, DONE);

    __ bind(MISMATCH);

    // Crop the vector to find its location.
    __ sve_brkb(pgtmp2, pgtmp1, pgtmp2, false /* isMerge */);
    // Extract the first different characters of each string.
    __ sve_lasta(rscratch1, mode == LL ? __ B : __ H, pgtmp2, ztmp1);
    __ sve_lasta(rscratch2, mode == LL ? __ B : __ H, pgtmp2, ztmp2);

    // Compute the difference of the first different characters.
    __ sub(result, rscratch1, rscratch2);

    __ bind(DONE);
    __ ret(lr);
#undef LOAD_PAIR
    return entry;
  }

  void generate_compare_long_strings() {
    if (UseSVE == 0) {
      StubRoutines::aarch64::_compare_long_string_LL
          = generate_compare_long_string_same_encoding(true);
      StubRoutines::aarch64::_compare_long_string_UU
          = generate_compare_long_string_same_encoding(false);
      StubRoutines::aarch64::_compare_long_string_LU
          = generate_compare_long_string_different_encoding(true);
      StubRoutines::aarch64::_compare_long_string_UL
          = generate_compare_long_string_different_encoding(false);
    } else {
      StubRoutines::aarch64::_compare_long_string_LL
          = generate_compare_long_string_sve(LL);
      StubRoutines::aarch64::_compare_long_string_UU
          = generate_compare_long_string_sve(UU);
      StubRoutines::aarch64::_compare_long_string_LU
          = generate_compare_long_string_sve(LU);
      StubRoutines::aarch64::_compare_long_string_UL
          = generate_compare_long_string_sve(UL);
    }
  }

  // R0 = result
  // R1 = str2
  // R2 = cnt1
  // R3 = str1
  // R4 = cnt2
  // Clobbers: rscratch1, rscratch2, v0, v1, rflags
  //
  // This generic linear code use few additional ideas, which makes it faster:
  // 1) we can safely keep at least 1st register of pattern(since length >= 8)
  // in order to skip initial loading(help in systems with 1 ld pipeline)
  // 2) we can use "fast" algorithm of finding single character to search for
  // first symbol with less branches(1 branch per each loaded register instead
  // of branch for each symbol), so, this is where constants like
  // 0x0101...01, 0x00010001...0001, 0x7f7f...7f, 0x7fff7fff...7fff comes from
  // 3) after loading and analyzing 1st register of source string, it can be
  // used to search for every 1st character entry, saving few loads in
  // comparison with "simplier-but-slower" implementation
  // 4) in order to avoid lots of push/pop operations, code below is heavily
  // re-using/re-initializing/compressing register values, which makes code
  // larger and a bit less readable, however, most of extra operations are
  // issued during loads or branches, so, penalty is minimal
  address generate_string_indexof_linear(bool str1_isL, bool str2_isL) {
    StubGenStubId stub_id;
    if (str1_isL) {
      if (str2_isL) {
        stub_id = StubGenStubId::string_indexof_linear_ll_id;
      } else {
        stub_id = StubGenStubId::string_indexof_linear_ul_id;
      }
    } else {
      if (str2_isL) {
        ShouldNotReachHere();
      } else {
        stub_id = StubGenStubId::string_indexof_linear_uu_id;
      }
    }
    __ align(CodeEntryAlignment);
    StubCodeMark mark(this, stub_id);
    address entry = __ pc();

    int str1_chr_size = str1_isL ? 1 : 2;
    int str2_chr_size = str2_isL ? 1 : 2;
    int str1_chr_shift = str1_isL ? 0 : 1;
    int str2_chr_shift = str2_isL ? 0 : 1;
    bool isL = str1_isL && str2_isL;
   // parameters
    Register result = r0, str2 = r1, cnt1 = r2, str1 = r3, cnt2 = r4;
    // temporary registers
    Register tmp1 = r20, tmp2 = r21, tmp3 = r22, tmp4 = r23;
    RegSet spilled_regs = RegSet::range(tmp1, tmp4);
    // redefinitions
    Register ch1 = rscratch1, ch2 = rscratch2, first = tmp3;

    __ push(spilled_regs, sp);
    Label L_LOOP, L_LOOP_PROCEED, L_SMALL, L_HAS_ZERO,
        L_HAS_ZERO_LOOP, L_CMP_LOOP, L_CMP_LOOP_NOMATCH, L_SMALL_PROCEED,
        L_SMALL_HAS_ZERO_LOOP, L_SMALL_CMP_LOOP_NOMATCH, L_SMALL_CMP_LOOP,
        L_POST_LOOP, L_CMP_LOOP_LAST_CMP, L_HAS_ZERO_LOOP_NOMATCH,
        L_SMALL_CMP_LOOP_LAST_CMP, L_SMALL_CMP_LOOP_LAST_CMP2,
        L_CMP_LOOP_LAST_CMP2, DONE, NOMATCH;
    // Read whole register from str1. It is safe, because length >=8 here
    __ ldr(ch1, Address(str1));
    // Read whole register from str2. It is safe, because length >=8 here
    __ ldr(ch2, Address(str2));
    __ sub(cnt2, cnt2, cnt1);
    __ andr(first, ch1, str1_isL ? 0xFF : 0xFFFF);
    if (str1_isL != str2_isL) {
      __ eor(v0, __ T16B, v0, v0);
    }
    __ mov(tmp1, str2_isL ? 0x0101010101010101 : 0x0001000100010001);
    __ mul(first, first, tmp1);
    // check if we have less than 1 register to check
    __ subs(cnt2, cnt2, wordSize/str2_chr_size - 1);
    if (str1_isL != str2_isL) {
      __ fmovd(v1, ch1);
    }
    __ br(__ LE, L_SMALL);
    __ eor(ch2, first, ch2);
    if (str1_isL != str2_isL) {
      __ zip1(v1, __ T16B, v1, v0);
    }
    __ sub(tmp2, ch2, tmp1);
    __ orr(ch2, ch2, str2_isL ? 0x7f7f7f7f7f7f7f7f : 0x7fff7fff7fff7fff);
    __ bics(tmp2, tmp2, ch2);
    if (str1_isL != str2_isL) {
      __ fmovd(ch1, v1);
    }
    __ br(__ NE, L_HAS_ZERO);
    __ subs(cnt2, cnt2, wordSize/str2_chr_size);
    __ add(result, result, wordSize/str2_chr_size);
    __ add(str2, str2, wordSize);
    __ br(__ LT, L_POST_LOOP);
    __ BIND(L_LOOP);
      __ ldr(ch2, Address(str2));
      __ eor(ch2, first, ch2);
      __ sub(tmp2, ch2, tmp1);
      __ orr(ch2, ch2, str2_isL ? 0x7f7f7f7f7f7f7f7f : 0x7fff7fff7fff7fff);
      __ bics(tmp2, tmp2, ch2);
      __ br(__ NE, L_HAS_ZERO);
    __ BIND(L_LOOP_PROCEED);
      __ subs(cnt2, cnt2, wordSize/str2_chr_size);
      __ add(str2, str2, wordSize);
      __ add(result, result, wordSize/str2_chr_size);
      __ br(__ GE, L_LOOP);
    __ BIND(L_POST_LOOP);
      __ subs(zr, cnt2, -wordSize/str2_chr_size); // no extra characters to check
      __ br(__ LE, NOMATCH);
      __ ldr(ch2, Address(str2));
      __ sub(cnt2, zr, cnt2, __ LSL, LogBitsPerByte + str2_chr_shift);
      __ eor(ch2, first, ch2);
      __ sub(tmp2, ch2, tmp1);
      __ orr(ch2, ch2, str2_isL ? 0x7f7f7f7f7f7f7f7f : 0x7fff7fff7fff7fff);
      __ mov(tmp4, -1); // all bits set
      __ b(L_SMALL_PROCEED);
    __ align(OptoLoopAlignment);
    __ BIND(L_SMALL);
      __ sub(cnt2, zr, cnt2, __ LSL, LogBitsPerByte + str2_chr_shift);
      __ eor(ch2, first, ch2);
      if (str1_isL != str2_isL) {
        __ zip1(v1, __ T16B, v1, v0);
      }
      __ sub(tmp2, ch2, tmp1);
      __ mov(tmp4, -1); // all bits set
      __ orr(ch2, ch2, str2_isL ? 0x7f7f7f7f7f7f7f7f : 0x7fff7fff7fff7fff);
      if (str1_isL != str2_isL) {
        __ fmovd(ch1, v1); // move converted 4 symbols
      }
    __ BIND(L_SMALL_PROCEED);
      __ lsrv(tmp4, tmp4, cnt2); // mask. zeroes on useless bits.
      __ bic(tmp2, tmp2, ch2);
      __ ands(tmp2, tmp2, tmp4); // clear useless bits and check
      __ rbit(tmp2, tmp2);
      __ br(__ EQ, NOMATCH);
    __ BIND(L_SMALL_HAS_ZERO_LOOP);
      __ clz(tmp4, tmp2); // potentially long. Up to 4 cycles on some cpu's
      __ cmp(cnt1, u1(wordSize/str2_chr_size));
      __ br(__ LE, L_SMALL_CMP_LOOP_LAST_CMP2);
      if (str2_isL) { // LL
        __ add(str2, str2, tmp4, __ LSR, LogBitsPerByte); // address of "index"
        __ ldr(ch2, Address(str2)); // read whole register of str2. Safe.
        __ lslv(tmp2, tmp2, tmp4); // shift off leading zeroes from match info
        __ add(result, result, tmp4, __ LSR, LogBitsPerByte);
        __ lsl(tmp2, tmp2, 1); // shift off leading "1" from match info
      } else {
        __ mov(ch2, 0xE); // all bits in byte set except last one
        __ andr(ch2, ch2, tmp4, __ LSR, LogBitsPerByte); // byte shift amount
        __ ldr(ch2, Address(str2, ch2)); // read whole register of str2. Safe.
        __ lslv(tmp2, tmp2, tmp4);
        __ add(result, result, tmp4, __ LSR, LogBitsPerByte + str2_chr_shift);
        __ add(str2, str2, tmp4, __ LSR, LogBitsPerByte + str2_chr_shift);
        __ lsl(tmp2, tmp2, 1); // shift off leading "1" from match info
        __ add(str2, str2, tmp4, __ LSR, LogBitsPerByte + str2_chr_shift);
      }
      __ cmp(ch1, ch2);
      __ mov(tmp4, wordSize/str2_chr_size);
      __ br(__ NE, L_SMALL_CMP_LOOP_NOMATCH);
    __ BIND(L_SMALL_CMP_LOOP);
      str1_isL ? __ ldrb(first, Address(str1, tmp4, Address::lsl(str1_chr_shift)))
               : __ ldrh(first, Address(str1, tmp4, Address::lsl(str1_chr_shift)));
      str2_isL ? __ ldrb(ch2, Address(str2, tmp4, Address::lsl(str2_chr_shift)))
               : __ ldrh(ch2, Address(str2, tmp4, Address::lsl(str2_chr_shift)));
      __ add(tmp4, tmp4, 1);
      __ cmp(tmp4, cnt1);
      __ br(__ GE, L_SMALL_CMP_LOOP_LAST_CMP);
      __ cmp(first, ch2);
      __ br(__ EQ, L_SMALL_CMP_LOOP);
    __ BIND(L_SMALL_CMP_LOOP_NOMATCH);
      __ cbz(tmp2, NOMATCH); // no more matches. exit
      __ clz(tmp4, tmp2);
      __ add(result, result, 1); // advance index
      __ add(str2, str2, str2_chr_size); // advance pointer
      __ b(L_SMALL_HAS_ZERO_LOOP);
    __ align(OptoLoopAlignment);
    __ BIND(L_SMALL_CMP_LOOP_LAST_CMP);
      __ cmp(first, ch2);
      __ br(__ NE, L_SMALL_CMP_LOOP_NOMATCH);
      __ b(DONE);
    __ align(OptoLoopAlignment);
    __ BIND(L_SMALL_CMP_LOOP_LAST_CMP2);
      if (str2_isL) { // LL
        __ add(str2, str2, tmp4, __ LSR, LogBitsPerByte); // address of "index"
        __ ldr(ch2, Address(str2)); // read whole register of str2. Safe.
        __ lslv(tmp2, tmp2, tmp4); // shift off leading zeroes from match info
        __ add(result, result, tmp4, __ LSR, LogBitsPerByte);
        __ lsl(tmp2, tmp2, 1); // shift off leading "1" from match info
      } else {
        __ mov(ch2, 0xE); // all bits in byte set except last one
        __ andr(ch2, ch2, tmp4, __ LSR, LogBitsPerByte); // byte shift amount
        __ ldr(ch2, Address(str2, ch2)); // read whole register of str2. Safe.
        __ lslv(tmp2, tmp2, tmp4);
        __ add(result, result, tmp4, __ LSR, LogBitsPerByte + str2_chr_shift);
        __ add(str2, str2, tmp4, __ LSR, LogBitsPerByte + str2_chr_shift);
        __ lsl(tmp2, tmp2, 1); // shift off leading "1" from match info
        __ add(str2, str2, tmp4, __ LSR, LogBitsPerByte + str2_chr_shift);
      }
      __ cmp(ch1, ch2);
      __ br(__ NE, L_SMALL_CMP_LOOP_NOMATCH);
      __ b(DONE);
    __ align(OptoLoopAlignment);
    __ BIND(L_HAS_ZERO);
      __ rbit(tmp2, tmp2);
      __ clz(tmp4, tmp2); // potentially long. Up to 4 cycles on some CPU's
      // Now, perform compression of counters(cnt2 and cnt1) into one register.
      // It's fine because both counters are 32bit and are not changed in this
      // loop. Just restore it on exit. So, cnt1 can be re-used in this loop.
      __ orr(cnt2, cnt2, cnt1, __ LSL, BitsPerByte * wordSize / 2);
      __ sub(result, result, 1);
    __ BIND(L_HAS_ZERO_LOOP);
      __ mov(cnt1, wordSize/str2_chr_size);
      __ cmp(cnt1, cnt2, __ LSR, BitsPerByte * wordSize / 2);
      __ br(__ GE, L_CMP_LOOP_LAST_CMP2); // case of 8 bytes only to compare
      if (str2_isL) {
        __ lsr(ch2, tmp4, LogBitsPerByte + str2_chr_shift); // char index
        __ ldr(ch2, Address(str2, ch2)); // read whole register of str2. Safe.
        __ lslv(tmp2, tmp2, tmp4);
        __ add(str2, str2, tmp4, __ LSR, LogBitsPerByte + str2_chr_shift);
        __ add(tmp4, tmp4, 1);
        __ add(result, result, tmp4, __ LSR, LogBitsPerByte + str2_chr_shift);
        __ lsl(tmp2, tmp2, 1);
        __ mov(tmp4, wordSize/str2_chr_size);
      } else {
        __ mov(ch2, 0xE);
        __ andr(ch2, ch2, tmp4, __ LSR, LogBitsPerByte); // byte shift amount
        __ ldr(ch2, Address(str2, ch2)); // read whole register of str2. Safe.
        __ lslv(tmp2, tmp2, tmp4);
        __ add(tmp4, tmp4, 1);
        __ add(result, result, tmp4, __ LSR, LogBitsPerByte + str2_chr_shift);
        __ add(str2, str2, tmp4, __ LSR, LogBitsPerByte);
        __ lsl(tmp2, tmp2, 1);
        __ mov(tmp4, wordSize/str2_chr_size);
        __ sub(str2, str2, str2_chr_size);
      }
      __ cmp(ch1, ch2);
      __ mov(tmp4, wordSize/str2_chr_size);
      __ br(__ NE, L_CMP_LOOP_NOMATCH);
    __ BIND(L_CMP_LOOP);
      str1_isL ? __ ldrb(cnt1, Address(str1, tmp4, Address::lsl(str1_chr_shift)))
               : __ ldrh(cnt1, Address(str1, tmp4, Address::lsl(str1_chr_shift)));
      str2_isL ? __ ldrb(ch2, Address(str2, tmp4, Address::lsl(str2_chr_shift)))
               : __ ldrh(ch2, Address(str2, tmp4, Address::lsl(str2_chr_shift)));
      __ add(tmp4, tmp4, 1);
      __ cmp(tmp4, cnt2, __ LSR, BitsPerByte * wordSize / 2);
      __ br(__ GE, L_CMP_LOOP_LAST_CMP);
      __ cmp(cnt1, ch2);
      __ br(__ EQ, L_CMP_LOOP);
    __ BIND(L_CMP_LOOP_NOMATCH);
      // here we're not matched
      __ cbz(tmp2, L_HAS_ZERO_LOOP_NOMATCH); // no more matches. Proceed to main loop
      __ clz(tmp4, tmp2);
      __ add(str2, str2, str2_chr_size); // advance pointer
      __ b(L_HAS_ZERO_LOOP);
    __ align(OptoLoopAlignment);
    __ BIND(L_CMP_LOOP_LAST_CMP);
      __ cmp(cnt1, ch2);
      __ br(__ NE, L_CMP_LOOP_NOMATCH);
      __ b(DONE);
    __ align(OptoLoopAlignment);
    __ BIND(L_CMP_LOOP_LAST_CMP2);
      if (str2_isL) {
        __ lsr(ch2, tmp4, LogBitsPerByte + str2_chr_shift); // char index
        __ ldr(ch2, Address(str2, ch2)); // read whole register of str2. Safe.
        __ lslv(tmp2, tmp2, tmp4);
        __ add(str2, str2, tmp4, __ LSR, LogBitsPerByte + str2_chr_shift);
        __ add(tmp4, tmp4, 1);
        __ add(result, result, tmp4, __ LSR, LogBitsPerByte + str2_chr_shift);
        __ lsl(tmp2, tmp2, 1);
      } else {
        __ mov(ch2, 0xE);
        __ andr(ch2, ch2, tmp4, __ LSR, LogBitsPerByte); // byte shift amount
        __ ldr(ch2, Address(str2, ch2)); // read whole register of str2. Safe.
        __ lslv(tmp2, tmp2, tmp4);
        __ add(tmp4, tmp4, 1);
        __ add(result, result, tmp4, __ LSR, LogBitsPerByte + str2_chr_shift);
        __ add(str2, str2, tmp4, __ LSR, LogBitsPerByte);
        __ lsl(tmp2, tmp2, 1);
        __ sub(str2, str2, str2_chr_size);
      }
      __ cmp(ch1, ch2);
      __ br(__ NE, L_CMP_LOOP_NOMATCH);
      __ b(DONE);
    __ align(OptoLoopAlignment);
    __ BIND(L_HAS_ZERO_LOOP_NOMATCH);
      // 1) Restore "result" index. Index was wordSize/str2_chr_size * N until
      // L_HAS_ZERO block. Byte octet was analyzed in L_HAS_ZERO_LOOP,
      // so, result was increased at max by wordSize/str2_chr_size - 1, so,
      // respective high bit wasn't changed. L_LOOP_PROCEED will increase
      // result by analyzed characters value, so, we can just reset lower bits
      // in result here. Clear 2 lower bits for UU/UL and 3 bits for LL
      // 2) restore cnt1 and cnt2 values from "compressed" cnt2
      // 3) advance str2 value to represent next str2 octet. result & 7/3 is
      // index of last analyzed substring inside current octet. So, str2 in at
      // respective start address. We need to advance it to next octet
      __ andr(tmp2, result, wordSize/str2_chr_size - 1); // symbols analyzed
      __ lsr(cnt1, cnt2, BitsPerByte * wordSize / 2);
      __ bfm(result, zr, 0, 2 - str2_chr_shift);
      __ sub(str2, str2, tmp2, __ LSL, str2_chr_shift); // restore str2
      __ movw(cnt2, cnt2);
      __ b(L_LOOP_PROCEED);
    __ align(OptoLoopAlignment);
    __ BIND(NOMATCH);
      __ mov(result, -1);
    __ BIND(DONE);
      __ pop(spilled_regs, sp);
      __ ret(lr);
    return entry;
  }

  void generate_string_indexof_stubs() {
    StubRoutines::aarch64::_string_indexof_linear_ll = generate_string_indexof_linear(true, true);
    StubRoutines::aarch64::_string_indexof_linear_uu = generate_string_indexof_linear(false, false);
    StubRoutines::aarch64::_string_indexof_linear_ul = generate_string_indexof_linear(true, false);
  }

  void inflate_and_store_2_fp_registers(bool generatePrfm,
      FloatRegister src1, FloatRegister src2) {
    Register dst = r1;
    __ zip1(v1, __ T16B, src1, v0);
    __ zip2(v2, __ T16B, src1, v0);
    if (generatePrfm) {
      __ prfm(Address(dst, SoftwarePrefetchHintDistance), PSTL1STRM);
    }
    __ zip1(v3, __ T16B, src2, v0);
    __ zip2(v4, __ T16B, src2, v0);
    __ st1(v1, v2, v3, v4, __ T16B, Address(__ post(dst, 64)));
  }

  // R0 = src
  // R1 = dst
  // R2 = len
  // R3 = len >> 3
  // V0 = 0
  // v1 = loaded 8 bytes
  // Clobbers: r0, r1, r3, rscratch1, rflags, v0-v6
  address generate_large_byte_array_inflate() {
    __ align(CodeEntryAlignment);
    StubGenStubId stub_id = StubGenStubId::large_byte_array_inflate_id;
    StubCodeMark mark(this, stub_id);
    address entry = __ pc();
    Label LOOP, LOOP_START, LOOP_PRFM, LOOP_PRFM_START, DONE;
    Register src = r0, dst = r1, len = r2, octetCounter = r3;
    const int large_loop_threshold = MAX2(64, SoftwarePrefetchHintDistance)/8 + 4;

    // do one more 8-byte read to have address 16-byte aligned in most cases
    // also use single store instruction
    __ ldrd(v2, __ post(src, 8));
    __ sub(octetCounter, octetCounter, 2);
    __ zip1(v1, __ T16B, v1, v0);
    __ zip1(v2, __ T16B, v2, v0);
    __ st1(v1, v2, __ T16B, __ post(dst, 32));
    __ ld1(v3, v4, v5, v6, __ T16B, Address(__ post(src, 64)));
    __ subs(rscratch1, octetCounter, large_loop_threshold);
    __ br(__ LE, LOOP_START);
    __ b(LOOP_PRFM_START);
    __ bind(LOOP_PRFM);
      __ ld1(v3, v4, v5, v6, __ T16B, Address(__ post(src, 64)));
    __ bind(LOOP_PRFM_START);
      __ prfm(Address(src, SoftwarePrefetchHintDistance));
      __ sub(octetCounter, octetCounter, 8);
      __ subs(rscratch1, octetCounter, large_loop_threshold);
      inflate_and_store_2_fp_registers(true, v3, v4);
      inflate_and_store_2_fp_registers(true, v5, v6);
      __ br(__ GT, LOOP_PRFM);
      __ cmp(octetCounter, (u1)8);
      __ br(__ LT, DONE);
    __ bind(LOOP);
      __ ld1(v3, v4, v5, v6, __ T16B, Address(__ post(src, 64)));
      __ bind(LOOP_START);
      __ sub(octetCounter, octetCounter, 8);
      __ cmp(octetCounter, (u1)8);
      inflate_and_store_2_fp_registers(false, v3, v4);
      inflate_and_store_2_fp_registers(false, v5, v6);
      __ br(__ GE, LOOP);
    __ bind(DONE);
      __ ret(lr);
    return entry;
  }

  /**
   *  Arguments:
   *
   *  Input:
   *  c_rarg0   - current state address
   *  c_rarg1   - H key address
   *  c_rarg2   - data address
   *  c_rarg3   - number of blocks
   *
   *  Output:
   *  Updated state at c_rarg0
   */
  address generate_ghash_processBlocks() {
    // Bafflingly, GCM uses little-endian for the byte order, but
    // big-endian for the bit order.  For example, the polynomial 1 is
    // represented as the 16-byte string 80 00 00 00 | 12 bytes of 00.
    //
    // So, we must either reverse the bytes in each word and do
    // everything big-endian or reverse the bits in each byte and do
    // it little-endian.  On AArch64 it's more idiomatic to reverse
    // the bits in each byte (we have an instruction, RBIT, to do
    // that) and keep the data in little-endian bit order through the
    // calculation, bit-reversing the inputs and outputs.

    StubGenStubId stub_id = StubGenStubId::ghash_processBlocks_id;
    StubCodeMark mark(this, stub_id);
    __ align(wordSize * 2);
    address p = __ pc();
    __ emit_int64(0x87);  // The low-order bits of the field
                          // polynomial (i.e. p = z^7+z^2+z+1)
                          // repeated in the low and high parts of a
                          // 128-bit vector
    __ emit_int64(0x87);

    __ align(CodeEntryAlignment);
    address start = __ pc();

    Register state   = c_rarg0;
    Register subkeyH = c_rarg1;
    Register data    = c_rarg2;
    Register blocks  = c_rarg3;

    FloatRegister vzr = v30;
    __ eor(vzr, __ T16B, vzr, vzr); // zero register

    __ ldrq(v24, p);    // The field polynomial

    __ ldrq(v0, Address(state));
    __ ldrq(v1, Address(subkeyH));

    __ rev64(v0, __ T16B, v0);          // Bit-reverse words in state and subkeyH
    __ rbit(v0, __ T16B, v0);
    __ rev64(v1, __ T16B, v1);
    __ rbit(v1, __ T16B, v1);

    __ ext(v4, __ T16B, v1, v1, 0x08); // long-swap subkeyH into v1
    __ eor(v4, __ T16B, v4, v1);       // xor subkeyH into subkeyL (Karatsuba: (A1+A0))

    {
      Label L_ghash_loop;
      __ bind(L_ghash_loop);

      __ ldrq(v2, Address(__ post(data, 0x10))); // Load the data, bit
                                                 // reversing each byte
      __ rbit(v2, __ T16B, v2);
      __ eor(v2, __ T16B, v0, v2);   // bit-swapped data ^ bit-swapped state

      // Multiply state in v2 by subkey in v1
      __ ghash_multiply(/*result_lo*/v5, /*result_hi*/v7,
                        /*a*/v1, /*b*/v2, /*a1_xor_a0*/v4,
                        /*temps*/v6, v3, /*reuse/clobber b*/v2);
      // Reduce v7:v5 by the field polynomial
      __ ghash_reduce(/*result*/v0, /*lo*/v5, /*hi*/v7, /*p*/v24, vzr, /*temp*/v3);

      __ sub(blocks, blocks, 1);
      __ cbnz(blocks, L_ghash_loop);
    }

    // The bit-reversed result is at this point in v0
    __ rev64(v0, __ T16B, v0);
    __ rbit(v0, __ T16B, v0);

    __ st1(v0, __ T16B, state);
    __ ret(lr);

    return start;
  }

  address generate_ghash_processBlocks_wide() {
    address small = generate_ghash_processBlocks();

    StubGenStubId stub_id = StubGenStubId::ghash_processBlocks_wide_id;
    StubCodeMark mark(this, stub_id);
    __ align(wordSize * 2);
    address p = __ pc();
    __ emit_int64(0x87);  // The low-order bits of the field
                          // polynomial (i.e. p = z^7+z^2+z+1)
                          // repeated in the low and high parts of a
                          // 128-bit vector
    __ emit_int64(0x87);

    __ align(CodeEntryAlignment);
    address start = __ pc();

    Register state   = c_rarg0;
    Register subkeyH = c_rarg1;
    Register data    = c_rarg2;
    Register blocks  = c_rarg3;

    const int unroll = 4;

    __ cmp(blocks, (unsigned char)(unroll * 2));
    __ br(__ LT, small);

    if (unroll > 1) {
    // Save state before entering routine
      __ sub(sp, sp, 4 * 16);
      __ st1(v12, v13, v14, v15, __ T16B, Address(sp));
      __ sub(sp, sp, 4 * 16);
      __ st1(v8, v9, v10, v11, __ T16B, Address(sp));
    }

    __ ghash_processBlocks_wide(p, state, subkeyH, data, blocks, unroll);

    if (unroll > 1) {
      // And restore state
      __ ld1(v8, v9, v10, v11, __ T16B, __ post(sp, 4 * 16));
      __ ld1(v12, v13, v14, v15, __ T16B, __ post(sp, 4 * 16));
    }

    __ cmp(blocks, (unsigned char)0);
    __ br(__ GT, small);

    __ ret(lr);

    return start;
  }

  void generate_base64_encode_simdround(Register src, Register dst,
        FloatRegister codec, u8 size) {

    FloatRegister in0  = v4,  in1  = v5,  in2  = v6;
    FloatRegister out0 = v16, out1 = v17, out2 = v18, out3 = v19;
    FloatRegister ind0 = v20, ind1 = v21, ind2 = v22, ind3 = v23;

    Assembler::SIMD_Arrangement arrangement = size == 16 ? __ T16B : __ T8B;

    __ ld3(in0, in1, in2, arrangement, __ post(src, 3 * size));

    __ ushr(ind0, arrangement, in0,  2);

    __ ushr(ind1, arrangement, in1,  2);
    __ shl(in0,   arrangement, in0,  6);
    __ orr(ind1,  arrangement, ind1, in0);
    __ ushr(ind1, arrangement, ind1, 2);

    __ ushr(ind2, arrangement, in2,  4);
    __ shl(in1,   arrangement, in1,  4);
    __ orr(ind2,  arrangement, in1,  ind2);
    __ ushr(ind2, arrangement, ind2, 2);

    __ shl(ind3,  arrangement, in2,  2);
    __ ushr(ind3, arrangement, ind3, 2);

    __ tbl(out0,  arrangement, codec,  4, ind0);
    __ tbl(out1,  arrangement, codec,  4, ind1);
    __ tbl(out2,  arrangement, codec,  4, ind2);
    __ tbl(out3,  arrangement, codec,  4, ind3);

    __ st4(out0,  out1, out2, out3, arrangement, __ post(dst, 4 * size));
  }

   /**
   *  Arguments:
   *
   *  Input:
   *  c_rarg0   - src_start
   *  c_rarg1   - src_offset
   *  c_rarg2   - src_length
   *  c_rarg3   - dest_start
   *  c_rarg4   - dest_offset
   *  c_rarg5   - isURL
   *
   */
  address generate_base64_encodeBlock() {

    static const char toBase64[64] = {
      'A', 'B', 'C', 'D', 'E', 'F', 'G', 'H', 'I', 'J', 'K', 'L', 'M',
      'N', 'O', 'P', 'Q', 'R', 'S', 'T', 'U', 'V', 'W', 'X', 'Y', 'Z',
      'a', 'b', 'c', 'd', 'e', 'f', 'g', 'h', 'i', 'j', 'k', 'l', 'm',
      'n', 'o', 'p', 'q', 'r', 's', 't', 'u', 'v', 'w', 'x', 'y', 'z',
      '0', '1', '2', '3', '4', '5', '6', '7', '8', '9', '+', '/'
    };

    static const char toBase64URL[64] = {
      'A', 'B', 'C', 'D', 'E', 'F', 'G', 'H', 'I', 'J', 'K', 'L', 'M',
      'N', 'O', 'P', 'Q', 'R', 'S', 'T', 'U', 'V', 'W', 'X', 'Y', 'Z',
      'a', 'b', 'c', 'd', 'e', 'f', 'g', 'h', 'i', 'j', 'k', 'l', 'm',
      'n', 'o', 'p', 'q', 'r', 's', 't', 'u', 'v', 'w', 'x', 'y', 'z',
      '0', '1', '2', '3', '4', '5', '6', '7', '8', '9', '-', '_'
    };

    __ align(CodeEntryAlignment);
    StubGenStubId stub_id = StubGenStubId::base64_encodeBlock_id;
    StubCodeMark mark(this, stub_id);
    address start = __ pc();

    Register src   = c_rarg0;  // source array
    Register soff  = c_rarg1;  // source start offset
    Register send  = c_rarg2;  // source end offset
    Register dst   = c_rarg3;  // dest array
    Register doff  = c_rarg4;  // position for writing to dest array
    Register isURL = c_rarg5;  // Base64 or URL character set

    // c_rarg6 and c_rarg7 are free to use as temps
    Register codec  = c_rarg6;
    Register length = c_rarg7;

    Label ProcessData, Process48B, Process24B, Process3B, SIMDExit, Exit;

    __ add(src, src, soff);
    __ add(dst, dst, doff);
    __ sub(length, send, soff);

    // load the codec base address
    __ lea(codec, ExternalAddress((address) toBase64));
    __ cbz(isURL, ProcessData);
    __ lea(codec, ExternalAddress((address) toBase64URL));

    __ BIND(ProcessData);

    // too short to formup a SIMD loop, roll back
    __ cmp(length, (u1)24);
    __ br(Assembler::LT, Process3B);

    __ ld1(v0, v1, v2, v3, __ T16B, Address(codec));

    __ BIND(Process48B);
    __ cmp(length, (u1)48);
    __ br(Assembler::LT, Process24B);
    generate_base64_encode_simdround(src, dst, v0, 16);
    __ sub(length, length, 48);
    __ b(Process48B);

    __ BIND(Process24B);
    __ cmp(length, (u1)24);
    __ br(Assembler::LT, SIMDExit);
    generate_base64_encode_simdround(src, dst, v0, 8);
    __ sub(length, length, 24);

    __ BIND(SIMDExit);
    __ cbz(length, Exit);

    __ BIND(Process3B);
    //  3 src bytes, 24 bits
    __ ldrb(r10, __ post(src, 1));
    __ ldrb(r11, __ post(src, 1));
    __ ldrb(r12, __ post(src, 1));
    __ orrw(r11, r11, r10, Assembler::LSL, 8);
    __ orrw(r12, r12, r11, Assembler::LSL, 8);
    // codec index
    __ ubfmw(r15, r12, 18, 23);
    __ ubfmw(r14, r12, 12, 17);
    __ ubfmw(r13, r12, 6,  11);
    __ andw(r12,  r12, 63);
    // get the code based on the codec
    __ ldrb(r15, Address(codec, r15, Address::uxtw(0)));
    __ ldrb(r14, Address(codec, r14, Address::uxtw(0)));
    __ ldrb(r13, Address(codec, r13, Address::uxtw(0)));
    __ ldrb(r12, Address(codec, r12, Address::uxtw(0)));
    __ strb(r15, __ post(dst, 1));
    __ strb(r14, __ post(dst, 1));
    __ strb(r13, __ post(dst, 1));
    __ strb(r12, __ post(dst, 1));
    __ sub(length, length, 3);
    __ cbnz(length, Process3B);

    __ BIND(Exit);
    __ ret(lr);

    return start;
  }

  void generate_base64_decode_simdround(Register src, Register dst,
        FloatRegister codecL, FloatRegister codecH, int size, Label& Exit) {

    FloatRegister in0  = v16, in1  = v17,  in2 = v18,  in3 = v19;
    FloatRegister out0 = v20, out1 = v21, out2 = v22;

    FloatRegister decL0 = v23, decL1 = v24, decL2 = v25, decL3 = v26;
    FloatRegister decH0 = v28, decH1 = v29, decH2 = v30, decH3 = v31;

    Label NoIllegalData, ErrorInLowerHalf, StoreLegalData;

    Assembler::SIMD_Arrangement arrangement = size == 16 ? __ T16B : __ T8B;

    __ ld4(in0, in1, in2, in3, arrangement, __ post(src, 4 * size));

    // we need unsigned saturating subtract, to make sure all input values
    // in range [0, 63] will have 0U value in the higher half lookup
    __ uqsubv(decH0, __ T16B, in0, v27);
    __ uqsubv(decH1, __ T16B, in1, v27);
    __ uqsubv(decH2, __ T16B, in2, v27);
    __ uqsubv(decH3, __ T16B, in3, v27);

    // lower half lookup
    __ tbl(decL0, arrangement, codecL, 4, in0);
    __ tbl(decL1, arrangement, codecL, 4, in1);
    __ tbl(decL2, arrangement, codecL, 4, in2);
    __ tbl(decL3, arrangement, codecL, 4, in3);

    // higher half lookup
    __ tbx(decH0, arrangement, codecH, 4, decH0);
    __ tbx(decH1, arrangement, codecH, 4, decH1);
    __ tbx(decH2, arrangement, codecH, 4, decH2);
    __ tbx(decH3, arrangement, codecH, 4, decH3);

    // combine lower and higher
    __ orr(decL0, arrangement, decL0, decH0);
    __ orr(decL1, arrangement, decL1, decH1);
    __ orr(decL2, arrangement, decL2, decH2);
    __ orr(decL3, arrangement, decL3, decH3);

    // check illegal inputs, value larger than 63 (maximum of 6 bits)
    __ cm(Assembler::HI, decH0, arrangement, decL0, v27);
    __ cm(Assembler::HI, decH1, arrangement, decL1, v27);
    __ cm(Assembler::HI, decH2, arrangement, decL2, v27);
    __ cm(Assembler::HI, decH3, arrangement, decL3, v27);
    __ orr(in0, arrangement, decH0, decH1);
    __ orr(in1, arrangement, decH2, decH3);
    __ orr(in2, arrangement, in0,   in1);
    __ umaxv(in3, arrangement, in2);
    __ umov(rscratch2, in3, __ B, 0);

    // get the data to output
    __ shl(out0,  arrangement, decL0, 2);
    __ ushr(out1, arrangement, decL1, 4);
    __ orr(out0,  arrangement, out0,  out1);
    __ shl(out1,  arrangement, decL1, 4);
    __ ushr(out2, arrangement, decL2, 2);
    __ orr(out1,  arrangement, out1,  out2);
    __ shl(out2,  arrangement, decL2, 6);
    __ orr(out2,  arrangement, out2,  decL3);

    __ cbz(rscratch2, NoIllegalData);

    // handle illegal input
    __ umov(r10, in2, __ D, 0);
    if (size == 16) {
      __ cbnz(r10, ErrorInLowerHalf);

      // illegal input is in higher half, store the lower half now.
      __ st3(out0, out1, out2, __ T8B, __ post(dst, 24));

      __ umov(r10, in2,  __ D, 1);
      __ umov(r11, out0, __ D, 1);
      __ umov(r12, out1, __ D, 1);
      __ umov(r13, out2, __ D, 1);
      __ b(StoreLegalData);

      __ BIND(ErrorInLowerHalf);
    }
    __ umov(r11, out0, __ D, 0);
    __ umov(r12, out1, __ D, 0);
    __ umov(r13, out2, __ D, 0);

    __ BIND(StoreLegalData);
    __ tbnz(r10, 5, Exit); // 0xff indicates illegal input
    __ strb(r11, __ post(dst, 1));
    __ strb(r12, __ post(dst, 1));
    __ strb(r13, __ post(dst, 1));
    __ lsr(r10, r10, 8);
    __ lsr(r11, r11, 8);
    __ lsr(r12, r12, 8);
    __ lsr(r13, r13, 8);
    __ b(StoreLegalData);

    __ BIND(NoIllegalData);
    __ st3(out0, out1, out2, arrangement, __ post(dst, 3 * size));
  }


   /**
   *  Arguments:
   *
   *  Input:
   *  c_rarg0   - src_start
   *  c_rarg1   - src_offset
   *  c_rarg2   - src_length
   *  c_rarg3   - dest_start
   *  c_rarg4   - dest_offset
   *  c_rarg5   - isURL
   *  c_rarg6   - isMIME
   *
   */
  address generate_base64_decodeBlock() {

    // The SIMD part of this Base64 decode intrinsic is based on the algorithm outlined
    // on http://0x80.pl/articles/base64-simd-neon.html#encoding-quadwords, in section
    // titled "Base64 decoding".

    // Non-SIMD lookup tables are mostly dumped from fromBase64 array used in java.util.Base64,
    // except the trailing character '=' is also treated illegal value in this intrinsic. That
    // is java.util.Base64.fromBase64['='] = -2, while fromBase(URL)64ForNoSIMD['='] = 255 here.
    static const uint8_t fromBase64ForNoSIMD[256] = {
      255u, 255u, 255u, 255u, 255u, 255u, 255u, 255u, 255u, 255u, 255u, 255u, 255u, 255u, 255u, 255u,
      255u, 255u, 255u, 255u, 255u, 255u, 255u, 255u, 255u, 255u, 255u, 255u, 255u, 255u, 255u, 255u,
      255u, 255u, 255u, 255u, 255u, 255u, 255u, 255u, 255u, 255u, 255u,  62u, 255u, 255u, 255u,  63u,
       52u,  53u,  54u,  55u,  56u,  57u,  58u,  59u,  60u,  61u, 255u, 255u, 255u, 255u, 255u, 255u,
      255u,   0u,   1u,   2u,   3u,   4u,   5u,   6u,   7u,   8u,   9u,  10u,  11u,  12u,  13u,  14u,
       15u,  16u,  17u,  18u,  19u,  20u,  21u,  22u,  23u,  24u,  25u, 255u, 255u, 255u, 255u, 255u,
      255u,  26u,  27u,  28u,  29u,  30u,  31u,  32u,  33u,  34u,  35u,  36u,  37u,  38u,  39u,  40u,
       41u,  42u,  43u,  44u,  45u,  46u,  47u,  48u,  49u,  50u,  51u, 255u, 255u, 255u, 255u, 255u,
      255u, 255u, 255u, 255u, 255u, 255u, 255u, 255u, 255u, 255u, 255u, 255u, 255u, 255u, 255u, 255u,
      255u, 255u, 255u, 255u, 255u, 255u, 255u, 255u, 255u, 255u, 255u, 255u, 255u, 255u, 255u, 255u,
      255u, 255u, 255u, 255u, 255u, 255u, 255u, 255u, 255u, 255u, 255u, 255u, 255u, 255u, 255u, 255u,
      255u, 255u, 255u, 255u, 255u, 255u, 255u, 255u, 255u, 255u, 255u, 255u, 255u, 255u, 255u, 255u,
      255u, 255u, 255u, 255u, 255u, 255u, 255u, 255u, 255u, 255u, 255u, 255u, 255u, 255u, 255u, 255u,
      255u, 255u, 255u, 255u, 255u, 255u, 255u, 255u, 255u, 255u, 255u, 255u, 255u, 255u, 255u, 255u,
      255u, 255u, 255u, 255u, 255u, 255u, 255u, 255u, 255u, 255u, 255u, 255u, 255u, 255u, 255u, 255u,
      255u, 255u, 255u, 255u, 255u, 255u, 255u, 255u, 255u, 255u, 255u, 255u, 255u, 255u, 255u, 255u,
    };

    static const uint8_t fromBase64URLForNoSIMD[256] = {
      255u, 255u, 255u, 255u, 255u, 255u, 255u, 255u, 255u, 255u, 255u, 255u, 255u, 255u, 255u, 255u,
      255u, 255u, 255u, 255u, 255u, 255u, 255u, 255u, 255u, 255u, 255u, 255u, 255u, 255u, 255u, 255u,
      255u, 255u, 255u, 255u, 255u, 255u, 255u, 255u, 255u, 255u, 255u, 255u, 255u,  62u, 255u, 255u,
       52u,  53u,  54u,  55u,  56u,  57u,  58u,  59u,  60u,  61u, 255u, 255u, 255u, 255u, 255u, 255u,
      255u,   0u,   1u,   2u,   3u,   4u,   5u,   6u,   7u,   8u,   9u,  10u,  11u,  12u,  13u,  14u,
       15u,  16u,  17u,  18u,  19u,  20u,  21u,  22u,  23u,  24u,  25u, 255u, 255u, 255u, 255u,  63u,
      255u,  26u,  27u,  28u,  29u,  30u,  31u,  32u,  33u,  34u,  35u,  36u,  37u,  38u,  39u,  40u,
       41u,  42u,  43u,  44u,  45u,  46u,  47u,  48u,  49u,  50u,  51u, 255u, 255u, 255u, 255u, 255u,
      255u, 255u, 255u, 255u, 255u, 255u, 255u, 255u, 255u, 255u, 255u, 255u, 255u, 255u, 255u, 255u,
      255u, 255u, 255u, 255u, 255u, 255u, 255u, 255u, 255u, 255u, 255u, 255u, 255u, 255u, 255u, 255u,
      255u, 255u, 255u, 255u, 255u, 255u, 255u, 255u, 255u, 255u, 255u, 255u, 255u, 255u, 255u, 255u,
      255u, 255u, 255u, 255u, 255u, 255u, 255u, 255u, 255u, 255u, 255u, 255u, 255u, 255u, 255u, 255u,
      255u, 255u, 255u, 255u, 255u, 255u, 255u, 255u, 255u, 255u, 255u, 255u, 255u, 255u, 255u, 255u,
      255u, 255u, 255u, 255u, 255u, 255u, 255u, 255u, 255u, 255u, 255u, 255u, 255u, 255u, 255u, 255u,
      255u, 255u, 255u, 255u, 255u, 255u, 255u, 255u, 255u, 255u, 255u, 255u, 255u, 255u, 255u, 255u,
      255u, 255u, 255u, 255u, 255u, 255u, 255u, 255u, 255u, 255u, 255u, 255u, 255u, 255u, 255u, 255u,
    };

    // A legal value of base64 code is in range [0, 127].  We need two lookups
    // with tbl/tbx and combine them to get the decode data. The 1st table vector
    // lookup use tbl, out of range indices are set to 0 in destination. The 2nd
    // table vector lookup use tbx, out of range indices are unchanged in
    // destination. Input [64..126] is mapped to index [65, 127] in second lookup.
    // The value of index 64 is set to 0, so that we know that we already get the
    // decoded data with the 1st lookup.
    static const uint8_t fromBase64ForSIMD[128] = {
      255u, 255u, 255u, 255u, 255u, 255u, 255u, 255u, 255u, 255u, 255u, 255u, 255u, 255u, 255u, 255u,
      255u, 255u, 255u, 255u, 255u, 255u, 255u, 255u, 255u, 255u, 255u, 255u, 255u, 255u, 255u, 255u,
      255u, 255u, 255u, 255u, 255u, 255u, 255u, 255u, 255u, 255u, 255u,  62u, 255u, 255u, 255u,  63u,
       52u,  53u,  54u,  55u,  56u,  57u,  58u,  59u,  60u,  61u, 255u, 255u, 255u, 255u, 255u, 255u,
        0u, 255u,   0u,   1u,   2u,   3u,   4u,   5u,   6u,   7u,   8u,   9u,  10u,  11u,  12u,  13u,
       14u,  15u,  16u,  17u,  18u,  19u,  20u,  21u,  22u,  23u,  24u,  25u, 255u, 255u, 255u, 255u,
      255u, 255u,  26u,  27u,  28u,  29u,  30u,  31u,  32u,  33u,  34u,  35u,  36u,  37u,  38u,  39u,
       40u,  41u,  42u,  43u,  44u,  45u,  46u,  47u,  48u,  49u,  50u,  51u, 255u, 255u, 255u, 255u,
    };

    static const uint8_t fromBase64URLForSIMD[128] = {
      255u, 255u, 255u, 255u, 255u, 255u, 255u, 255u, 255u, 255u, 255u, 255u, 255u, 255u, 255u, 255u,
      255u, 255u, 255u, 255u, 255u, 255u, 255u, 255u, 255u, 255u, 255u, 255u, 255u, 255u, 255u, 255u,
      255u, 255u, 255u, 255u, 255u, 255u, 255u, 255u, 255u, 255u, 255u, 255u, 255u,  62u, 255u, 255u,
       52u,  53u,  54u,  55u,  56u,  57u,  58u,  59u,  60u,  61u, 255u, 255u, 255u, 255u, 255u, 255u,
        0u, 255u,   0u,   1u,   2u,   3u,   4u,   5u,   6u,   7u,   8u,   9u,  10u,  11u,  12u,  13u,
       14u,  15u,  16u,  17u,  18u,  19u,  20u,  21u,  22u,  23u,  24u,  25u, 255u, 255u, 255u, 255u,
       63u, 255u,  26u,  27u,  28u,  29u,  30u,  31u,  32u,  33u,  34u,  35u,  36u,  37u,  38u,  39u,
       40u,  41u,  42u,  43u,  44u,  45u,  46u,  47u,  48u,  49u,  50u,  51u, 255u, 255u, 255u, 255u,
    };

    __ align(CodeEntryAlignment);
    StubGenStubId stub_id = StubGenStubId::base64_decodeBlock_id;
    StubCodeMark mark(this, stub_id);
    address start = __ pc();

    Register src    = c_rarg0;  // source array
    Register soff   = c_rarg1;  // source start offset
    Register send   = c_rarg2;  // source end offset
    Register dst    = c_rarg3;  // dest array
    Register doff   = c_rarg4;  // position for writing to dest array
    Register isURL  = c_rarg5;  // Base64 or URL character set
    Register isMIME = c_rarg6;  // Decoding MIME block - unused in this implementation

    Register length = send;    // reuse send as length of source data to process

    Register simd_codec   = c_rarg6;
    Register nosimd_codec = c_rarg7;

    Label ProcessData, Process64B, Process32B, Process4B, SIMDEnter, SIMDExit, Exit;

    __ enter();

    __ add(src, src, soff);
    __ add(dst, dst, doff);

    __ mov(doff, dst);

    __ sub(length, send, soff);
    __ bfm(length, zr, 0, 1);

    __ lea(nosimd_codec, ExternalAddress((address) fromBase64ForNoSIMD));
    __ cbz(isURL, ProcessData);
    __ lea(nosimd_codec, ExternalAddress((address) fromBase64URLForNoSIMD));

    __ BIND(ProcessData);
    __ mov(rscratch1, length);
    __ cmp(length, (u1)144); // 144 = 80 + 64
    __ br(Assembler::LT, Process4B);

    // In the MIME case, the line length cannot be more than 76
    // bytes (see RFC 2045). This is too short a block for SIMD
    // to be worthwhile, so we use non-SIMD here.
    __ movw(rscratch1, 79);

    __ BIND(Process4B);
    __ ldrw(r14, __ post(src, 4));
    __ ubfxw(r10, r14, 0,  8);
    __ ubfxw(r11, r14, 8,  8);
    __ ubfxw(r12, r14, 16, 8);
    __ ubfxw(r13, r14, 24, 8);
    // get the de-code
    __ ldrb(r10, Address(nosimd_codec, r10, Address::uxtw(0)));
    __ ldrb(r11, Address(nosimd_codec, r11, Address::uxtw(0)));
    __ ldrb(r12, Address(nosimd_codec, r12, Address::uxtw(0)));
    __ ldrb(r13, Address(nosimd_codec, r13, Address::uxtw(0)));
    // error detection, 255u indicates an illegal input
    __ orrw(r14, r10, r11);
    __ orrw(r15, r12, r13);
    __ orrw(r14, r14, r15);
    __ tbnz(r14, 7, Exit);
    // recover the data
    __ lslw(r14, r10, 10);
    __ bfiw(r14, r11, 4, 6);
    __ bfmw(r14, r12, 2, 5);
    __ rev16w(r14, r14);
    __ bfiw(r13, r12, 6, 2);
    __ strh(r14, __ post(dst, 2));
    __ strb(r13, __ post(dst, 1));
    // non-simd loop
    __ subsw(rscratch1, rscratch1, 4);
    __ br(Assembler::GT, Process4B);

    // if exiting from PreProcess80B, rscratch1 == -1;
    // otherwise, rscratch1 == 0.
    __ cbzw(rscratch1, Exit);
    __ sub(length, length, 80);

    __ lea(simd_codec, ExternalAddress((address) fromBase64ForSIMD));
    __ cbz(isURL, SIMDEnter);
    __ lea(simd_codec, ExternalAddress((address) fromBase64URLForSIMD));

    __ BIND(SIMDEnter);
    __ ld1(v0, v1, v2, v3, __ T16B, __ post(simd_codec, 64));
    __ ld1(v4, v5, v6, v7, __ T16B, Address(simd_codec));
    __ mov(rscratch1, 63);
    __ dup(v27, __ T16B, rscratch1);

    __ BIND(Process64B);
    __ cmp(length, (u1)64);
    __ br(Assembler::LT, Process32B);
    generate_base64_decode_simdround(src, dst, v0, v4, 16, Exit);
    __ sub(length, length, 64);
    __ b(Process64B);

    __ BIND(Process32B);
    __ cmp(length, (u1)32);
    __ br(Assembler::LT, SIMDExit);
    generate_base64_decode_simdround(src, dst, v0, v4, 8, Exit);
    __ sub(length, length, 32);
    __ b(Process32B);

    __ BIND(SIMDExit);
    __ cbz(length, Exit);
    __ movw(rscratch1, length);
    __ b(Process4B);

    __ BIND(Exit);
    __ sub(c_rarg0, dst, doff);

    __ leave();
    __ ret(lr);

    return start;
  }

  // Support for spin waits.
  address generate_spin_wait() {
    __ align(CodeEntryAlignment);
    StubGenStubId stub_id = StubGenStubId::spin_wait_id;
    StubCodeMark mark(this, stub_id);
    address start = __ pc();

    __ spin_wait();
    __ ret(lr);

    return start;
  }

  void generate_lookup_secondary_supers_table_stub() {
    StubGenStubId stub_id = StubGenStubId::lookup_secondary_supers_table_id;
    StubCodeMark mark(this, stub_id);

    const Register
      r_super_klass  = r0,
      r_array_base   = r1,
      r_array_length = r2,
      r_array_index  = r3,
      r_sub_klass    = r4,
      r_bitmap       = rscratch2,
      result         = r5;
    const FloatRegister
      vtemp          = v0;

    for (int slot = 0; slot < Klass::SECONDARY_SUPERS_TABLE_SIZE; slot++) {
      StubRoutines::_lookup_secondary_supers_table_stubs[slot] = __ pc();
      Label L_success;
      __ enter();
      __ lookup_secondary_supers_table_const(r_sub_klass, r_super_klass,
                                             r_array_base, r_array_length, r_array_index,
                                             vtemp, result, slot,
                                             /*stub_is_near*/true);
      __ leave();
      __ ret(lr);
    }
  }

  // Slow path implementation for UseSecondarySupersTable.
  address generate_lookup_secondary_supers_table_slow_path_stub() {
    StubGenStubId stub_id = StubGenStubId::lookup_secondary_supers_table_slow_path_id;
    StubCodeMark mark(this, stub_id);

    address start = __ pc();
    const Register
      r_super_klass  = r0,        // argument
      r_array_base   = r1,        // argument
      temp1          = r2,        // temp
      r_array_index  = r3,        // argument
      r_bitmap       = rscratch2, // argument
      result         = r5;        // argument

    __ lookup_secondary_supers_table_slow_path(r_super_klass, r_array_base, r_array_index, r_bitmap, temp1, result);
    __ ret(lr);

    return start;
  }

#if defined (LINUX) && !defined (__ARM_FEATURE_ATOMICS)

  // ARMv8.1 LSE versions of the atomic stubs used by Atomic::PlatformXX.
  //
  // If LSE is in use, generate LSE versions of all the stubs. The
  // non-LSE versions are in atomic_aarch64.S.

  // class AtomicStubMark records the entry point of a stub and the
  // stub pointer which will point to it. The stub pointer is set to
  // the entry point when ~AtomicStubMark() is called, which must be
  // after ICache::invalidate_range. This ensures safe publication of
  // the generated code.
  class AtomicStubMark {
    address _entry_point;
    aarch64_atomic_stub_t *_stub;
    MacroAssembler *_masm;
  public:
    AtomicStubMark(MacroAssembler *masm, aarch64_atomic_stub_t *stub) {
      _masm = masm;
      __ align(32);
      _entry_point = __ pc();
      _stub = stub;
    }
    ~AtomicStubMark() {
      *_stub = (aarch64_atomic_stub_t)_entry_point;
    }
  };

  // NB: For memory_order_conservative we need a trailing membar after
  // LSE atomic operations but not a leading membar.
  //
  // We don't need a leading membar because a clause in the Arm ARM
  // says:
  //
  //   Barrier-ordered-before
  //
  //   Barrier instructions order prior Memory effects before subsequent
  //   Memory effects generated by the same Observer. A read or a write
  //   RW1 is Barrier-ordered-before a read or a write RW 2 from the same
  //   Observer if and only if RW1 appears in program order before RW 2
  //   and [ ... ] at least one of RW 1 and RW 2 is generated by an atomic
  //   instruction with both Acquire and Release semantics.
  //
  // All the atomic instructions {ldaddal, swapal, casal} have Acquire
  // and Release semantics, therefore we don't need a leading
  // barrier. However, there is no corresponding Barrier-ordered-after
  // relationship, therefore we need a trailing membar to prevent a
  // later store or load from being reordered with the store in an
  // atomic instruction.
  //
  // This was checked by using the herd7 consistency model simulator
  // (http://diy.inria.fr/) with this test case:
  //
  // AArch64 LseCas
  // { 0:X1=x; 0:X2=y; 1:X1=x; 1:X2=y; }
  // P0 | P1;
  // LDR W4, [X2] | MOV W3, #0;
  // DMB LD       | MOV W4, #1;
  // LDR W3, [X1] | CASAL W3, W4, [X1];
  //              | DMB ISH;
  //              | STR W4, [X2];
  // exists
  // (0:X3=0 /\ 0:X4=1)
  //
  // If X3 == 0 && X4 == 1, the store to y in P1 has been reordered
  // with the store to x in P1. Without the DMB in P1 this may happen.
  //
  // At the time of writing we don't know of any AArch64 hardware that
  // reorders stores in this way, but the Reference Manual permits it.

  void gen_cas_entry(Assembler::operand_size size,
                     atomic_memory_order order) {
    Register prev = r3, ptr = c_rarg0, compare_val = c_rarg1,
      exchange_val = c_rarg2;
    bool acquire, release;
    switch (order) {
      case memory_order_relaxed:
        acquire = false;
        release = false;
        break;
      case memory_order_release:
        acquire = false;
        release = true;
        break;
      default:
        acquire = true;
        release = true;
        break;
    }
    __ mov(prev, compare_val);
    __ lse_cas(prev, exchange_val, ptr, size, acquire, release, /*not_pair*/true);
    if (order == memory_order_conservative) {
      __ membar(Assembler::StoreStore|Assembler::StoreLoad);
    }
    if (size == Assembler::xword) {
      __ mov(r0, prev);
    } else {
      __ movw(r0, prev);
    }
    __ ret(lr);
  }

  void gen_ldadd_entry(Assembler::operand_size size, atomic_memory_order order) {
    Register prev = r2, addr = c_rarg0, incr = c_rarg1;
    // If not relaxed, then default to conservative.  Relaxed is the only
    // case we use enough to be worth specializing.
    if (order == memory_order_relaxed) {
      __ ldadd(size, incr, prev, addr);
    } else {
      __ ldaddal(size, incr, prev, addr);
      __ membar(Assembler::StoreStore|Assembler::StoreLoad);
    }
    if (size == Assembler::xword) {
      __ mov(r0, prev);
    } else {
      __ movw(r0, prev);
    }
    __ ret(lr);
  }

  void gen_swpal_entry(Assembler::operand_size size) {
    Register prev = r2, addr = c_rarg0, incr = c_rarg1;
    __ swpal(size, incr, prev, addr);
    __ membar(Assembler::StoreStore|Assembler::StoreLoad);
    if (size == Assembler::xword) {
      __ mov(r0, prev);
    } else {
      __ movw(r0, prev);
    }
    __ ret(lr);
  }

  void generate_atomic_entry_points() {
    if (! UseLSE) {
      return;
    }
    __ align(CodeEntryAlignment);
    StubGenStubId stub_id = StubGenStubId::atomic_entry_points_id;
    StubCodeMark mark(this, stub_id);
    address first_entry = __ pc();

    // ADD, memory_order_conservative
    AtomicStubMark mark_fetch_add_4(_masm, &aarch64_atomic_fetch_add_4_impl);
    gen_ldadd_entry(Assembler::word, memory_order_conservative);
    AtomicStubMark mark_fetch_add_8(_masm, &aarch64_atomic_fetch_add_8_impl);
    gen_ldadd_entry(Assembler::xword, memory_order_conservative);

    // ADD, memory_order_relaxed
    AtomicStubMark mark_fetch_add_4_relaxed
      (_masm, &aarch64_atomic_fetch_add_4_relaxed_impl);
    gen_ldadd_entry(MacroAssembler::word, memory_order_relaxed);
    AtomicStubMark mark_fetch_add_8_relaxed
      (_masm, &aarch64_atomic_fetch_add_8_relaxed_impl);
    gen_ldadd_entry(MacroAssembler::xword, memory_order_relaxed);

    // XCHG, memory_order_conservative
    AtomicStubMark mark_xchg_4(_masm, &aarch64_atomic_xchg_4_impl);
    gen_swpal_entry(Assembler::word);
    AtomicStubMark mark_xchg_8_impl(_masm, &aarch64_atomic_xchg_8_impl);
    gen_swpal_entry(Assembler::xword);

    // CAS, memory_order_conservative
    AtomicStubMark mark_cmpxchg_1(_masm, &aarch64_atomic_cmpxchg_1_impl);
    gen_cas_entry(MacroAssembler::byte, memory_order_conservative);
    AtomicStubMark mark_cmpxchg_4(_masm, &aarch64_atomic_cmpxchg_4_impl);
    gen_cas_entry(MacroAssembler::word, memory_order_conservative);
    AtomicStubMark mark_cmpxchg_8(_masm, &aarch64_atomic_cmpxchg_8_impl);
    gen_cas_entry(MacroAssembler::xword, memory_order_conservative);

    // CAS, memory_order_relaxed
    AtomicStubMark mark_cmpxchg_1_relaxed
      (_masm, &aarch64_atomic_cmpxchg_1_relaxed_impl);
    gen_cas_entry(MacroAssembler::byte, memory_order_relaxed);
    AtomicStubMark mark_cmpxchg_4_relaxed
      (_masm, &aarch64_atomic_cmpxchg_4_relaxed_impl);
    gen_cas_entry(MacroAssembler::word, memory_order_relaxed);
    AtomicStubMark mark_cmpxchg_8_relaxed
      (_masm, &aarch64_atomic_cmpxchg_8_relaxed_impl);
    gen_cas_entry(MacroAssembler::xword, memory_order_relaxed);

    AtomicStubMark mark_cmpxchg_4_release
      (_masm, &aarch64_atomic_cmpxchg_4_release_impl);
    gen_cas_entry(MacroAssembler::word, memory_order_release);
    AtomicStubMark mark_cmpxchg_8_release
      (_masm, &aarch64_atomic_cmpxchg_8_release_impl);
    gen_cas_entry(MacroAssembler::xword, memory_order_release);

    AtomicStubMark mark_cmpxchg_4_seq_cst
      (_masm, &aarch64_atomic_cmpxchg_4_seq_cst_impl);
    gen_cas_entry(MacroAssembler::word, memory_order_seq_cst);
    AtomicStubMark mark_cmpxchg_8_seq_cst
      (_masm, &aarch64_atomic_cmpxchg_8_seq_cst_impl);
    gen_cas_entry(MacroAssembler::xword, memory_order_seq_cst);

    ICache::invalidate_range(first_entry, __ pc() - first_entry);
  }
#endif // LINUX

  address generate_cont_thaw(Continuation::thaw_kind kind) {
    bool return_barrier = Continuation::is_thaw_return_barrier(kind);
    bool return_barrier_exception = Continuation::is_thaw_return_barrier_exception(kind);

    address start = __ pc();

    if (return_barrier) {
      __ ldr(rscratch1, Address(rthread, JavaThread::cont_entry_offset()));
      __ mov(sp, rscratch1);
    }
    assert_asm(_masm, (__ ldr(rscratch1, Address(rthread, JavaThread::cont_entry_offset())), __ cmp(sp, rscratch1)), Assembler::EQ, "incorrect sp");

    if (return_barrier) {
      // preserve possible return value from a method returning to the return barrier
      __ fmovd(rscratch1, v0);
      __ stp(rscratch1, r0, Address(__ pre(sp, -2 * wordSize)));
    }

    __ movw(c_rarg1, (return_barrier ? 1 : 0));
    __ call_VM_leaf(CAST_FROM_FN_PTR(address, Continuation::prepare_thaw), rthread, c_rarg1);
    __ mov(rscratch2, r0); // r0 contains the size of the frames to thaw, 0 if overflow or no more frames

    if (return_barrier) {
      // restore return value (no safepoint in the call to thaw, so even an oop return value should be OK)
      __ ldp(rscratch1, r0, Address(__ post(sp, 2 * wordSize)));
      __ fmovd(v0, rscratch1);
    }
    assert_asm(_masm, (__ ldr(rscratch1, Address(rthread, JavaThread::cont_entry_offset())), __ cmp(sp, rscratch1)), Assembler::EQ, "incorrect sp");


    Label thaw_success;
    // rscratch2 contains the size of the frames to thaw, 0 if overflow or no more frames
    __ cbnz(rscratch2, thaw_success);
    __ lea(rscratch1, RuntimeAddress(SharedRuntime::throw_StackOverflowError_entry()));
    __ br(rscratch1);
    __ bind(thaw_success);

    // make room for the thawed frames
    __ sub(rscratch1, sp, rscratch2);
    __ andr(rscratch1, rscratch1, -16); // align
    __ mov(sp, rscratch1);

    if (return_barrier) {
      // save original return value -- again
      __ fmovd(rscratch1, v0);
      __ stp(rscratch1, r0, Address(__ pre(sp, -2 * wordSize)));
    }

    // If we want, we can templatize thaw by kind, and have three different entries
    __ movw(c_rarg1, (uint32_t)kind);

    __ call_VM_leaf(Continuation::thaw_entry(), rthread, c_rarg1);
    __ mov(rscratch2, r0); // r0 is the sp of the yielding frame

    if (return_barrier) {
      // restore return value (no safepoint in the call to thaw, so even an oop return value should be OK)
      __ ldp(rscratch1, r0, Address(__ post(sp, 2 * wordSize)));
      __ fmovd(v0, rscratch1);
    } else {
      __ mov(r0, zr); // return 0 (success) from doYield
    }

    // we're now on the yield frame (which is in an address above us b/c rsp has been pushed down)
    __ sub(sp, rscratch2, 2*wordSize); // now pointing to rfp spill
    __ mov(rfp, sp);

    if (return_barrier_exception) {
      __ ldr(c_rarg1, Address(rfp, wordSize)); // return address
      __ authenticate_return_address(c_rarg1);
      __ verify_oop(r0);
      // save return value containing the exception oop in callee-saved R19
      __ mov(r19, r0);

      __ call_VM_leaf(CAST_FROM_FN_PTR(address, SharedRuntime::exception_handler_for_return_address), rthread, c_rarg1);

      // Reinitialize the ptrue predicate register, in case the external runtime call clobbers ptrue reg, as we may return to SVE compiled code.
      // __ reinitialize_ptrue();

      // see OptoRuntime::generate_exception_blob: r0 -- exception oop, r3 -- exception pc

      __ mov(r1, r0); // the exception handler
      __ mov(r0, r19); // restore return value containing the exception oop
      __ verify_oop(r0);

      __ leave();
      __ mov(r3, lr);
      __ br(r1); // the exception handler
    } else {
      // We're "returning" into the topmost thawed frame; see Thaw::push_return_frame
      __ leave();
      __ ret(lr);
    }

    return start;
  }

  address generate_cont_thaw() {
    if (!Continuations::enabled()) return nullptr;

    StubGenStubId stub_id = StubGenStubId::cont_thaw_id;
    StubCodeMark mark(this, stub_id);
    address start = __ pc();
    generate_cont_thaw(Continuation::thaw_top);
    return start;
  }

  address generate_cont_returnBarrier() {
    if (!Continuations::enabled()) return nullptr;

    // TODO: will probably need multiple return barriers depending on return type
    StubGenStubId stub_id = StubGenStubId::cont_returnBarrier_id;
    StubCodeMark mark(this, stub_id);
    address start = __ pc();

    generate_cont_thaw(Continuation::thaw_return_barrier);

    return start;
  }

  address generate_cont_returnBarrier_exception() {
    if (!Continuations::enabled()) return nullptr;

    StubGenStubId stub_id = StubGenStubId::cont_returnBarrierExc_id;
    StubCodeMark mark(this, stub_id);
    address start = __ pc();

    generate_cont_thaw(Continuation::thaw_return_barrier_exception);

    return start;
  }

  address generate_cont_preempt_stub() {
    if (!Continuations::enabled()) return nullptr;
    StubGenStubId stub_id = StubGenStubId::cont_preempt_id;
    StubCodeMark mark(this, stub_id);
    address start = __ pc();

    __ reset_last_Java_frame(true);

    // Set sp to enterSpecial frame, i.e. remove all frames copied into the heap.
    __ ldr(rscratch2, Address(rthread, JavaThread::cont_entry_offset()));
    __ mov(sp, rscratch2);

    Label preemption_cancelled;
    __ ldrb(rscratch1, Address(rthread, JavaThread::preemption_cancelled_offset()));
    __ cbnz(rscratch1, preemption_cancelled);

    // Remove enterSpecial frame from the stack and return to Continuation.run() to unmount.
    SharedRuntime::continuation_enter_cleanup(_masm);
    __ leave();
    __ ret(lr);

    // We acquired the monitor after freezing the frames so call thaw to continue execution.
    __ bind(preemption_cancelled);
    __ strb(zr, Address(rthread, JavaThread::preemption_cancelled_offset()));
    __ lea(rfp, Address(sp, checked_cast<int32_t>(ContinuationEntry::size())));
    __ lea(rscratch1, ExternalAddress(ContinuationEntry::thaw_call_pc_address()));
    __ ldr(rscratch1, Address(rscratch1));
    __ br(rscratch1);

    return start;
  }

  // In sun.security.util.math.intpoly.IntegerPolynomial1305, integers
  // are represented as long[5], with BITS_PER_LIMB = 26.
  // Pack five 26-bit limbs into three 64-bit registers.
  void pack_26(Register dest0, Register dest1, Register dest2, Register src) {
    __ ldp(dest0, rscratch1, Address(src, 0));     // 26 bits
    __ add(dest0, dest0, rscratch1, Assembler::LSL, 26);  // 26 bits
    __ ldp(rscratch1, rscratch2, Address(src, 2 * sizeof (jlong)));
    __ add(dest0, dest0, rscratch1, Assembler::LSL, 52);  // 12 bits

    __ add(dest1, zr, rscratch1, Assembler::LSR, 12);     // 14 bits
    __ add(dest1, dest1, rscratch2, Assembler::LSL, 14);  // 26 bits
    __ ldr(rscratch1, Address(src, 4 * sizeof (jlong)));
    __ add(dest1, dest1, rscratch1, Assembler::LSL, 40);  // 24 bits

    if (dest2->is_valid()) {
      __ add(dest2, zr, rscratch1, Assembler::LSR, 24);     // 2 bits
    } else {
#ifdef ASSERT
      Label OK;
      __ cmp(zr, rscratch1, Assembler::LSR, 24);     // 2 bits
      __ br(__ EQ, OK);
      __ stop("high bits of Poly1305 integer should be zero");
      __ should_not_reach_here();
      __ bind(OK);
#endif
    }
  }

  // As above, but return only a 128-bit integer, packed into two
  // 64-bit registers.
  void pack_26(Register dest0, Register dest1, Register src) {
    pack_26(dest0, dest1, noreg, src);
  }

  // Multiply and multiply-accumulate unsigned 64-bit registers.
  void wide_mul(Register prod_lo, Register prod_hi, Register n, Register m) {
    __ mul(prod_lo, n, m);
    __ umulh(prod_hi, n, m);
  }
  void wide_madd(Register sum_lo, Register sum_hi, Register n, Register m) {
    wide_mul(rscratch1, rscratch2, n, m);
    __ adds(sum_lo, sum_lo, rscratch1);
    __ adc(sum_hi, sum_hi, rscratch2);
  }

  // Poly1305, RFC 7539

  // See https://loup-vaillant.fr/tutorials/poly1305-design for a
  // description of the tricks used to simplify and accelerate this
  // computation.

  address generate_poly1305_processBlocks() {
    __ align(CodeEntryAlignment);
    StubGenStubId stub_id = StubGenStubId::poly1305_processBlocks_id;
    StubCodeMark mark(this, stub_id);
    address start = __ pc();
    Label here;
    __ enter();
    RegSet callee_saved = RegSet::range(r19, r28);
    __ push(callee_saved, sp);

    RegSetIterator<Register> regs = (RegSet::range(c_rarg0, r28) - r18_tls - rscratch1 - rscratch2).begin();

    // Arguments
    const Register input_start = *regs, length = *++regs, acc_start = *++regs, r_start = *++regs;

    // R_n is the 128-bit randomly-generated key, packed into two
    // registers.  The caller passes this key to us as long[5], with
    // BITS_PER_LIMB = 26.
    const Register R_0 = *++regs, R_1 = *++regs;
    pack_26(R_0, R_1, r_start);

    // RR_n is (R_n >> 2) * 5
    const Register RR_0 = *++regs, RR_1 = *++regs;
    __ lsr(RR_0, R_0, 2);
    __ add(RR_0, RR_0, RR_0, Assembler::LSL, 2);
    __ lsr(RR_1, R_1, 2);
    __ add(RR_1, RR_1, RR_1, Assembler::LSL, 2);

    // U_n is the current checksum
    const Register U_0 = *++regs, U_1 = *++regs, U_2 = *++regs;
    pack_26(U_0, U_1, U_2, acc_start);

    static constexpr int BLOCK_LENGTH = 16;
    Label DONE, LOOP;

    __ cmp(length, checked_cast<u1>(BLOCK_LENGTH));
    __ br(Assembler::LT, DONE); {
      __ bind(LOOP);

      // S_n is to be the sum of U_n and the next block of data
      const Register S_0 = *++regs, S_1 = *++regs, S_2 = *++regs;
      __ ldp(S_0, S_1, __ post(input_start, 2 * wordSize));
      __ adds(S_0, U_0, S_0);
      __ adcs(S_1, U_1, S_1);
      __ adc(S_2, U_2, zr);
      __ add(S_2, S_2, 1);

      const Register U_0HI = *++regs, U_1HI = *++regs;

      // NB: this logic depends on some of the special properties of
      // Poly1305 keys. In particular, because we know that the top
      // four bits of R_0 and R_1 are zero, we can add together
      // partial products without any risk of needing to propagate a
      // carry out.
      wide_mul(U_0, U_0HI, S_0, R_0);  wide_madd(U_0, U_0HI, S_1, RR_1); wide_madd(U_0, U_0HI, S_2, RR_0);
      wide_mul(U_1, U_1HI, S_0, R_1);  wide_madd(U_1, U_1HI, S_1, R_0);  wide_madd(U_1, U_1HI, S_2, RR_1);
      __ andr(U_2, R_0, 3);
      __ mul(U_2, S_2, U_2);

      // Recycle registers S_0, S_1, S_2
      regs = (regs.remaining() + S_0 + S_1 + S_2).begin();

      // Partial reduction mod 2**130 - 5
      __ adds(U_1, U_0HI, U_1);
      __ adc(U_2, U_1HI, U_2);
      // Sum now in U_2:U_1:U_0.
      // Dead: U_0HI, U_1HI.
      regs = (regs.remaining() + U_0HI + U_1HI).begin();

      // U_2:U_1:U_0 += (U_2 >> 2) * 5 in two steps

      // First, U_2:U_1:U_0 += (U_2 >> 2)
      __ lsr(rscratch1, U_2, 2);
      __ andr(U_2, U_2, (u8)3);
      __ adds(U_0, U_0, rscratch1);
      __ adcs(U_1, U_1, zr);
      __ adc(U_2, U_2, zr);
      // Second, U_2:U_1:U_0 += (U_2 >> 2) << 2
      __ adds(U_0, U_0, rscratch1, Assembler::LSL, 2);
      __ adcs(U_1, U_1, zr);
      __ adc(U_2, U_2, zr);

      __ sub(length, length, checked_cast<u1>(BLOCK_LENGTH));
      __ cmp(length, checked_cast<u1>(BLOCK_LENGTH));
      __ br(~ Assembler::LT, LOOP);
    }

    // Further reduce modulo 2^130 - 5
    __ lsr(rscratch1, U_2, 2);
    __ add(rscratch1, rscratch1, rscratch1, Assembler::LSL, 2); // rscratch1 = U_2 * 5
    __ adds(U_0, U_0, rscratch1); // U_0 += U_2 * 5
    __ adcs(U_1, U_1, zr);
    __ andr(U_2, U_2, (u1)3);
    __ adc(U_2, U_2, zr);

    // Unpack the sum into five 26-bit limbs and write to memory.
    __ ubfiz(rscratch1, U_0, 0, 26);
    __ ubfx(rscratch2, U_0, 26, 26);
    __ stp(rscratch1, rscratch2, Address(acc_start));
    __ ubfx(rscratch1, U_0, 52, 12);
    __ bfi(rscratch1, U_1, 12, 14);
    __ ubfx(rscratch2, U_1, 14, 26);
    __ stp(rscratch1, rscratch2, Address(acc_start, 2 * sizeof (jlong)));
    __ ubfx(rscratch1, U_1, 40, 24);
    __ bfi(rscratch1, U_2, 24, 3);
    __ str(rscratch1, Address(acc_start, 4 * sizeof (jlong)));

    __ bind(DONE);
    __ pop(callee_saved, sp);
    __ leave();
    __ ret(lr);

    return start;
  }

  // exception handler for upcall stubs
  address generate_upcall_stub_exception_handler() {
    StubGenStubId stub_id = StubGenStubId::upcall_stub_exception_handler_id;
    StubCodeMark mark(this, stub_id);
    address start = __ pc();

    // Native caller has no idea how to handle exceptions,
    // so we just crash here. Up to callee to catch exceptions.
    __ verify_oop(r0);
    __ movptr(rscratch1, CAST_FROM_FN_PTR(uint64_t, UpcallLinker::handle_uncaught_exception));
    __ blr(rscratch1);
    __ should_not_reach_here();

    return start;
  }

  // load Method* target of MethodHandle
  // j_rarg0 = jobject receiver
  // rmethod = result
  address generate_upcall_stub_load_target() {
    StubGenStubId stub_id = StubGenStubId::upcall_stub_load_target_id;
    StubCodeMark mark(this, stub_id);
    address start = __ pc();

    __ resolve_global_jobject(j_rarg0, rscratch1, rscratch2);
      // Load target method from receiver
    __ load_heap_oop(rmethod, Address(j_rarg0, java_lang_invoke_MethodHandle::form_offset()), rscratch1, rscratch2);
    __ load_heap_oop(rmethod, Address(rmethod, java_lang_invoke_LambdaForm::vmentry_offset()), rscratch1, rscratch2);
    __ load_heap_oop(rmethod, Address(rmethod, java_lang_invoke_MemberName::method_offset()), rscratch1, rscratch2);
    __ access_load_at(T_ADDRESS, IN_HEAP, rmethod,
                      Address(rmethod, java_lang_invoke_ResolvedMethodName::vmtarget_offset()),
                      noreg, noreg);
    __ str(rmethod, Address(rthread, JavaThread::callee_target_offset())); // just in case callee is deoptimized

    __ ret(lr);

    return start;
  }

#undef __
#define __ masm->

  class MontgomeryMultiplyGenerator : public MacroAssembler {

    Register Pa_base, Pb_base, Pn_base, Pm_base, inv, Rlen, Ra, Rb, Rm, Rn,
      Pa, Pb, Pn, Pm, Rhi_ab, Rlo_ab, Rhi_mn, Rlo_mn, t0, t1, t2, Ri, Rj;

    RegSet _toSave;
    bool _squaring;

  public:
    MontgomeryMultiplyGenerator (Assembler *as, bool squaring)
      : MacroAssembler(as->code()), _squaring(squaring) {

      // Register allocation

      RegSetIterator<Register> regs = (RegSet::range(r0, r26) - r18_tls).begin();
      Pa_base = *regs;       // Argument registers
      if (squaring)
        Pb_base = Pa_base;
      else
        Pb_base = *++regs;
      Pn_base = *++regs;
      Rlen= *++regs;
      inv = *++regs;
      Pm_base = *++regs;

                          // Working registers:
      Ra =  *++regs;        // The current digit of a, b, n, and m.
      Rb =  *++regs;
      Rm =  *++regs;
      Rn =  *++regs;

      Pa =  *++regs;        // Pointers to the current/next digit of a, b, n, and m.
      Pb =  *++regs;
      Pm =  *++regs;
      Pn =  *++regs;

      t0 =  *++regs;        // Three registers which form a
      t1 =  *++regs;        // triple-precision accumuator.
      t2 =  *++regs;

      Ri =  *++regs;        // Inner and outer loop indexes.
      Rj =  *++regs;

      Rhi_ab = *++regs;     // Product registers: low and high parts
      Rlo_ab = *++regs;     // of a*b and m*n.
      Rhi_mn = *++regs;
      Rlo_mn = *++regs;

      // r19 and up are callee-saved.
      _toSave = RegSet::range(r19, *regs) + Pm_base;
    }

  private:
    void save_regs() {
      push(_toSave, sp);
    }

    void restore_regs() {
      pop(_toSave, sp);
    }

    template <typename T>
    void unroll_2(Register count, T block) {
      Label loop, end, odd;
      tbnz(count, 0, odd);
      cbz(count, end);
      align(16);
      bind(loop);
      (this->*block)();
      bind(odd);
      (this->*block)();
      subs(count, count, 2);
      br(Assembler::GT, loop);
      bind(end);
    }

    template <typename T>
    void unroll_2(Register count, T block, Register d, Register s, Register tmp) {
      Label loop, end, odd;
      tbnz(count, 0, odd);
      cbz(count, end);
      align(16);
      bind(loop);
      (this->*block)(d, s, tmp);
      bind(odd);
      (this->*block)(d, s, tmp);
      subs(count, count, 2);
      br(Assembler::GT, loop);
      bind(end);
    }

    void pre1(RegisterOrConstant i) {
      block_comment("pre1");
      // Pa = Pa_base;
      // Pb = Pb_base + i;
      // Pm = Pm_base;
      // Pn = Pn_base + i;
      // Ra = *Pa;
      // Rb = *Pb;
      // Rm = *Pm;
      // Rn = *Pn;
      ldr(Ra, Address(Pa_base));
      ldr(Rb, Address(Pb_base, i, Address::uxtw(LogBytesPerWord)));
      ldr(Rm, Address(Pm_base));
      ldr(Rn, Address(Pn_base, i, Address::uxtw(LogBytesPerWord)));
      lea(Pa, Address(Pa_base));
      lea(Pb, Address(Pb_base, i, Address::uxtw(LogBytesPerWord)));
      lea(Pm, Address(Pm_base));
      lea(Pn, Address(Pn_base, i, Address::uxtw(LogBytesPerWord)));

      // Zero the m*n result.
      mov(Rhi_mn, zr);
      mov(Rlo_mn, zr);
    }

    // The core multiply-accumulate step of a Montgomery
    // multiplication.  The idea is to schedule operations as a
    // pipeline so that instructions with long latencies (loads and
    // multiplies) have time to complete before their results are
    // used.  This most benefits in-order implementations of the
    // architecture but out-of-order ones also benefit.
    void step() {
      block_comment("step");
      // MACC(Ra, Rb, t0, t1, t2);
      // Ra = *++Pa;
      // Rb = *--Pb;
      umulh(Rhi_ab, Ra, Rb);
      mul(Rlo_ab, Ra, Rb);
      ldr(Ra, pre(Pa, wordSize));
      ldr(Rb, pre(Pb, -wordSize));
      acc(Rhi_mn, Rlo_mn, t0, t1, t2); // The pending m*n from the
                                       // previous iteration.
      // MACC(Rm, Rn, t0, t1, t2);
      // Rm = *++Pm;
      // Rn = *--Pn;
      umulh(Rhi_mn, Rm, Rn);
      mul(Rlo_mn, Rm, Rn);
      ldr(Rm, pre(Pm, wordSize));
      ldr(Rn, pre(Pn, -wordSize));
      acc(Rhi_ab, Rlo_ab, t0, t1, t2);
    }

    void post1() {
      block_comment("post1");

      // MACC(Ra, Rb, t0, t1, t2);
      // Ra = *++Pa;
      // Rb = *--Pb;
      umulh(Rhi_ab, Ra, Rb);
      mul(Rlo_ab, Ra, Rb);
      acc(Rhi_mn, Rlo_mn, t0, t1, t2);  // The pending m*n
      acc(Rhi_ab, Rlo_ab, t0, t1, t2);

      // *Pm = Rm = t0 * inv;
      mul(Rm, t0, inv);
      str(Rm, Address(Pm));

      // MACC(Rm, Rn, t0, t1, t2);
      // t0 = t1; t1 = t2; t2 = 0;
      umulh(Rhi_mn, Rm, Rn);

#ifndef PRODUCT
      // assert(m[i] * n[0] + t0 == 0, "broken Montgomery multiply");
      {
        mul(Rlo_mn, Rm, Rn);
        add(Rlo_mn, t0, Rlo_mn);
        Label ok;
        cbz(Rlo_mn, ok); {
          stop("broken Montgomery multiply");
        } bind(ok);
      }
#endif
      // We have very carefully set things up so that
      // m[i]*n[0] + t0 == 0 (mod b), so we don't have to calculate
      // the lower half of Rm * Rn because we know the result already:
      // it must be -t0.  t0 + (-t0) must generate a carry iff
      // t0 != 0.  So, rather than do a mul and an adds we just set
      // the carry flag iff t0 is nonzero.
      //
      // mul(Rlo_mn, Rm, Rn);
      // adds(zr, t0, Rlo_mn);
      subs(zr, t0, 1); // Set carry iff t0 is nonzero
      adcs(t0, t1, Rhi_mn);
      adc(t1, t2, zr);
      mov(t2, zr);
    }

    void pre2(RegisterOrConstant i, RegisterOrConstant len) {
      block_comment("pre2");
      // Pa = Pa_base + i-len;
      // Pb = Pb_base + len;
      // Pm = Pm_base + i-len;
      // Pn = Pn_base + len;

      if (i.is_register()) {
        sub(Rj, i.as_register(), len);
      } else {
        mov(Rj, i.as_constant());
        sub(Rj, Rj, len);
      }
      // Rj == i-len

      lea(Pa, Address(Pa_base, Rj, Address::uxtw(LogBytesPerWord)));
      lea(Pb, Address(Pb_base, len, Address::uxtw(LogBytesPerWord)));
      lea(Pm, Address(Pm_base, Rj, Address::uxtw(LogBytesPerWord)));
      lea(Pn, Address(Pn_base, len, Address::uxtw(LogBytesPerWord)));

      // Ra = *++Pa;
      // Rb = *--Pb;
      // Rm = *++Pm;
      // Rn = *--Pn;
      ldr(Ra, pre(Pa, wordSize));
      ldr(Rb, pre(Pb, -wordSize));
      ldr(Rm, pre(Pm, wordSize));
      ldr(Rn, pre(Pn, -wordSize));

      mov(Rhi_mn, zr);
      mov(Rlo_mn, zr);
    }

    void post2(RegisterOrConstant i, RegisterOrConstant len) {
      block_comment("post2");
      if (i.is_constant()) {
        mov(Rj, i.as_constant()-len.as_constant());
      } else {
        sub(Rj, i.as_register(), len);
      }

      adds(t0, t0, Rlo_mn); // The pending m*n, low part

      // As soon as we know the least significant digit of our result,
      // store it.
      // Pm_base[i-len] = t0;
      str(t0, Address(Pm_base, Rj, Address::uxtw(LogBytesPerWord)));

      // t0 = t1; t1 = t2; t2 = 0;
      adcs(t0, t1, Rhi_mn); // The pending m*n, high part
      adc(t1, t2, zr);
      mov(t2, zr);
    }

    // A carry in t0 after Montgomery multiplication means that we
    // should subtract multiples of n from our result in m.  We'll
    // keep doing that until there is no carry.
    void normalize(RegisterOrConstant len) {
      block_comment("normalize");
      // while (t0)
      //   t0 = sub(Pm_base, Pn_base, t0, len);
      Label loop, post, again;
      Register cnt = t1, i = t2; // Re-use registers; we're done with them now
      cbz(t0, post); {
        bind(again); {
          mov(i, zr);
          mov(cnt, len);
          ldr(Rm, Address(Pm_base, i, Address::uxtw(LogBytesPerWord)));
          ldr(Rn, Address(Pn_base, i, Address::uxtw(LogBytesPerWord)));
          subs(zr, zr, zr); // set carry flag, i.e. no borrow
          align(16);
          bind(loop); {
            sbcs(Rm, Rm, Rn);
            str(Rm, Address(Pm_base, i, Address::uxtw(LogBytesPerWord)));
            add(i, i, 1);
            ldr(Rm, Address(Pm_base, i, Address::uxtw(LogBytesPerWord)));
            ldr(Rn, Address(Pn_base, i, Address::uxtw(LogBytesPerWord)));
            sub(cnt, cnt, 1);
          } cbnz(cnt, loop);
          sbc(t0, t0, zr);
        } cbnz(t0, again);
      } bind(post);
    }

    // Move memory at s to d, reversing words.
    //    Increments d to end of copied memory
    //    Destroys tmp1, tmp2
    //    Preserves len
    //    Leaves s pointing to the address which was in d at start
    void reverse(Register d, Register s, Register len, Register tmp1, Register tmp2) {
      assert(tmp1->encoding() < r19->encoding(), "register corruption");
      assert(tmp2->encoding() < r19->encoding(), "register corruption");

      lea(s, Address(s, len, Address::uxtw(LogBytesPerWord)));
      mov(tmp1, len);
      unroll_2(tmp1, &MontgomeryMultiplyGenerator::reverse1, d, s, tmp2);
      sub(s, d, len, ext::uxtw, LogBytesPerWord);
    }
    // where
    void reverse1(Register d, Register s, Register tmp) {
      ldr(tmp, pre(s, -wordSize));
      ror(tmp, tmp, 32);
      str(tmp, post(d, wordSize));
    }

    void step_squaring() {
      // An extra ACC
      step();
      acc(Rhi_ab, Rlo_ab, t0, t1, t2);
    }

    void last_squaring(RegisterOrConstant i) {
      Label dont;
      // if ((i & 1) == 0) {
      tbnz(i.as_register(), 0, dont); {
        // MACC(Ra, Rb, t0, t1, t2);
        // Ra = *++Pa;
        // Rb = *--Pb;
        umulh(Rhi_ab, Ra, Rb);
        mul(Rlo_ab, Ra, Rb);
        acc(Rhi_ab, Rlo_ab, t0, t1, t2);
      } bind(dont);
    }

    void extra_step_squaring() {
      acc(Rhi_mn, Rlo_mn, t0, t1, t2);  // The pending m*n

      // MACC(Rm, Rn, t0, t1, t2);
      // Rm = *++Pm;
      // Rn = *--Pn;
      umulh(Rhi_mn, Rm, Rn);
      mul(Rlo_mn, Rm, Rn);
      ldr(Rm, pre(Pm, wordSize));
      ldr(Rn, pre(Pn, -wordSize));
    }

    void post1_squaring() {
      acc(Rhi_mn, Rlo_mn, t0, t1, t2);  // The pending m*n

      // *Pm = Rm = t0 * inv;
      mul(Rm, t0, inv);
      str(Rm, Address(Pm));

      // MACC(Rm, Rn, t0, t1, t2);
      // t0 = t1; t1 = t2; t2 = 0;
      umulh(Rhi_mn, Rm, Rn);

#ifndef PRODUCT
      // assert(m[i] * n[0] + t0 == 0, "broken Montgomery multiply");
      {
        mul(Rlo_mn, Rm, Rn);
        add(Rlo_mn, t0, Rlo_mn);
        Label ok;
        cbz(Rlo_mn, ok); {
          stop("broken Montgomery multiply");
        } bind(ok);
      }
#endif
      // We have very carefully set things up so that
      // m[i]*n[0] + t0 == 0 (mod b), so we don't have to calculate
      // the lower half of Rm * Rn because we know the result already:
      // it must be -t0.  t0 + (-t0) must generate a carry iff
      // t0 != 0.  So, rather than do a mul and an adds we just set
      // the carry flag iff t0 is nonzero.
      //
      // mul(Rlo_mn, Rm, Rn);
      // adds(zr, t0, Rlo_mn);
      subs(zr, t0, 1); // Set carry iff t0 is nonzero
      adcs(t0, t1, Rhi_mn);
      adc(t1, t2, zr);
      mov(t2, zr);
    }

    void acc(Register Rhi, Register Rlo,
             Register t0, Register t1, Register t2) {
      adds(t0, t0, Rlo);
      adcs(t1, t1, Rhi);
      adc(t2, t2, zr);
    }

  public:
    /**
     * Fast Montgomery multiplication.  The derivation of the
     * algorithm is in A Cryptographic Library for the Motorola
     * DSP56000, Dusse and Kaliski, Proc. EUROCRYPT 90, pp. 230-237.
     *
     * Arguments:
     *
     * Inputs for multiplication:
     *   c_rarg0   - int array elements a
     *   c_rarg1   - int array elements b
     *   c_rarg2   - int array elements n (the modulus)
     *   c_rarg3   - int length
     *   c_rarg4   - int inv
     *   c_rarg5   - int array elements m (the result)
     *
     * Inputs for squaring:
     *   c_rarg0   - int array elements a
     *   c_rarg1   - int array elements n (the modulus)
     *   c_rarg2   - int length
     *   c_rarg3   - int inv
     *   c_rarg4   - int array elements m (the result)
     *
     */
    address generate_multiply() {
      Label argh, nothing;
      bind(argh);
      stop("MontgomeryMultiply total_allocation must be <= 8192");

      align(CodeEntryAlignment);
      address entry = pc();

      cbzw(Rlen, nothing);

      enter();

      // Make room.
      cmpw(Rlen, 512);
      br(Assembler::HI, argh);
      sub(Ra, sp, Rlen, ext::uxtw, exact_log2(4 * sizeof (jint)));
      andr(sp, Ra, -2 * wordSize);

      lsrw(Rlen, Rlen, 1);  // length in longwords = len/2

      {
        // Copy input args, reversing as we go.  We use Ra as a
        // temporary variable.
        reverse(Ra, Pa_base, Rlen, t0, t1);
        if (!_squaring)
          reverse(Ra, Pb_base, Rlen, t0, t1);
        reverse(Ra, Pn_base, Rlen, t0, t1);
      }

      // Push all call-saved registers and also Pm_base which we'll need
      // at the end.
      save_regs();

#ifndef PRODUCT
      // assert(inv * n[0] == -1UL, "broken inverse in Montgomery multiply");
      {
        ldr(Rn, Address(Pn_base, 0));
        mul(Rlo_mn, Rn, inv);
        subs(zr, Rlo_mn, -1);
        Label ok;
        br(EQ, ok); {
          stop("broken inverse in Montgomery multiply");
        } bind(ok);
      }
#endif

      mov(Pm_base, Ra);

      mov(t0, zr);
      mov(t1, zr);
      mov(t2, zr);

      block_comment("for (int i = 0; i < len; i++) {");
      mov(Ri, zr); {
        Label loop, end;
        cmpw(Ri, Rlen);
        br(Assembler::GE, end);

        bind(loop);
        pre1(Ri);

        block_comment("  for (j = i; j; j--) {"); {
          movw(Rj, Ri);
          unroll_2(Rj, &MontgomeryMultiplyGenerator::step);
        } block_comment("  } // j");

        post1();
        addw(Ri, Ri, 1);
        cmpw(Ri, Rlen);
        br(Assembler::LT, loop);
        bind(end);
        block_comment("} // i");
      }

      block_comment("for (int i = len; i < 2*len; i++) {");
      mov(Ri, Rlen); {
        Label loop, end;
        cmpw(Ri, Rlen, Assembler::LSL, 1);
        br(Assembler::GE, end);

        bind(loop);
        pre2(Ri, Rlen);

        block_comment("  for (j = len*2-i-1; j; j--) {"); {
          lslw(Rj, Rlen, 1);
          subw(Rj, Rj, Ri);
          subw(Rj, Rj, 1);
          unroll_2(Rj, &MontgomeryMultiplyGenerator::step);
        } block_comment("  } // j");

        post2(Ri, Rlen);
        addw(Ri, Ri, 1);
        cmpw(Ri, Rlen, Assembler::LSL, 1);
        br(Assembler::LT, loop);
        bind(end);
      }
      block_comment("} // i");

      normalize(Rlen);

      mov(Ra, Pm_base);  // Save Pm_base in Ra
      restore_regs();  // Restore caller's Pm_base

      // Copy our result into caller's Pm_base
      reverse(Pm_base, Ra, Rlen, t0, t1);

      leave();
      bind(nothing);
      ret(lr);

      return entry;
    }
    // In C, approximately:

    // void
    // montgomery_multiply(julong Pa_base[], julong Pb_base[],
    //                     julong Pn_base[], julong Pm_base[],
    //                     julong inv, int len) {
    //   julong t0 = 0, t1 = 0, t2 = 0; // Triple-precision accumulator
    //   julong *Pa, *Pb, *Pn, *Pm;
    //   julong Ra, Rb, Rn, Rm;

    //   int i;

    //   assert(inv * Pn_base[0] == -1UL, "broken inverse in Montgomery multiply");

    //   for (i = 0; i < len; i++) {
    //     int j;

    //     Pa = Pa_base;
    //     Pb = Pb_base + i;
    //     Pm = Pm_base;
    //     Pn = Pn_base + i;

    //     Ra = *Pa;
    //     Rb = *Pb;
    //     Rm = *Pm;
    //     Rn = *Pn;

    //     int iters = i;
    //     for (j = 0; iters--; j++) {
    //       assert(Ra == Pa_base[j] && Rb == Pb_base[i-j], "must be");
    //       MACC(Ra, Rb, t0, t1, t2);
    //       Ra = *++Pa;
    //       Rb = *--Pb;
    //       assert(Rm == Pm_base[j] && Rn == Pn_base[i-j], "must be");
    //       MACC(Rm, Rn, t0, t1, t2);
    //       Rm = *++Pm;
    //       Rn = *--Pn;
    //     }

    //     assert(Ra == Pa_base[i] && Rb == Pb_base[0], "must be");
    //     MACC(Ra, Rb, t0, t1, t2);
    //     *Pm = Rm = t0 * inv;
    //     assert(Rm == Pm_base[i] && Rn == Pn_base[0], "must be");
    //     MACC(Rm, Rn, t0, t1, t2);

    //     assert(t0 == 0, "broken Montgomery multiply");

    //     t0 = t1; t1 = t2; t2 = 0;
    //   }

    //   for (i = len; i < 2*len; i++) {
    //     int j;

    //     Pa = Pa_base + i-len;
    //     Pb = Pb_base + len;
    //     Pm = Pm_base + i-len;
    //     Pn = Pn_base + len;

    //     Ra = *++Pa;
    //     Rb = *--Pb;
    //     Rm = *++Pm;
    //     Rn = *--Pn;

    //     int iters = len*2-i-1;
    //     for (j = i-len+1; iters--; j++) {
    //       assert(Ra == Pa_base[j] && Rb == Pb_base[i-j], "must be");
    //       MACC(Ra, Rb, t0, t1, t2);
    //       Ra = *++Pa;
    //       Rb = *--Pb;
    //       assert(Rm == Pm_base[j] && Rn == Pn_base[i-j], "must be");
    //       MACC(Rm, Rn, t0, t1, t2);
    //       Rm = *++Pm;
    //       Rn = *--Pn;
    //     }

    //     Pm_base[i-len] = t0;
    //     t0 = t1; t1 = t2; t2 = 0;
    //   }

    //   while (t0)
    //     t0 = sub(Pm_base, Pn_base, t0, len);
    // }

    /**
     * Fast Montgomery squaring.  This uses asymptotically 25% fewer
     * multiplies than Montgomery multiplication so it should be up to
     * 25% faster.  However, its loop control is more complex and it
     * may actually run slower on some machines.
     *
     * Arguments:
     *
     * Inputs:
     *   c_rarg0   - int array elements a
     *   c_rarg1   - int array elements n (the modulus)
     *   c_rarg2   - int length
     *   c_rarg3   - int inv
     *   c_rarg4   - int array elements m (the result)
     *
     */
    address generate_square() {
      Label argh;
      bind(argh);
      stop("MontgomeryMultiply total_allocation must be <= 8192");

      align(CodeEntryAlignment);
      address entry = pc();

      enter();

      // Make room.
      cmpw(Rlen, 512);
      br(Assembler::HI, argh);
      sub(Ra, sp, Rlen, ext::uxtw, exact_log2(4 * sizeof (jint)));
      andr(sp, Ra, -2 * wordSize);

      lsrw(Rlen, Rlen, 1);  // length in longwords = len/2

      {
        // Copy input args, reversing as we go.  We use Ra as a
        // temporary variable.
        reverse(Ra, Pa_base, Rlen, t0, t1);
        reverse(Ra, Pn_base, Rlen, t0, t1);
      }

      // Push all call-saved registers and also Pm_base which we'll need
      // at the end.
      save_regs();

      mov(Pm_base, Ra);

      mov(t0, zr);
      mov(t1, zr);
      mov(t2, zr);

      block_comment("for (int i = 0; i < len; i++) {");
      mov(Ri, zr); {
        Label loop, end;
        bind(loop);
        cmp(Ri, Rlen);
        br(Assembler::GE, end);

        pre1(Ri);

        block_comment("for (j = (i+1)/2; j; j--) {"); {
          add(Rj, Ri, 1);
          lsr(Rj, Rj, 1);
          unroll_2(Rj, &MontgomeryMultiplyGenerator::step_squaring);
        } block_comment("  } // j");

        last_squaring(Ri);

        block_comment("  for (j = i/2; j; j--) {"); {
          lsr(Rj, Ri, 1);
          unroll_2(Rj, &MontgomeryMultiplyGenerator::extra_step_squaring);
        } block_comment("  } // j");

        post1_squaring();
        add(Ri, Ri, 1);
        cmp(Ri, Rlen);
        br(Assembler::LT, loop);

        bind(end);
        block_comment("} // i");
      }

      block_comment("for (int i = len; i < 2*len; i++) {");
      mov(Ri, Rlen); {
        Label loop, end;
        bind(loop);
        cmp(Ri, Rlen, Assembler::LSL, 1);
        br(Assembler::GE, end);

        pre2(Ri, Rlen);

        block_comment("  for (j = (2*len-i-1)/2; j; j--) {"); {
          lsl(Rj, Rlen, 1);
          sub(Rj, Rj, Ri);
          sub(Rj, Rj, 1);
          lsr(Rj, Rj, 1);
          unroll_2(Rj, &MontgomeryMultiplyGenerator::step_squaring);
        } block_comment("  } // j");

        last_squaring(Ri);

        block_comment("  for (j = (2*len-i)/2; j; j--) {"); {
          lsl(Rj, Rlen, 1);
          sub(Rj, Rj, Ri);
          lsr(Rj, Rj, 1);
          unroll_2(Rj, &MontgomeryMultiplyGenerator::extra_step_squaring);
        } block_comment("  } // j");

        post2(Ri, Rlen);
        add(Ri, Ri, 1);
        cmp(Ri, Rlen, Assembler::LSL, 1);

        br(Assembler::LT, loop);
        bind(end);
        block_comment("} // i");
      }

      normalize(Rlen);

      mov(Ra, Pm_base);  // Save Pm_base in Ra
      restore_regs();  // Restore caller's Pm_base

      // Copy our result into caller's Pm_base
      reverse(Pm_base, Ra, Rlen, t0, t1);

      leave();
      ret(lr);

      return entry;
    }
    // In C, approximately:

    // void
    // montgomery_square(julong Pa_base[], julong Pn_base[],
    //                   julong Pm_base[], julong inv, int len) {
    //   julong t0 = 0, t1 = 0, t2 = 0; // Triple-precision accumulator
    //   julong *Pa, *Pb, *Pn, *Pm;
    //   julong Ra, Rb, Rn, Rm;

    //   int i;

    //   assert(inv * Pn_base[0] == -1UL, "broken inverse in Montgomery multiply");

    //   for (i = 0; i < len; i++) {
    //     int j;

    //     Pa = Pa_base;
    //     Pb = Pa_base + i;
    //     Pm = Pm_base;
    //     Pn = Pn_base + i;

    //     Ra = *Pa;
    //     Rb = *Pb;
    //     Rm = *Pm;
    //     Rn = *Pn;

    //     int iters = (i+1)/2;
    //     for (j = 0; iters--; j++) {
    //       assert(Ra == Pa_base[j] && Rb == Pa_base[i-j], "must be");
    //       MACC2(Ra, Rb, t0, t1, t2);
    //       Ra = *++Pa;
    //       Rb = *--Pb;
    //       assert(Rm == Pm_base[j] && Rn == Pn_base[i-j], "must be");
    //       MACC(Rm, Rn, t0, t1, t2);
    //       Rm = *++Pm;
    //       Rn = *--Pn;
    //     }
    //     if ((i & 1) == 0) {
    //       assert(Ra == Pa_base[j], "must be");
    //       MACC(Ra, Ra, t0, t1, t2);
    //     }
    //     iters = i/2;
    //     assert(iters == i-j, "must be");
    //     for (; iters--; j++) {
    //       assert(Rm == Pm_base[j] && Rn == Pn_base[i-j], "must be");
    //       MACC(Rm, Rn, t0, t1, t2);
    //       Rm = *++Pm;
    //       Rn = *--Pn;
    //     }

    //     *Pm = Rm = t0 * inv;
    //     assert(Rm == Pm_base[i] && Rn == Pn_base[0], "must be");
    //     MACC(Rm, Rn, t0, t1, t2);

    //     assert(t0 == 0, "broken Montgomery multiply");

    //     t0 = t1; t1 = t2; t2 = 0;
    //   }

    //   for (i = len; i < 2*len; i++) {
    //     int start = i-len+1;
    //     int end = start + (len - start)/2;
    //     int j;

    //     Pa = Pa_base + i-len;
    //     Pb = Pa_base + len;
    //     Pm = Pm_base + i-len;
    //     Pn = Pn_base + len;

    //     Ra = *++Pa;
    //     Rb = *--Pb;
    //     Rm = *++Pm;
    //     Rn = *--Pn;

    //     int iters = (2*len-i-1)/2;
    //     assert(iters == end-start, "must be");
    //     for (j = start; iters--; j++) {
    //       assert(Ra == Pa_base[j] && Rb == Pa_base[i-j], "must be");
    //       MACC2(Ra, Rb, t0, t1, t2);
    //       Ra = *++Pa;
    //       Rb = *--Pb;
    //       assert(Rm == Pm_base[j] && Rn == Pn_base[i-j], "must be");
    //       MACC(Rm, Rn, t0, t1, t2);
    //       Rm = *++Pm;
    //       Rn = *--Pn;
    //     }
    //     if ((i & 1) == 0) {
    //       assert(Ra == Pa_base[j], "must be");
    //       MACC(Ra, Ra, t0, t1, t2);
    //     }
    //     iters =  (2*len-i)/2;
    //     assert(iters == len-j, "must be");
    //     for (; iters--; j++) {
    //       assert(Rm == Pm_base[j] && Rn == Pn_base[i-j], "must be");
    //       MACC(Rm, Rn, t0, t1, t2);
    //       Rm = *++Pm;
    //       Rn = *--Pn;
    //     }
    //     Pm_base[i-len] = t0;
    //     t0 = t1; t1 = t2; t2 = 0;
    //   }

    //   while (t0)
    //     t0 = sub(Pm_base, Pn_base, t0, len);
    // }
  };

  void generate_vector_math_stubs() {
    // Get native vector math stub routine addresses
    void* libsleef = nullptr;
    char ebuf[1024];
    char dll_name[JVM_MAXPATHLEN];
    if (os::dll_locate_lib(dll_name, sizeof(dll_name), Arguments::get_dll_dir(), "sleef")) {
      libsleef = os::dll_load(dll_name, ebuf, sizeof ebuf);
    }
    if (libsleef == nullptr) {
      log_info(library)("Failed to load native vector math library, %s!", ebuf);
      return;
    }
    // Method naming convention
    //   All the methods are named as <OP><T><N>_<U><suffix>
    //   Where:
    //     <OP>     is the operation name, e.g. sin
    //     <T>      is optional to indicate float/double
    //              "f/d" for vector float/double operation
    //     <N>      is the number of elements in the vector
    //              "2/4" for neon, and "x" for sve
    //     <U>      is the precision level
    //              "u10/u05" represents 1.0/0.5 ULP error bounds
    //               We use "u10" for all operations by default
    //               But for those functions do not have u10 support, we use "u05" instead
    //     <suffix> indicates neon/sve
    //              "sve/advsimd" for sve/neon implementations
    //     e.g. sinfx_u10sve is the method for computing vector float sin using SVE instructions
    //          cosd2_u10advsimd is the method for computing 2 elements vector double cos using NEON instructions
    //
    log_info(library)("Loaded library %s, handle " INTPTR_FORMAT, JNI_LIB_PREFIX "sleef" JNI_LIB_SUFFIX, p2i(libsleef));

    // Math vector stubs implemented with SVE for scalable vector size.
    if (UseSVE > 0) {
      for (int op = 0; op < VectorSupport::NUM_VECTOR_OP_MATH; op++) {
        int vop = VectorSupport::VECTOR_OP_MATH_START + op;
        // Skip "tanh" because there is performance regression
        if (vop == VectorSupport::VECTOR_OP_TANH) {
          continue;
        }

        // The native library does not support u10 level of "hypot".
        const char* ulf = (vop == VectorSupport::VECTOR_OP_HYPOT) ? "u05" : "u10";

        snprintf(ebuf, sizeof(ebuf), "%sfx_%ssve", VectorSupport::mathname[op], ulf);
        StubRoutines::_vector_f_math[VectorSupport::VEC_SIZE_SCALABLE][op] = (address)os::dll_lookup(libsleef, ebuf);

        snprintf(ebuf, sizeof(ebuf), "%sdx_%ssve", VectorSupport::mathname[op], ulf);
        StubRoutines::_vector_d_math[VectorSupport::VEC_SIZE_SCALABLE][op] = (address)os::dll_lookup(libsleef, ebuf);
      }
    }

    // Math vector stubs implemented with NEON for 64/128 bits vector size.
    for (int op = 0; op < VectorSupport::NUM_VECTOR_OP_MATH; op++) {
      int vop = VectorSupport::VECTOR_OP_MATH_START + op;
      // Skip "tanh" because there is performance regression
      if (vop == VectorSupport::VECTOR_OP_TANH) {
        continue;
      }

      // The native library does not support u10 level of "hypot".
      const char* ulf = (vop == VectorSupport::VECTOR_OP_HYPOT) ? "u05" : "u10";

      snprintf(ebuf, sizeof(ebuf), "%sf4_%sadvsimd", VectorSupport::mathname[op], ulf);
      StubRoutines::_vector_f_math[VectorSupport::VEC_SIZE_64][op] = (address)os::dll_lookup(libsleef, ebuf);

      snprintf(ebuf, sizeof(ebuf), "%sf4_%sadvsimd", VectorSupport::mathname[op], ulf);
      StubRoutines::_vector_f_math[VectorSupport::VEC_SIZE_128][op] = (address)os::dll_lookup(libsleef, ebuf);

      snprintf(ebuf, sizeof(ebuf), "%sd2_%sadvsimd", VectorSupport::mathname[op], ulf);
      StubRoutines::_vector_d_math[VectorSupport::VEC_SIZE_128][op] = (address)os::dll_lookup(libsleef, ebuf);
    }
  }

  // Initialization
  void generate_initial_stubs() {
    // Generate initial stubs and initializes the entry points

    // entry points that exist in all platforms Note: This is code
    // that could be shared among different platforms - however the
    // benefit seems to be smaller than the disadvantage of having a
    // much more complicated generator structure. See also comment in
    // stubRoutines.hpp.

    StubRoutines::_forward_exception_entry = generate_forward_exception();

    StubRoutines::_call_stub_entry =
      generate_call_stub(StubRoutines::_call_stub_return_address);

    // is referenced by megamorphic call
    StubRoutines::_catch_exception_entry = generate_catch_exception();

    // Initialize table for copy memory (arraycopy) check.
    if (UnsafeMemoryAccess::_table == nullptr) {
      UnsafeMemoryAccess::create_table(8 + 4); // 8 for copyMemory; 4 for setMemory
    }

    if (UseCRC32Intrinsics) {
      // set table address before stub generation which use it
      StubRoutines::_crc_table_adr = (address)StubRoutines::aarch64::_crc_table;
      StubRoutines::_updateBytesCRC32 = generate_updateBytesCRC32();
    }

    if (UseCRC32CIntrinsics) {
      StubRoutines::_updateBytesCRC32C = generate_updateBytesCRC32C();
    }

    if (vmIntrinsics::is_intrinsic_available(vmIntrinsics::_dsin)) {
      StubRoutines::_dsin = generate_dsin_dcos(/* isCos = */ false);
    }

    if (vmIntrinsics::is_intrinsic_available(vmIntrinsics::_dcos)) {
      StubRoutines::_dcos = generate_dsin_dcos(/* isCos = */ true);
    }

    if (vmIntrinsics::is_intrinsic_available(vmIntrinsics::_float16ToFloat) &&
        vmIntrinsics::is_intrinsic_available(vmIntrinsics::_floatToFloat16)) {
      StubRoutines::_hf2f = generate_float16ToFloat();
      StubRoutines::_f2hf = generate_floatToFloat16();
    }
  }

  void generate_continuation_stubs() {
    // Continuation stubs:
    StubRoutines::_cont_thaw          = generate_cont_thaw();
    StubRoutines::_cont_returnBarrier = generate_cont_returnBarrier();
    StubRoutines::_cont_returnBarrierExc = generate_cont_returnBarrier_exception();
    StubRoutines::_cont_preempt_stub = generate_cont_preempt_stub();
  }

  void generate_final_stubs() {
    // support for verify_oop (must happen after universe_init)
    if (VerifyOops) {
      StubRoutines::_verify_oop_subroutine_entry   = generate_verify_oop();
    }

    // arraycopy stubs used by compilers
    generate_arraycopy_stubs();

    StubRoutines::_method_entry_barrier = generate_method_entry_barrier();

    StubRoutines::aarch64::_spin_wait = generate_spin_wait();

    StubRoutines::_upcall_stub_exception_handler = generate_upcall_stub_exception_handler();
    StubRoutines::_upcall_stub_load_target = generate_upcall_stub_load_target();

#if defined (LINUX) && !defined (__ARM_FEATURE_ATOMICS)

    generate_atomic_entry_points();

#endif // LINUX

#ifdef COMPILER2
    if (UseSecondarySupersTable) {
      StubRoutines::_lookup_secondary_supers_table_slow_path_stub = generate_lookup_secondary_supers_table_slow_path_stub();
      if (! InlineSecondarySupersTest) {
        generate_lookup_secondary_supers_table_stub();
      }
    }
#endif

    StubRoutines::aarch64::set_completed(); // Inidicate that arraycopy and zero_blocks stubs are generated
  }

  void generate_compiler_stubs() {
#if COMPILER2_OR_JVMCI

    if (UseSVE == 0) {
      StubRoutines::aarch64::_vector_iota_indices = generate_iota_indices(StubGenStubId::vector_iota_indices_id);
    }

    // array equals stub for large arrays.
    if (!UseSimpleArrayEquals) {
      StubRoutines::aarch64::_large_array_equals = generate_large_array_equals();
    }

    // arrays_hascode stub for large arrays.
    StubRoutines::aarch64::_large_arrays_hashcode_boolean = generate_large_arrays_hashcode(T_BOOLEAN);
    StubRoutines::aarch64::_large_arrays_hashcode_byte = generate_large_arrays_hashcode(T_BYTE);
    StubRoutines::aarch64::_large_arrays_hashcode_char = generate_large_arrays_hashcode(T_CHAR);
    StubRoutines::aarch64::_large_arrays_hashcode_int = generate_large_arrays_hashcode(T_INT);
    StubRoutines::aarch64::_large_arrays_hashcode_short = generate_large_arrays_hashcode(T_SHORT);

    // byte_array_inflate stub for large arrays.
    StubRoutines::aarch64::_large_byte_array_inflate = generate_large_byte_array_inflate();

    // countPositives stub for large arrays.
    StubRoutines::aarch64::_count_positives = generate_count_positives(StubRoutines::aarch64::_count_positives_long);

    generate_compare_long_strings();

    generate_string_indexof_stubs();

#ifdef COMPILER2
    if (UseMultiplyToLenIntrinsic) {
      StubRoutines::_multiplyToLen = generate_multiplyToLen();
    }

    if (UseSquareToLenIntrinsic) {
      StubRoutines::_squareToLen = generate_squareToLen();
    }

    if (UseMulAddIntrinsic) {
      StubRoutines::_mulAdd = generate_mulAdd();
    }

    if (UseSIMDForBigIntegerShiftIntrinsics) {
      StubRoutines::_bigIntegerRightShiftWorker = generate_bigIntegerRightShift();
      StubRoutines::_bigIntegerLeftShiftWorker  = generate_bigIntegerLeftShift();
    }

    if (UseMontgomeryMultiplyIntrinsic) {
      StubGenStubId stub_id = StubGenStubId::montgomeryMultiply_id;
      StubCodeMark mark(this, stub_id);
      MontgomeryMultiplyGenerator g(_masm, /*squaring*/false);
      StubRoutines::_montgomeryMultiply = g.generate_multiply();
    }

    if (UseMontgomerySquareIntrinsic) {
      StubGenStubId stub_id = StubGenStubId::montgomerySquare_id;
      StubCodeMark mark(this, stub_id);
      MontgomeryMultiplyGenerator g(_masm, /*squaring*/true);
      // We use generate_multiply() rather than generate_square()
      // because it's faster for the sizes of modulus we care about.
      StubRoutines::_montgomerySquare = g.generate_multiply();
    }

    generate_vector_math_stubs();

#endif // COMPILER2

    if (UseChaCha20Intrinsics) {
      StubRoutines::_chacha20Block = generate_chacha20Block_qrpar();
    }

    if (UseKyberIntrinsics) {
      StubRoutines::_kyberNtt = generate_kyberNtt();
      StubRoutines::_kyberInverseNtt = generate_kyberInverseNtt();
      StubRoutines::_kyberNttMult = generate_kyberNttMult();
      StubRoutines::_kyberAddPoly_2 = generate_kyberAddPoly_2();
      StubRoutines::_kyberAddPoly_3 = generate_kyberAddPoly_3();
      StubRoutines::_kyber12To16 = generate_kyber12To16();
      StubRoutines::_kyberBarrettReduce = generate_kyberBarrettReduce();
    }

    if (UseDilithiumIntrinsics) {
      StubRoutines::_dilithiumAlmostNtt = generate_dilithiumAlmostNtt();
      StubRoutines::_dilithiumAlmostInverseNtt = generate_dilithiumAlmostInverseNtt();
      StubRoutines::_dilithiumNttMult = generate_dilithiumNttMult();
      StubRoutines::_dilithiumMontMulByConstant = generate_dilithiumMontMulByConstant();
      StubRoutines::_dilithiumDecomposePoly = generate_dilithiumDecomposePoly();
    }

    if (UseBASE64Intrinsics) {
        StubRoutines::_base64_encodeBlock = generate_base64_encodeBlock();
        StubRoutines::_base64_decodeBlock = generate_base64_decodeBlock();
    }

    // data cache line writeback
    StubRoutines::_data_cache_writeback = generate_data_cache_writeback();
    StubRoutines::_data_cache_writeback_sync = generate_data_cache_writeback_sync();

    if (UseAESIntrinsics) {
      StubRoutines::_aescrypt_encryptBlock = generate_aescrypt_encryptBlock();
      StubRoutines::_aescrypt_decryptBlock = generate_aescrypt_decryptBlock();
      StubRoutines::_cipherBlockChaining_encryptAESCrypt = generate_cipherBlockChaining_encryptAESCrypt();
      StubRoutines::_cipherBlockChaining_decryptAESCrypt = generate_cipherBlockChaining_decryptAESCrypt();
      StubRoutines::_counterMode_AESCrypt = generate_counterMode_AESCrypt();
    }
    if (UseGHASHIntrinsics) {
      // StubRoutines::_ghash_processBlocks = generate_ghash_processBlocks();
      StubRoutines::_ghash_processBlocks = generate_ghash_processBlocks_wide();
    }
    if (UseAESIntrinsics && UseGHASHIntrinsics) {
      StubRoutines::_galoisCounterMode_AESCrypt = generate_galoisCounterMode_AESCrypt();
    }

    if (UseMD5Intrinsics) {
      StubRoutines::_md5_implCompress      = generate_md5_implCompress(StubGenStubId::md5_implCompress_id);
      StubRoutines::_md5_implCompressMB    = generate_md5_implCompress(StubGenStubId::md5_implCompressMB_id);
    }
    if (UseSHA1Intrinsics) {
      StubRoutines::_sha1_implCompress     = generate_sha1_implCompress(StubGenStubId::sha1_implCompress_id);
      StubRoutines::_sha1_implCompressMB   = generate_sha1_implCompress(StubGenStubId::sha1_implCompressMB_id);
    }
    if (UseSHA256Intrinsics) {
      StubRoutines::_sha256_implCompress   = generate_sha256_implCompress(StubGenStubId::sha256_implCompress_id);
      StubRoutines::_sha256_implCompressMB = generate_sha256_implCompress(StubGenStubId::sha256_implCompressMB_id);
    }
    if (UseSHA512Intrinsics) {
      StubRoutines::_sha512_implCompress   = generate_sha512_implCompress(StubGenStubId::sha512_implCompress_id);
      StubRoutines::_sha512_implCompressMB = generate_sha512_implCompress(StubGenStubId::sha512_implCompressMB_id);
    }
    if (UseSHA3Intrinsics) {
      StubRoutines::_sha3_implCompress     = generate_sha3_implCompress(StubGenStubId::sha3_implCompress_id);
      StubRoutines::_double_keccak         = generate_double_keccak();
      StubRoutines::_sha3_implCompressMB   = generate_sha3_implCompress(StubGenStubId::sha3_implCompressMB_id);
    }

    if (UsePoly1305Intrinsics) {
      StubRoutines::_poly1305_processBlocks = generate_poly1305_processBlocks();
    }

    // generate Adler32 intrinsics code
    if (UseAdler32Intrinsics) {
      StubRoutines::_updateBytesAdler32 = generate_updateBytesAdler32();
    }

#endif // COMPILER2_OR_JVMCI
  }

 public:
  StubGenerator(CodeBuffer* code, StubGenBlobId blob_id) : StubCodeGenerator(code, blob_id) {
    switch(blob_id) {
    case initial_id:
      generate_initial_stubs();
      break;
     case continuation_id:
      generate_continuation_stubs();
      break;
    case compiler_id:
      generate_compiler_stubs();
      break;
    case final_id:
      generate_final_stubs();
      break;
    default:
      fatal("unexpected blob id: %d", blob_id);
      break;
    };
  }
}; // end class declaration

void StubGenerator_generate(CodeBuffer* code, StubGenBlobId blob_id) {
  StubGenerator g(code, blob_id);
}


#if defined (LINUX)

// Define pointers to atomic stubs and initialize them to point to the
// code in atomic_aarch64.S.

#define DEFAULT_ATOMIC_OP(OPNAME, SIZE, RELAXED)                                \
  extern "C" uint64_t aarch64_atomic_ ## OPNAME ## _ ## SIZE ## RELAXED ## _default_impl \
    (volatile void *ptr, uint64_t arg1, uint64_t arg2);                 \
  aarch64_atomic_stub_t aarch64_atomic_ ## OPNAME ## _ ## SIZE ## RELAXED ## _impl \
    = aarch64_atomic_ ## OPNAME ## _ ## SIZE ## RELAXED ## _default_impl;

DEFAULT_ATOMIC_OP(fetch_add, 4, )
DEFAULT_ATOMIC_OP(fetch_add, 8, )
DEFAULT_ATOMIC_OP(fetch_add, 4, _relaxed)
DEFAULT_ATOMIC_OP(fetch_add, 8, _relaxed)
DEFAULT_ATOMIC_OP(xchg, 4, )
DEFAULT_ATOMIC_OP(xchg, 8, )
DEFAULT_ATOMIC_OP(cmpxchg, 1, )
DEFAULT_ATOMIC_OP(cmpxchg, 4, )
DEFAULT_ATOMIC_OP(cmpxchg, 8, )
DEFAULT_ATOMIC_OP(cmpxchg, 1, _relaxed)
DEFAULT_ATOMIC_OP(cmpxchg, 4, _relaxed)
DEFAULT_ATOMIC_OP(cmpxchg, 8, _relaxed)
DEFAULT_ATOMIC_OP(cmpxchg, 4, _release)
DEFAULT_ATOMIC_OP(cmpxchg, 8, _release)
DEFAULT_ATOMIC_OP(cmpxchg, 4, _seq_cst)
DEFAULT_ATOMIC_OP(cmpxchg, 8, _seq_cst)

#undef DEFAULT_ATOMIC_OP

#endif // LINUX<|MERGE_RESOLUTION|>--- conflicted
+++ resolved
@@ -4643,7 +4643,6 @@
     return start;
   }
 
-<<<<<<< HEAD
   void kyber_load64coeffs(int d0, Register tmpAddr) {
     __ ldpq(as_FloatRegister(d0), as_FloatRegister(d0 + 1), __ post(tmpAddr, 32));
     __ ldpq(as_FloatRegister(d0 + 2), as_FloatRegister(d0 + 3), __ post(tmpAddr, 32));
@@ -4823,1347 +4822,363 @@
 
     __ align(CodeEntryAlignment);
     StubGenStubId stub_id = StubGenStubId::kyberNtt_id;
-        StubCodeMark mark(this, stub_id);
-        address start = __ pc();
-        __ enter();
-
-        const Register coeffs = c_rarg0;
-        const Register zetas = c_rarg1;
-
-        const Register kyberConsts = r10;
-        const Register tmpAddr = r11;
-
-        __ lea(kyberConsts, ExternalAddress((address) StubRoutines::aarch64::_kyberConsts));
-        __ ldpq(v30, v31, kyberConsts);
-
-        // Each level corresponds to an iteration of the outermost loop of the
-        // Java method seilerNTT(int[] coeffs). There are some differences
-        // from what is done in the seilerNTT() method, though:
-        // 1. The computation is using 16-bit signed values, we do not convert them
-        // to ints here.
-        // 2. The zetas are delivered in a bigger array, 128 zetas are stored in
-        // this array for each level, it is easier that way to fill up the vector
-        // registers.
-        // 3. In the seilerNTT() method we use R = 2^20 for the Montgomery
-        // multiplications (this is because that way there should not be any
-        // overflow during the inverse NTT computation), here we usr R = 2^16 so
-        // that we can use the 16-bit arithmetic in the vector unit.
-        //
-        // On each level, we fill up the vector registers in such a way that the
-        // array elements that need to be multiplied by the zetas be in one
-        // set of vector registers while the corresponding ones that don't need to
-        // be multiplied, in another set. We can do 32 Montgomery multiplications
-        // in parallel, using 12 vector registers interleaving the steps of 4
-        // identical computations, each done on 8 16-bit values per register.
-        // level 0
-        __ add(tmpAddr, coeffs, 256);
-        kyber_load64coeffs(0, tmpAddr);
-        kyber_load64zetas(zetas);
-        kyber_montmul64(false);
-        __ add(tmpAddr, coeffs, 0);
-        kyber_load64coeffs(0, tmpAddr);
-        kyber_subv_addv64();
-        __ add(tmpAddr, coeffs, 0);
-        kyber_store64coeffs(0, tmpAddr);
-        __ add(tmpAddr, coeffs, 256);
-        kyber_store64coeffs(24, tmpAddr);
-        __ ldpq(v30, v31, kyberConsts);
-        kyber_load64coeffs(0, tmpAddr);
-        kyber_load64zetas(zetas);
-        kyber_montmul64(false);
-        __ add(tmpAddr, coeffs, 128);
-        kyber_load64coeffs(0, tmpAddr);
-        kyber_subv_addv64();
-        __ add(tmpAddr, coeffs, 128);
-        kyber_store64coeffs(0, tmpAddr);
-        __ add(tmpAddr, coeffs, 384);
-        kyber_store64coeffs(24, tmpAddr);
-        // level 1
-        __ ldpq(v30, v31, kyberConsts);
-        __ add(tmpAddr, coeffs, 128);
-        kyber_load64coeffs(0, tmpAddr);
-        kyber_load64zetas(zetas);
-        kyber_montmul64(false);
-        __ add(tmpAddr, coeffs, 0);
-        kyber_load64coeffs(0, tmpAddr);
-        kyber_subv_addv64();
-        __ add(tmpAddr, coeffs, 0);
-        kyber_store64coeffs(0, tmpAddr);
-        kyber_store64coeffs(24, tmpAddr);
-        __ ldpq(v30, v31, kyberConsts);
-        __ add(tmpAddr, coeffs, 384);
-        kyber_load64coeffs(0, tmpAddr);
-        kyber_load64zetas(zetas);
-        kyber_montmul64(false);
-        __ add(tmpAddr, coeffs, 256);
-        kyber_load64coeffs(0, tmpAddr);
-        kyber_subv_addv64();
-        __ add(tmpAddr, coeffs, 256);
-        kyber_store64coeffs(0, tmpAddr);
-        kyber_store64coeffs(24, tmpAddr);
-        // level 2
-        __ ldpq(v30, v31, kyberConsts);
-        __ add(tmpAddr, coeffs, 64);
-        __ ldpq(v0, v1, __ post(tmpAddr, 32));
-        __ ldpq(v2, v3, __ post(tmpAddr, 96));
-        __ ldpq(v4, v5, __ post(tmpAddr, 32));
-        __ ldpq(v6, v7, tmpAddr);
-        kyber_load64zetas(zetas);
-        kyber_montmul64(false);
-        __ add(tmpAddr, coeffs, 0);
-        __ ldpq(v0, v1, __ post(tmpAddr, 32));
-        __ ldpq(v2, v3, __ post(tmpAddr, 96));
-        __ ldpq(v4, v5, __ post(tmpAddr, 32));
-        __ ldpq(v6, v7, tmpAddr);
-        kyber_subv_addv64();
-        __ add(tmpAddr, coeffs, 0);
-        __ stpq(v0, v1, __ post(tmpAddr, 32));
-        __ stpq(v2, v3, __ post(tmpAddr, 32));
-        __ stpq(v24, v25, __ post(tmpAddr, 32));
-        __ stpq(v26, v27, __ post(tmpAddr, 32));
-        __ stpq(v4, v5, __ post(tmpAddr, 32));
-        __ stpq(v6, v7, __ post(tmpAddr, 32));
-        __ stpq(v28, v29, __ post(tmpAddr, 32));
-        __ stpq(v30, v31, __ post(tmpAddr, 96));
-        __ ldpq(v30, v31, kyberConsts);
-        __ ldpq(v0, v1, __ post(tmpAddr, 32));
-        __ ldpq(v2, v3, __ post(tmpAddr, 96));
-        __ ldpq(v4, v5, __ post(tmpAddr, 32));
-        __ ldpq(v6, v7, tmpAddr);
-        kyber_load64zetas(zetas);
-        kyber_montmul64(false);
-        __ add(tmpAddr, coeffs, 256);
-        __ ldpq(v0, v1, __ post(tmpAddr, 32));
-        __ ldpq(v2, v3, __ post(tmpAddr, 96));
-        __ ldpq(v4, v5, __ post(tmpAddr, 32));
-        __ ldpq(v6, v7, tmpAddr);
-        kyber_subv_addv64();
-        __ add(tmpAddr, coeffs, 256);
-        __ stpq(v0, v1, __ post(tmpAddr, 32));
-        __ stpq(v2, v3, __ post(tmpAddr, 32));
-        __ stpq(v24, v25, __ post(tmpAddr, 32));
-        __ stpq(v26, v27, __ post(tmpAddr, 32));
-        __ stpq(v4, v5, __ post(tmpAddr, 32));
-        __ stpq(v6, v7, __ post(tmpAddr, 32));
-        __ stpq(v28, v29, __ post(tmpAddr, 32));
-        __ stpq(v30, v31, tmpAddr);
-        // level 3
-        __ ldpq(v30, v31, kyberConsts);
-        __ add(tmpAddr, coeffs, 32);
-        __ ldpq(v0, v1, __ post(tmpAddr, 64));
-        __ ldpq(v2, v3, __ post(tmpAddr, 64));
-        __ ldpq(v4, v5, __ post(tmpAddr, 64));
-        __ ldpq(v6, v7, tmpAddr);
-        kyber_load64zetas(zetas);
-        kyber_montmul64(false);
-        __ add(tmpAddr, coeffs, 0);
-        __ ldpq(v0, v1, __ post(tmpAddr, 64));
-        __ ldpq(v2, v3, __ post(tmpAddr, 64));
-        __ ldpq(v4, v5, __ post(tmpAddr, 64));
-        __ ldpq(v6, v7, tmpAddr);
-        kyber_subv_addv64();
-        __ add(tmpAddr, coeffs, 0);
-        __ stpq(v0, v1, __ post(tmpAddr, 32));
-        __ stpq(v24, v25, __ post(tmpAddr, 32));
-        __ stpq(v2, v3, __ post(tmpAddr, 32));
-        __ stpq(v26, v27, __ post(tmpAddr, 32));
-        __ stpq(v4, v5, __ post(tmpAddr, 32));
-        __ stpq(v28, v29, __ post(tmpAddr, 32));
-        __ stpq(v6, v7, __ post(tmpAddr, 32));
-        __ stpq(v30, v31, __ post(tmpAddr, 64));
-
-        __ ldpq(v30, v31, kyberConsts);
-        __ ldpq(v0, v1, __ post(tmpAddr, 64));
-        __ ldpq(v2, v3, __ post(tmpAddr, 64));
-        __ ldpq(v4, v5, __ post(tmpAddr, 64));
-        __ ldpq(v6, v7, tmpAddr);
-        kyber_load64zetas(zetas);
-        kyber_montmul64(false);
-        __ add(tmpAddr, coeffs, 256);
-        __ ldpq(v0, v1, __ post(tmpAddr, 64));
-        __ ldpq(v2, v3, __ post(tmpAddr, 64));
-        __ ldpq(v4, v5, __ post(tmpAddr, 64));
-        __ ldpq(v6, v7, tmpAddr);
-        kyber_subv_addv64();
-        __ add(tmpAddr, coeffs, 256);
-        __ stpq(v0, v1, __ post(tmpAddr, 32));
-        __ stpq(v24, v25, __ post(tmpAddr, 32));
-        __ stpq(v2, v3, __ post(tmpAddr, 32));
-        __ stpq(v26, v27, __ post(tmpAddr, 32));
-        __ stpq(v4, v5, __ post(tmpAddr, 32));
-        __ stpq(v28, v29, __ post(tmpAddr, 32));
-        __ stpq(v6, v7, __ post(tmpAddr, 32));
-        __ stpq(v30, v31, tmpAddr);
-        // level 4
-        __ ldpq(v30, v31, kyberConsts);
-        __ add(tmpAddr, coeffs, 16);
-        __ ldr(v0, __ Q, __ post(tmpAddr, 32));
-        __ ldr(v1, __ Q, __ post(tmpAddr, 32));
-        __ ldr(v2, __ Q, __ post(tmpAddr, 32));
-        __ ldr(v3, __ Q, __ post(tmpAddr, 32));
-        __ ldr(v4, __ Q, __ post(tmpAddr, 32));
-        __ ldr(v5, __ Q, __ post(tmpAddr, 32));
-        __ ldr(v6, __ Q, __ post(tmpAddr, 32));
-        __ ldr(v7, __ Q, tmpAddr);
-        kyber_load64zetas(zetas);
-        kyber_montmul64(false);
-        __ add(tmpAddr, coeffs, 0);
-        __ ldr(v0, __ Q, __ post(tmpAddr, 32));
-        __ ldr(v1, __ Q, __ post(tmpAddr, 32));
-        __ ldr(v2, __ Q, __ post(tmpAddr, 32));
-        __ ldr(v3, __ Q, __ post(tmpAddr, 32));
-        __ ldr(v4, __ Q, __ post(tmpAddr, 32));
-        __ ldr(v5, __ Q, __ post(tmpAddr, 32));
-        __ ldr(v6, __ Q, __ post(tmpAddr, 32));
-        __ ldr(v7, __ Q, tmpAddr);
-        kyber_subv_addv64();
-        __ add(tmpAddr, coeffs, 0);
-        __ str(v0, __ Q, __ post(tmpAddr, 16));
-        __ str(v24, __ Q, __ post(tmpAddr, 16));
-        __ str(v1, __ Q, __ post(tmpAddr, 16));
-        __ str(v25, __ Q, __ post(tmpAddr, 16));
-        __ str(v2, __ Q, __ post(tmpAddr, 16));
-        __ str(v26, __ Q, __ post(tmpAddr, 16));
-        __ str(v3, __ Q, __ post(tmpAddr, 16));
-        __ str(v27, __ Q, __ post(tmpAddr, 16));
-        __ str(v4, __ Q, __ post(tmpAddr, 16));
-        __ str(v28, __ Q, __ post(tmpAddr, 16));
-        __ str(v5, __ Q, __ post(tmpAddr, 16));
-        __ str(v29, __ Q, __ post(tmpAddr, 16));
-        __ str(v6, __ Q, __ post(tmpAddr, 16));
-        __ str(v30, __ Q, __ post(tmpAddr, 16));
-        __ str(v7, __ Q, __ post(tmpAddr, 16));
-        __ str(v31, __ Q, __ post(tmpAddr, 32));
-
-        __ ldpq(v30, v31, kyberConsts);
-        __ ldr(v0, __ Q, __ post(tmpAddr, 32));
-        __ ldr(v1, __ Q, __ post(tmpAddr, 32));
-        __ ldr(v2, __ Q, __ post(tmpAddr, 32));
-        __ ldr(v3, __ Q, __ post(tmpAddr, 32));
-        __ ldr(v4, __ Q, __ post(tmpAddr, 32));
-        __ ldr(v5, __ Q, __ post(tmpAddr, 32));
-        __ ldr(v6, __ Q, __ post(tmpAddr, 32));
-        __ ldr(v7, __ Q, tmpAddr);
-        kyber_load64zetas(zetas);
-        kyber_montmul64(false);
-        __ add(tmpAddr, coeffs, 256);
-        __ ldr(v0, __ Q, __ post(tmpAddr, 32));
-        __ ldr(v1, __ Q, __ post(tmpAddr, 32));
-        __ ldr(v2, __ Q, __ post(tmpAddr, 32));
-        __ ldr(v3, __ Q, __ post(tmpAddr, 32));
-        __ ldr(v4, __ Q, __ post(tmpAddr, 32));
-        __ ldr(v5, __ Q, __ post(tmpAddr, 32));
-        __ ldr(v6, __ Q, __ post(tmpAddr, 32));
-        __ ldr(v7, __ Q, tmpAddr);
-        kyber_subv_addv64();
-        __ add(tmpAddr, coeffs, 256);
-        __ str(v0, __ Q, __ post(tmpAddr, 16));
-        __ str(v24, __ Q, __ post(tmpAddr, 16));
-        __ str(v1, __ Q, __ post(tmpAddr, 16));
-        __ str(v25, __ Q, __ post(tmpAddr, 16));
-        __ str(v2, __ Q, __ post(tmpAddr, 16));
-        __ str(v26, __ Q, __ post(tmpAddr, 16));
-        __ str(v3, __ Q, __ post(tmpAddr, 16));
-        __ str(v27, __ Q, __ post(tmpAddr, 16));
-        __ str(v4, __ Q, __ post(tmpAddr, 16));
-        __ str(v28, __ Q, __ post(tmpAddr, 16));
-        __ str(v5, __ Q, __ post(tmpAddr, 16));
-        __ str(v29, __ Q, __ post(tmpAddr, 16));
-        __ str(v6, __ Q, __ post(tmpAddr, 16));
-        __ str(v30, __ Q, __ post(tmpAddr, 16));
-        __ str(v7, __ Q, __ post(tmpAddr, 16));
-        __ str(v31, __ Q, tmpAddr);
-        // level 5
-        __ ldpq(v30, v31, kyberConsts);
-        __ add(tmpAddr, coeffs, 0);
-        __ ld2(v0, v1, __ T2D, __ post(tmpAddr, 32));
-        __ ld2(v2, v3, __ T2D, __ post(tmpAddr, 32));
-        __ ld2(v4, v5, __ T2D, __ post(tmpAddr, 32));
-        __ ld2(v6, v7, __ T2D, tmpAddr);
-        __ ldpq(v16, v17, __ post(zetas, 32));
-        __ ldpq(v18, v19, __ post(zetas, 32));
-        kyber_montmul_subv_addv32();
-        __ add(tmpAddr, coeffs, 0);
-        __ st2(v0, v1, __ T2D, __ post(tmpAddr, 32));
-        __ st2(v2, v3, __ T2D, __ post(tmpAddr, 32));
-        __ st2(v4, v5, __ T2D, __ post(tmpAddr, 32));
-        __ st2(v6, v7, __ T2D, __ post(tmpAddr, 32));
-
-        __ ld2(v0, v1, __ T2D, __ post(tmpAddr, 32));
-        __ ld2(v2, v3, __ T2D, __ post(tmpAddr, 32));
-        __ ld2(v4, v5, __ T2D, __ post(tmpAddr, 32));
-        __ ld2(v6, v7, __ T2D, tmpAddr);
-        __ ldpq(v16, v17, __ post(zetas, 32));
-        __ ldpq(v18, v19, __ post(zetas, 32));
-        kyber_montmul_subv_addv32();
-        __ add(tmpAddr, coeffs, 128);
-        __ st2(v0, v1, __ T2D, __ post(tmpAddr, 32));
-        __ st2(v2, v3, __ T2D, __ post(tmpAddr, 32));
-        __ st2(v4, v5, __ T2D, __ post(tmpAddr, 32));
-        __ st2(v6, v7, __ T2D, __ post(tmpAddr, 32));
-
-        __ ld2(v0, v1, __ T2D, __ post(tmpAddr, 32));
-        __ ld2(v2, v3, __ T2D, __ post(tmpAddr, 32));
-        __ ld2(v4, v5, __ T2D, __ post(tmpAddr, 32));
-        __ ld2(v6, v7, __ T2D, tmpAddr);
-        __ ldpq(v16, v17, __ post(zetas, 32));
-        __ ldpq(v18, v19, __ post(zetas, 32));
-        kyber_montmul_subv_addv32();
-        __ add(tmpAddr, coeffs, 256);
-        __ st2(v0, v1, __ T2D, __ post(tmpAddr, 32));
-        __ st2(v2, v3, __ T2D, __ post(tmpAddr, 32));
-        __ st2(v4, v5, __ T2D, __ post(tmpAddr, 32));
-        __ st2(v6, v7, __ T2D, __ post(tmpAddr, 32));
-
-        __ ld2(v0, v1, __ T2D, __ post(tmpAddr, 32));
-        __ ld2(v2, v3, __ T2D, __ post(tmpAddr, 32));
-        __ ld2(v4, v5, __ T2D, __ post(tmpAddr, 32));
-        __ ld2(v6, v7, __ T2D, tmpAddr);
-        __ ldpq(v16, v17, __ post(zetas, 32));
-        __ ldpq(v18, v19, __ post(zetas, 32));
-        kyber_montmul_subv_addv32();
-        __ add(tmpAddr, coeffs, 384);
-        __ st2(v0, v1, __ T2D, __ post(tmpAddr, 32));
-        __ st2(v2, v3, __ T2D, __ post(tmpAddr, 32));
-        __ st2(v4, v5, __ T2D, __ post(tmpAddr, 32));
-        __ st2(v6, v7, __ T2D, tmpAddr);
-        // level 6
-        __ add(tmpAddr, coeffs, 0);
-        __ ld2(v0, v1, __ T4S, __ post(tmpAddr, 32));
-        __ ld2(v2, v3, __ T4S, __ post(tmpAddr, 32));
-        __ ld2(v4, v5, __ T4S, __ post(tmpAddr, 32));
-        __ ld2(v6, v7, __ T4S, tmpAddr);
-        __ ldpq(v16, v17, __ post(zetas, 32));
-        __ ldpq(v18, v19, __ post(zetas, 32));
-        kyber_montmul_subv_addv32();
-        __ add(tmpAddr, coeffs, 0);
-        __ st2(v0, v1, __ T4S, __ post(tmpAddr, 32));
-        __ st2(v2, v3, __ T4S, __ post(tmpAddr, 32));
-        __ st2(v4, v5, __ T4S, __ post(tmpAddr, 32));
-        __ st2(v6, v7, __ T4S, __ post(tmpAddr, 32));
-
-        __ ld2(v0, v1, __ T4S, __ post(tmpAddr, 32));
-        __ ld2(v2, v3, __ T4S, __ post(tmpAddr, 32));
-        __ ld2(v4, v5, __ T4S, __ post(tmpAddr, 32));
-        __ ld2(v6, v7, __ T4S, tmpAddr);
-        __ ldpq(v16, v17, __ post(zetas, 32));
-        __ ldpq(v18, v19, __ post(zetas, 32));
-        kyber_montmul_subv_addv32();
-        __ add(tmpAddr, coeffs, 128);
-        __ st2(v0, v1, __ T4S, __ post(tmpAddr, 32));
-        __ st2(v2, v3, __ T4S, __ post(tmpAddr, 32));
-        __ st2(v4, v5, __ T4S, __ post(tmpAddr, 32));
-        __ st2(v6, v7, __ T4S, __ post(tmpAddr, 32));
-
-        __ ld2(v0, v1, __ T4S, __ post(tmpAddr, 32));
-        __ ld2(v2, v3, __ T4S, __ post(tmpAddr, 32));
-        __ ld2(v4, v5, __ T4S, __ post(tmpAddr, 32));
-        __ ld2(v6, v7, __ T4S, tmpAddr);
-        __ ldpq(v16, v17, __ post(zetas, 32));
-        __ ldpq(v18, v19, __ post(zetas, 32));
-        kyber_montmul_subv_addv32();
-        __ add(tmpAddr, coeffs, 256);
-        __ st2(v0, v1, __ T4S, __ post(tmpAddr, 32));
-        __ st2(v2, v3, __ T4S, __ post(tmpAddr, 32));
-        __ st2(v4, v5, __ T4S, __ post(tmpAddr, 32));
-        __ st2(v6, v7, __ T4S, __ post(tmpAddr, 32));
-
-        __ ld2(v0, v1, __ T4S, __ post(tmpAddr, 32));
-        __ ld2(v2, v3, __ T4S, __ post(tmpAddr, 32));
-        __ ld2(v4, v5, __ T4S, __ post(tmpAddr, 32));
-        __ ld2(v6, v7, __ T4S, tmpAddr);
-        __ ldpq(v16, v17, __ post(zetas, 32));
-        __ ldpq(v18, v19, zetas);
-        kyber_montmul_subv_addv32();
-        __ add(tmpAddr, coeffs, 384);
-        __ st2(v0, v1, __ T4S, __ post(tmpAddr, 32));
-        __ st2(v2, v3, __ T4S, __ post(tmpAddr, 32));
-        __ st2(v4, v5, __ T4S, __ post(tmpAddr, 32));
-        __ st2(v6, v7, __ T4S, tmpAddr);
-
-        __ leave(); // required for proper stackwalking of RuntimeStub frame
-        __ mov(r0, zr); // return 0
-        __ ret(lr);
-
-        return start;
-      }
-
-      void kyber_sqdmulh32(int i0) {
-        __ sqdmulh(as_FloatRegister(i0 + 18), __ T8H, as_FloatRegister(i0), v31);
-        __ sqdmulh(as_FloatRegister(i0 + 19), __ T8H, as_FloatRegister(i0 + 1), v31);
-        __ sqdmulh(as_FloatRegister(i0 + 20), __ T8H, as_FloatRegister(i0 + 2), v31);
-        __ sqdmulh(as_FloatRegister(i0 + 21), __ T8H, as_FloatRegister(i0 + 3), v31);
-      }
-
-      void kyber_sshr32(int i0) {
-        __ sshr(as_FloatRegister(i0), __ T8H, as_FloatRegister(i0), 11);
-        __ sshr(as_FloatRegister(i0 + 1), __ T8H, as_FloatRegister(i0 + 1), 11);
-        __ sshr(as_FloatRegister(i0 + 2), __ T8H, as_FloatRegister(i0 + 2), 11);
-        __ sshr(as_FloatRegister(i0 + 3), __ T8H, as_FloatRegister(i0 + 3), 11);
-      }
-
-      void kyber_mlsv32(int o0) {
-        __ mlsv(as_FloatRegister(o0), __ T8H, as_FloatRegister(o0 + 18), v30);
-        __ mlsv(as_FloatRegister(o0 + 1), __ T8H, as_FloatRegister(o0 + 19), v30);
-        __ mlsv(as_FloatRegister(o0 + 2), __ T8H, as_FloatRegister(o0 + 20), v30);
-        __ mlsv(as_FloatRegister(o0 + 3), __ T8H, as_FloatRegister(o0 + 21), v30);
-      }
-
-      // Kyber Inverse NTT function
-      // Implements
-      // static int implKyberInverseNtt(short[] poly, short[] zetas) {}
-      //
-      // coeffs (short[256]) = c_rarg0
-      // ntt_zetas (short[256]) = c_rarg1
-      address generate_kyberInverseNtt() {
-
-        __ align(CodeEntryAlignment);
-        StubGenStubId stub_id = StubGenStubId::kyberInverseNtt_id;
-        StubCodeMark mark(this, stub_id);
-        address start = __ pc();
-        __ enter();
-
-        const Register coeffs = c_rarg0;
-        const Register zetas = c_rarg1;
-
-        const Register kyberConsts = r10;
-        const Register tmpAddr = r11;
-        const Register tmpAddr2 = c_rarg2;
-
-        __ lea(kyberConsts, ExternalAddress((address) StubRoutines::aarch64::_kyberConsts));
-
-        // level 0
-        __ ldpq(v30, v31, kyberConsts);
-        __ add(tmpAddr, coeffs, 0);
-        __ ld2(v0, v1, __ T4S, __ post(tmpAddr, 32));
-        __ ld2(v2, v3, __ T4S, __ post(tmpAddr, 32));
-        __ ld2(v4, v5, __ T4S, __ post(tmpAddr, 32));
-        __ ld2(v6, v7, __ T4S, tmpAddr);
-        __ ldpq(v16, v17, __ post(zetas, 32));
-        __ ldpq(v18, v19, __ post(zetas, 32));
-        kyber_subv_addv_montmul32();
-        __ add(tmpAddr, coeffs, 0);
-        __ st2(v0, v1, __ T4S, __ post(tmpAddr, 32));
-        __ st2(v2, v3, __ T4S, __ post(tmpAddr, 32));
-        __ st2(v4, v5, __ T4S, __ post(tmpAddr, 32));
-        __ st2(v6, v7, __ T4S, __ post(tmpAddr, 32));
-        __ ld2(v0, v1, __ T4S, __ post(tmpAddr, 32));
-        __ ld2(v2, v3, __ T4S, __ post(tmpAddr, 32));
-        __ ld2(v4, v5, __ T4S, __ post(tmpAddr, 32));
-        __ ld2(v6, v7, __ T4S, tmpAddr);
-        __ ldpq(v16, v17, __ post(zetas, 32));
-        __ ldpq(v18, v19, __ post(zetas, 32));
-        kyber_subv_addv_montmul32();
-        __ add(tmpAddr, coeffs, 128);
-        __ st2(v0, v1, __ T4S, __ post(tmpAddr, 32));
-        __ st2(v2, v3, __ T4S, __ post(tmpAddr, 32));
-        __ st2(v4, v5, __ T4S, __ post(tmpAddr, 32));
-        __ st2(v6, v7, __ T4S, __ post(tmpAddr, 32));
-
-        __ ld2(v0, v1, __ T4S, __ post(tmpAddr, 32));
-        __ ld2(v2, v3, __ T4S, __ post(tmpAddr, 32));
-        __ ld2(v4, v5, __ T4S, __ post(tmpAddr, 32));
-        __ ld2(v6, v7, __ T4S, tmpAddr);
-        __ ldpq(v16, v17, __ post(zetas, 32));
-        __ ldpq(v18, v19, __ post(zetas, 32));
-        kyber_subv_addv_montmul32();
-        __ add(tmpAddr, coeffs, 256);
-        __ st2(v0, v1, __ T4S, __ post(tmpAddr, 32));
-        __ st2(v2, v3, __ T4S, __ post(tmpAddr, 32));
-        __ st2(v4, v5, __ T4S, __ post(tmpAddr, 32));
-        __ st2(v6, v7, __ T4S, __ post(tmpAddr, 32));
-        __ ld2(v0, v1, __ T4S, __ post(tmpAddr, 32));
-        __ ld2(v2, v3, __ T4S, __ post(tmpAddr, 32));
-        __ ld2(v4, v5, __ T4S, __ post(tmpAddr, 32));
-        __ ld2(v6, v7, __ T4S, tmpAddr);
-        __ ldpq(v16, v17, __ post(zetas, 32));
-        __ ldpq(v18, v19, __ post(zetas, 32));
-        kyber_subv_addv_montmul32();
-        __ add(tmpAddr, coeffs, 384);
-        __ st2(v0, v1, __ T4S, __ post(tmpAddr, 32));
-        __ st2(v2, v3, __ T4S, __ post(tmpAddr, 32));
-        __ st2(v4, v5, __ T4S, __ post(tmpAddr, 32));
-        __ st2(v6, v7, __ T4S, tmpAddr);
-        // level 1
-        __ add(tmpAddr, coeffs, 0);
-        __ ld2(v0, v1, __ T2D, __ post(tmpAddr, 32));
-        __ ld2(v2, v3, __ T2D, __ post(tmpAddr, 32));
-        __ ld2(v4, v5, __ T2D, __ post(tmpAddr, 32));
-        __ ld2(v6, v7, __ T2D, tmpAddr);
-        __ ldpq(v16, v17, __ post(zetas, 32));
-        __ ldpq(v18, v19, __ post(zetas, 32));
-        kyber_subv_addv_montmul32();
-        __ add(tmpAddr, coeffs, 0);
-        __ st2(v0, v1, __ T2D, __ post(tmpAddr, 32));
-        __ st2(v2, v3, __ T2D, __ post(tmpAddr, 32));
-        __ st2(v4, v5, __ T2D, __ post(tmpAddr, 32));
-        __ st2(v6, v7, __ T2D, __ post(tmpAddr, 32));
-        __ ld2(v0, v1, __ T2D, __ post(tmpAddr, 32));
-        __ ld2(v2, v3, __ T2D, __ post(tmpAddr, 32));
-        __ ld2(v4, v5, __ T2D, __ post(tmpAddr, 32));
-        __ ld2(v6, v7, __ T2D, tmpAddr);
-        __ ldpq(v16, v17, __ post(zetas, 32));
-        __ ldpq(v18, v19, __ post(zetas, 32));
-        kyber_subv_addv_montmul32();
-        __ add(tmpAddr, coeffs, 128);
-        __ st2(v0, v1, __ T2D, __ post(tmpAddr, 32));
-        __ st2(v2, v3, __ T2D, __ post(tmpAddr, 32));
-        __ st2(v4, v5, __ T2D, __ post(tmpAddr, 32));
-        __ st2(v6, v7, __ T2D, __ post(tmpAddr, 32));
-
-        __ ld2(v0, v1, __ T2D, __ post(tmpAddr, 32));
-        __ ld2(v2, v3, __ T2D, __ post(tmpAddr, 32));
-        __ ld2(v4, v5, __ T2D, __ post(tmpAddr, 32));
-        __ ld2(v6, v7, __ T2D, tmpAddr);
-        __ ldpq(v16, v17, __ post(zetas, 32));
-        __ ldpq(v18, v19, __ post(zetas, 32));
-        kyber_subv_addv_montmul32();
-        __ add(tmpAddr, coeffs, 256);
-        __ st2(v0, v1, __ T2D, __ post(tmpAddr, 32));
-        __ st2(v2, v3, __ T2D, __ post(tmpAddr, 32));
-        __ st2(v4, v5, __ T2D, __ post(tmpAddr, 32));
-        __ st2(v6, v7, __ T2D, __ post(tmpAddr, 32));
-        __ ld2(v0, v1, __ T2D, __ post(tmpAddr, 32));
-        __ ld2(v2, v3, __ T2D, __ post(tmpAddr, 32));
-        __ ld2(v4, v5, __ T2D, __ post(tmpAddr, 32));
-        __ ld2(v6, v7, __ T2D, tmpAddr);
-        __ ldpq(v16, v17, __ post(zetas, 32));
-        __ ldpq(v18, v19, __ post(zetas, 32));
-        kyber_subv_addv_montmul32();
-        __ add(tmpAddr, coeffs, 384);
-        __ st2(v0, v1, __ T2D, __ post(tmpAddr, 32));
-        __ st2(v2, v3, __ T2D, __ post(tmpAddr, 32));
-        __ st2(v4, v5, __ T2D, __ post(tmpAddr, 32));
-        __ st2(v6, v7, __ T2D, tmpAddr);
-        // level 2
-        __ add(tmpAddr, coeffs, 0);
-        __ ldr(v0, __ Q, __ post(tmpAddr, 16));
-        __ ldr(v16, __ Q, __ post(tmpAddr, 16));
-        __ ldr(v1, __ Q, __ post(tmpAddr, 16));
-        __ ldr(v17, __ Q, __ post(tmpAddr, 16));
-        __ ldr(v2, __ Q, __ post(tmpAddr, 16));
-        __ ldr(v18, __ Q, __ post(tmpAddr, 16));
-        __ ldr(v3, __ Q, __ post(tmpAddr, 16));
-        __ ldr(v19, __ Q, __ post(tmpAddr, 16));
-        __ ldr(v4, __ Q, __ post(tmpAddr, 16));
-        __ ldr(v20, __ Q, __ post(tmpAddr, 16));
-        __ ldr(v5, __ Q, __ post(tmpAddr, 16));
-        __ ldr(v21, __ Q, __ post(tmpAddr, 16));
-        __ ldr(v6, __ Q, __ post(tmpAddr, 16));
-        __ ldr(v22, __ Q, __ post(tmpAddr, 16));
-        __ ldr(v7, __ Q, __ post(tmpAddr, 16));
-        __ ldr(v23, __ Q, tmpAddr);
-        kyber_addv_subv64();
-        __ add(tmpAddr, coeffs, 0);
-        __ str(v24, __ Q, __ post(tmpAddr, 32));
-        __ str(v25, __ Q, __ post(tmpAddr, 32));
-        __ str(v26, __ Q, __ post(tmpAddr, 32));
-        __ str(v27, __ Q, __ post(tmpAddr, 32));
-        __ str(v28, __ Q, __ post(tmpAddr, 32));
-        __ str(v29, __ Q, __ post(tmpAddr, 32));
-        __ str(v30, __ Q, __ post(tmpAddr, 32));
-        __ str(v31, __ Q, tmpAddr);
-        kyber_load64zetas(zetas);
-        __ ldpq(v30, v31, kyberConsts);
-        kyber_montmul64(false);
-        __ add(tmpAddr, coeffs, 16);
-        __ str(v16, __ Q, __ post(tmpAddr, 32));
-        __ str(v17, __ Q, __ post(tmpAddr, 32));
-        __ str(v18, __ Q, __ post(tmpAddr, 32));
-        __ str(v19, __ Q, __ post(tmpAddr, 32));
-        __ str(v20, __ Q, __ post(tmpAddr, 32));
-        __ str(v21, __ Q, __ post(tmpAddr, 32));
-        __ str(v22, __ Q, __ post(tmpAddr, 32));
-        __ str(v23, __ Q, __ post(tmpAddr, 16));
-
-        __ ldr(v0, __ Q, __ post(tmpAddr, 16));
-        __ ldr(v16, __ Q, __ post(tmpAddr, 16));
-        __ ldr(v1, __ Q, __ post(tmpAddr, 16));
-        __ ldr(v17, __ Q, __ post(tmpAddr, 16));
-        __ ldr(v2, __ Q, __ post(tmpAddr, 16));
-        __ ldr(v18, __ Q, __ post(tmpAddr, 16));
-        __ ldr(v3, __ Q, __ post(tmpAddr, 16));
-        __ ldr(v19, __ Q, __ post(tmpAddr, 16));
-        __ ldr(v4, __ Q, __ post(tmpAddr, 16));
-        __ ldr(v20, __ Q, __ post(tmpAddr, 16));
-        __ ldr(v5, __ Q, __ post(tmpAddr, 16));
-        __ ldr(v21, __ Q, __ post(tmpAddr, 16));
-        __ ldr(v6, __ Q, __ post(tmpAddr, 16));
-        __ ldr(v22, __ Q, __ post(tmpAddr, 16));
-        __ ldr(v7, __ Q, __ post(tmpAddr, 16));
-        __ ldr(v23, __ Q, tmpAddr);
-        kyber_addv_subv64();
-        __ add(tmpAddr, coeffs, 256);
-        __ str(v24, __ Q, __ post(tmpAddr, 32));
-        __ str(v25, __ Q, __ post(tmpAddr, 32));
-        __ str(v26, __ Q, __ post(tmpAddr, 32));
-        __ str(v27, __ Q, __ post(tmpAddr, 32));
-        __ str(v28, __ Q, __ post(tmpAddr, 32));
-        __ str(v29, __ Q, __ post(tmpAddr, 32));
-        __ str(v30, __ Q, __ post(tmpAddr, 32));
-        __ str(v31, __ Q, tmpAddr);
-        kyber_load64zetas(zetas);
-        __ ldpq(v30, v31, kyberConsts);
-        kyber_montmul64(false);
-        __ add(tmpAddr, coeffs, 272);
-        __ str(v16, __ Q, __ post(tmpAddr, 32));
-        __ str(v17, __ Q, __ post(tmpAddr, 32));
-        __ str(v18, __ Q, __ post(tmpAddr, 32));
-        __ str(v19, __ Q, __ post(tmpAddr, 32));
-        __ str(v20, __ Q, __ post(tmpAddr, 32));
-        __ str(v21, __ Q, __ post(tmpAddr, 32));
-        __ str(v22, __ Q, __ post(tmpAddr, 32));
-        __ str(v23, __ Q, tmpAddr);
-        // Barrett reduction at indexes where overflow may happen
-        __ add(tmpAddr, kyberConsts, 16);
-        __ ldpq(v30, v31, tmpAddr);
-        __ add(tmpAddr, coeffs, 0);
-        __ ldr(v0, __ Q, __ post(tmpAddr, 32));
-        __ ldr(v1, __ Q, __ post(tmpAddr, 32));
-        __ ldr(v2, __ Q, __ post(tmpAddr, 32));
-        __ ldr(v3, __ Q, __ post(tmpAddr, 32));
-        __ ldr(v4, __ Q, __ post(tmpAddr, 32));
-        __ ldr(v5, __ Q, __ post(tmpAddr, 32));
-        __ ldr(v6, __ Q, __ post(tmpAddr, 32));
-        __ ldr(v7, __ Q, tmpAddr);
-        kyber_sqdmulh32(0);
-        kyber_sqdmulh32(4);
-        kyber_sshr32(18);
-        kyber_sshr32(22);
-        kyber_mlsv32(0);
-        kyber_mlsv32(4);
-        __ add(tmpAddr, coeffs, 0);
-        __ str(v0, __ Q, __ post(tmpAddr, 32));
-        __ str(v1, __ Q, __ post(tmpAddr, 32));
-        __ str(v2, __ Q, __ post(tmpAddr, 32));
-        __ str(v3, __ Q, __ post(tmpAddr, 32));
-        __ str(v4, __ Q, __ post(tmpAddr, 32));
-        __ str(v5, __ Q, __ post(tmpAddr, 32));
-        __ str(v6, __ Q, __ post(tmpAddr, 32));
-        __ str(v7, __ Q, __ post(tmpAddr, 32));
-        __ ldr(v0, __ Q, __ post(tmpAddr, 32));
-        __ ldr(v1, __ Q, __ post(tmpAddr, 32));
-        __ ldr(v2, __ Q, __ post(tmpAddr, 32));
-        __ ldr(v3, __ Q, __ post(tmpAddr, 32));
-        __ ldr(v4, __ Q, __ post(tmpAddr, 32));
-        __ ldr(v5, __ Q, __ post(tmpAddr, 32));
-        __ ldr(v6, __ Q, __ post(tmpAddr, 32));
-        __ ldr(v7, __ Q, tmpAddr);
-        kyber_sqdmulh32(0);
-        kyber_sqdmulh32(4);
-        kyber_sshr32(18);
-        kyber_sshr32(22);
-        kyber_mlsv32(0);
-        kyber_mlsv32(4);
-        __ add(tmpAddr, coeffs, 256);
-        __ str(v0, __ Q, __ post(tmpAddr, 32));
-        __ str(v1, __ Q, __ post(tmpAddr, 32));
-        __ str(v2, __ Q, __ post(tmpAddr, 32));
-        __ str(v3, __ Q, __ post(tmpAddr, 32));
-        __ str(v4, __ Q, __ post(tmpAddr, 32));
-        __ str(v5, __ Q, __ post(tmpAddr, 32));
-        __ str(v6, __ Q, __ post(tmpAddr, 32));
-        __ str(v7, __ Q, tmpAddr);
-        // level 3
-        __ add(tmpAddr, coeffs, 0);
-        __ ldpq(v0, v1, __ post(tmpAddr, 32));
-        __ ldpq(v16, v17, __ post(tmpAddr, 32));
-        __ ldpq(v2, v3, __ post(tmpAddr, 32));
-        __ ldpq(v18, v19, __ post(tmpAddr, 32));
-        __ ldpq(v4, v5, __ post(tmpAddr, 32));
-        __ ldpq(v20, v21, __ post(tmpAddr, 32));
-        __ ldpq(v6, v7, __ post(tmpAddr, 32));
-        __ ldpq(v22, v23, tmpAddr);
-        kyber_addv_subv64();
-        __ add(tmpAddr, coeffs, 0);
-        __ stpq(v24, v25, __ post(tmpAddr, 64));
-        __ stpq(v26, v27, __ post(tmpAddr, 64));
-        __ stpq(v28, v29, __ post(tmpAddr, 64));
-        __ stpq(v30, v31, tmpAddr);
-        kyber_load64zetas(zetas);
-        __ ldpq(v30, v31, kyberConsts);
-        kyber_montmul64(false);
-        __ add(tmpAddr, coeffs, 32);
-        __ stpq(v16, v17, __ post(tmpAddr, 64));
-        __ stpq(v18, v19, __ post(tmpAddr, 64));
-        __ stpq(v20, v21, __ post(tmpAddr, 64));
-        __ stpq(v22, v23, __ post(tmpAddr, 32));
-
-        __ ldpq(v0, v1, __ post(tmpAddr, 32));
-        __ ldpq(v16, v17, __ post(tmpAddr, 32));
-        __ ldpq(v2, v3, __ post(tmpAddr, 32));
-        __ ldpq(v18, v19, __ post(tmpAddr, 32));
-        __ ldpq(v4, v5, __ post(tmpAddr, 32));
-        __ ldpq(v20, v21, __ post(tmpAddr, 32));
-        __ ldpq(v6, v7, __ post(tmpAddr, 32));
-        __ ldpq(v22, v23, tmpAddr);
-        kyber_addv_subv64();
-        __ add(tmpAddr, coeffs, 256);
-        __ stpq(v24, v25, __ post(tmpAddr, 64));
-        __ stpq(v26, v27, __ post(tmpAddr, 64));
-        __ stpq(v28, v29, __ post(tmpAddr, 64));
-        __ stpq(v30, v31, tmpAddr);
-        kyber_load64zetas(zetas);
-        __ ldpq(v30, v31, kyberConsts);
-        kyber_montmul64(false);
-        __ add(tmpAddr, coeffs, 288);
-        __ stpq(v16, v17, __ post(tmpAddr, 64));
-        __ stpq(v18, v19, __ post(tmpAddr, 64));
-        __ stpq(v20, v21, __ post(tmpAddr, 64));
-        __ stpq(v22, v23, tmpAddr);
-        // level 4
-        __ add(tmpAddr, coeffs, 0);
-        __ ldpq(v0, v1, __ post(tmpAddr, 32));
-        __ ldpq(v2, v3, __ post(tmpAddr, 32));
-        __ ldpq(v16, v17, __ post(tmpAddr, 32));
-        __ ldpq(v18, v19, __ post(tmpAddr, 32));
-        __ ldpq(v4, v5, __ post(tmpAddr, 32));
-        __ ldpq(v6, v7, __ post(tmpAddr, 32));
-        __ ldpq(v20, v21, __ post(tmpAddr, 32));
-        __ ldpq(v22, v23, tmpAddr);
-        kyber_addv_subv64();
-        __ add(tmpAddr, coeffs, 0);
-        __ stpq(v24, v25, __ post(tmpAddr, 32));
-        __ stpq(v26, v27, __ post(tmpAddr, 96));
-        __ stpq(v28, v29, __ post(tmpAddr, 32));
-        __ stpq(v30, v31, tmpAddr);
-        kyber_load64zetas(zetas);
-        __ ldpq(v30, v31, kyberConsts);
-        kyber_montmul64(false);
-        __ add(tmpAddr, coeffs, 64);
-        __ stpq(v16, v17, __ post(tmpAddr, 32));
-        __ stpq(v18, v19, __ post(tmpAddr, 96));
-        __ stpq(v20, v21, __ post(tmpAddr, 32));
-        __ stpq(v22, v23, __ post(tmpAddr, 32));
-
-        __ ldpq(v0, v1, __ post(tmpAddr, 32));
-        __ ldpq(v2, v3, __ post(tmpAddr, 32));
-        __ ldpq(v16, v17, __ post(tmpAddr, 32));
-        __ ldpq(v18, v19, __ post(tmpAddr, 32));
-        __ ldpq(v4, v5, __ post(tmpAddr, 32));
-        __ ldpq(v6, v7, __ post(tmpAddr, 32));
-        __ ldpq(v20, v21, __ post(tmpAddr, 32));
-        __ ldpq(v22, v23, tmpAddr);
-        kyber_addv_subv64();
-        __ add(tmpAddr, coeffs, 256);
-        __ stpq(v24, v25, __ post(tmpAddr, 32));
-        __ stpq(v26, v27, __ post(tmpAddr, 96));
-        __ stpq(v28, v29, __ post(tmpAddr, 32));
-        __ stpq(v30, v31, tmpAddr);
-        kyber_load64zetas(zetas);
-        __ ldpq(v30, v31, kyberConsts);
-        kyber_montmul64(false);
-        __ add(tmpAddr, coeffs, 320);
-        __ stpq(v16, v17, __ post(tmpAddr, 32));
-        __ stpq(v18, v19, __ post(tmpAddr, 96));
-        __ stpq(v20, v21, __ post(tmpAddr, 32));
-        __ stpq(v22, v23, tmpAddr);
-        // level 5
-        __ add(tmpAddr, coeffs, 0);
-        kyber_load64coeffs(0, tmpAddr);
-        __ add(tmpAddr, coeffs, 128);
-        kyber_load64coeffs(16, tmpAddr);
-        kyber_addv_subv64();
-        __ add(tmpAddr, coeffs, 0);
-        kyber_store64coeffs(24, tmpAddr);
-        kyber_load64zetas(zetas);
-        __ ldpq(v30, v31, kyberConsts);
-        kyber_montmul64(false);
-        __ add(tmpAddr, coeffs, 128);
-        kyber_store64coeffs(16, tmpAddr);
-
-        kyber_load64coeffs(0, tmpAddr);
-        __ add(tmpAddr, coeffs, 384);
-        kyber_load64coeffs(16, tmpAddr);
-        kyber_addv_subv64();
-        __ add(tmpAddr, coeffs, 256);
-        kyber_store64coeffs(24, tmpAddr);
-        kyber_load64zetas(zetas);
-        __ ldpq(v30, v31, kyberConsts);
-        kyber_montmul64(false);
-        __ add(tmpAddr, coeffs, 384);
-        kyber_store64coeffs(16, tmpAddr);
-        // Barrett reduction at indexes where overflow may happen
-        __ add(tmpAddr, kyberConsts, 16);
-        __ ldpq(v30, v31, tmpAddr);
-        __ add(tmpAddr, coeffs, 0);
-        __ ldpq(v0, v1, __ post(tmpAddr, 256));
-        __ ldpq(v2, v3, tmpAddr);
-        kyber_sqdmulh32(0);
-        kyber_sshr32(18);
-        kyber_mlsv32(0);
-        __ add(tmpAddr, coeffs, 0);
-        __ stpq(v0, v1, __ post(tmpAddr, 256));
-        __ stpq(v2, v3, tmpAddr);
-        // level 6
-        __ add(tmpAddr, coeffs, 0);
-        kyber_load64coeffs(0, tmpAddr);
-        __ add(tmpAddr, coeffs, 256);
-        kyber_load64coeffs(16, tmpAddr);
-        kyber_addv_subv64();
-        __ add(tmpAddr, coeffs, 0);
-        kyber_store64coeffs(24, tmpAddr);
-        kyber_load64zetas(zetas);
-        __ ldpq(v30, v31, kyberConsts);
-        kyber_montmul64(false);
-        __ add(tmpAddr, coeffs, 256);
-        kyber_store64coeffs(16, tmpAddr);
-
-        __ add(tmpAddr, coeffs, 128);
-        kyber_load64coeffs(0, tmpAddr);
-        __ add(tmpAddr, coeffs, 384);
-        kyber_load64coeffs(16, tmpAddr);
-        kyber_addv_subv64();
-        __ add(tmpAddr, coeffs, 128);
-        kyber_store64coeffs(24, tmpAddr);
-        kyber_load64zetas(zetas);
-        __ ldpq(v30, v31, kyberConsts);
-        kyber_montmul64(false);
-        __ add(tmpAddr, coeffs, 384);
-        kyber_store64coeffs(16, tmpAddr);
-        // multiply by 2^-n
-        __ add(tmpAddr, kyberConsts, 48);
-        __ ldr(v29, __ Q, tmpAddr);
-        __ ldpq(v30, v31, kyberConsts);
-        __ add(tmpAddr, coeffs, 0);
-        kyber_load64coeffs(0, tmpAddr);
-        kyber_montmul64(true);
-        __ add(tmpAddr, coeffs, 0);
-        kyber_store64coeffs(16, tmpAddr);
-
-        kyber_load64coeffs(0, tmpAddr);
-        kyber_montmul64(true);
-        __ add(tmpAddr, coeffs, 128);
-        kyber_store64coeffs(16, tmpAddr);
-
-        kyber_load64coeffs(0, tmpAddr);
-        kyber_montmul64(true);
-        __ add(tmpAddr, coeffs, 256);
-        kyber_store64coeffs(16, tmpAddr);
-
-        kyber_load64coeffs(0, tmpAddr);
-        kyber_montmul64(true);
-       __ add(tmpAddr, coeffs, 384);
-        kyber_store64coeffs(16, tmpAddr);
-
-        __ leave(); // required for proper stackwalking of RuntimeStub frame
-        __ mov(r0, zr); // return 0
-        __ ret(lr);
-
-        return start;
-      }
-
-      // Kyber multiply polynomials in the NTT domain.
-      // Implements
-      // static int implKyberNttMult(
-      //              short[] result, short[] ntta, short[] nttb, short[] zetas) {}
-      //
-      // result (short[256]) = c_rarg0
-      // ntta (short[256]) = c_rarg1
-      // nttb (short[256]) = c_rarg2
-      // zetas (short[128]) = c_rarg3
-      address generate_kyberNttMult() {
-
-        __ align(CodeEntryAlignment);
-        StubGenStubId stub_id = StubGenStubId::kyberNttMult_id;
-        StubCodeMark mark(this, stub_id);
-        address start = __ pc();
-        __ enter();
-
-        const Register result = c_rarg0;
-        const Register ntta = c_rarg1;
-        const Register nttb = c_rarg2;
-        const Register zetas = c_rarg3;
-
-        const Register kyberConsts = r10;
-        const Register limit = r11;
-
-        __ lea(kyberConsts, ExternalAddress((address) StubRoutines::aarch64::_kyberConsts));
-
-        Label kyberNttMult_loop;
-
-        __ add(limit, result, 512);
-
-        __ ldpq(v30, v31, __ post(kyberConsts, 64));
-        __ ldr(v27, __ Q, kyberConsts);
-
-        __ BIND(kyberNttMult_loop);
-        __ ldpq(v28, v29, __ post(zetas, 32));
-        __ ld2(v0, v1, __ T8H, __ post(ntta, 32));
-        __ ld2(v2, v3, __ T8H, __ post(nttb, 32));
-        __ ld2(v20, v21, __ T8H, __ post(ntta, 32));
-        __ ld2(v22, v23, __ T8H, __ post(nttb, 32));
-        // montmul
-        __ sqdmulh(v5, __ T8H, v1, v3);
-        __ mulv(v17, __ T8H, v1, v3);
-        __ sqdmulh(v4, __ T8H, v0, v2);
-        __ mulv(v16, __ T8H, v0, v2);
-        __ sqdmulh(v6, __ T8H, v0, v3);
-        __ mulv(v18, __ T8H, v0, v3);
-        __ sqdmulh(v7, __ T8H, v1, v2);
-        __ mulv(v19, __ T8H, v1, v2);
-        __ mulv(v17, __ T8H, v17, v30);
-        __ mulv(v16, __ T8H, v16, v30);
-        __ mulv(v18, __ T8H, v18, v30);
-        __ mulv(v19, __ T8H, v19, v30);
-        __ sqdmulh(v17, __ T8H, v17, v31);
-        __ sqdmulh(v16, __ T8H, v16, v31);
-        __ sqdmulh(v18, __ T8H, v18, v31);
-        __ sqdmulh(v19, __ T8H, v19, v31);
-        __ shsubv(v17, __ T8H, v5, v17);
-        __ shsubv(v16, __ T8H, v4, v16);
-        __ shsubv(v18, __ T8H, v6, v18);
-        __ shsubv(v19, __ T8H, v7, v19);
-        __ sqdmulh(v5, __ T8H, v21, v23);
-        __ mulv(v1, __ T8H, v21, v23);
-        __ sqdmulh(v4, __ T8H, v20, v22);
-        __ mulv(v0, __ T8H, v20, v22);
-        __ sqdmulh(v6, __ T8H, v20, v23);
-        __ mulv(v2, __ T8H, v20, v23);
-        __ sqdmulh(v7, __ T8H, v21, v22);
-        __ mulv(v3, __ T8H, v21, v22);
-        __ mulv(v1, __ T8H, v1, v30);
-        __ mulv(v0, __ T8H, v0, v30);
-        __ mulv(v2, __ T8H, v2, v30);
-        __ mulv(v3, __ T8H, v3, v30);
-        __ sqdmulh(v1, __ T8H, v1, v31);
-        __ sqdmulh(v0, __ T8H, v0, v31);
-        __ sqdmulh(v2, __ T8H, v2, v31);
-        __ sqdmulh(v3, __ T8H, v3, v31);
-        __ shsubv(v1, __ T8H, v5, v1);
-        __ shsubv(v0, __ T8H, v4, v0);
-        __ shsubv(v2, __ T8H, v6, v2);
-        __ shsubv(v3, __ T8H, v7, v3);
-        __ sqdmulh(v5, __ T8H, v17, v28);
-        __ mulv(v17, __ T8H, v17, v28);
-        __ sqdmulh(v4, __ T8H, v1, v29);
-        __ mulv(v1, __ T8H, v1, v29);
-        __ mulv(v17, __ T8H, v17, v30);
-        __ mulv(v1, __ T8H, v1, v30);
-        __ sqdmulh(v17, __ T8H, v17, v31);
-        __ sqdmulh(v1, __ T8H, v1, v31);
-        __ shsubv(v17, __ T8H, v5, v17);
-        __ shsubv(v1, __ T8H, v4, v1);
-        __ addv(v16, __ T8H, v16, v17);
-        __ addv(v17, __ T8H, v18, v19);
-        __ addv(v18, __ T8H, v0, v1);
-        __ addv(v19, __ T8H, v2, v3);
-        __ sqdmulh(v5, __ T8H, v16, v27);
-        __ mulv(v0, __ T8H, v16, v27);
-        __ sqdmulh(v4, __ T8H, v17, v27);
-        __ mulv(v1, __ T8H, v17, v27);
-        __ sqdmulh(v6, __ T8H, v18, v27);
-        __ mulv(v2, __ T8H, v18, v27);
-        __ sqdmulh(v7, __ T8H, v19, v27);
-        __ mulv(v3, __ T8H, v19, v27);
-        __ mulv(v0, __ T8H, v0, v30);
-        __ mulv(v1, __ T8H, v1, v30);
-        __ mulv(v2, __ T8H, v2, v30);
-        __ mulv(v3, __ T8H, v3, v30);
-        __ sqdmulh(v0, __ T8H, v0, v31);
-        __ sqdmulh(v1, __ T8H, v1, v31);
-        __ sqdmulh(v2, __ T8H, v2, v31);
-        __ sqdmulh(v3, __ T8H, v3, v31);
-        __ shsubv(v0, __ T8H, v5, v0);
-        __ shsubv(v1, __ T8H, v4, v1);
-        __ shsubv(v2, __ T8H, v6, v2);
-        __ shsubv(v3, __ T8H, v7, v3);
-        __ st2(v0, v1, __ T8H, __ post(result, 32));
-        __ st2(v2, v3, __ T8H, __ post(result, 32));
-
-        __ cmp(result, limit);
-        __ br(Assembler::NE, kyberNttMult_loop);
-
-        __ leave(); // required for proper stackwalking of RuntimeStub frame
-        __ mov(r0, zr); // return 0
-        __ ret(lr);
-
-        return start;
-      }
-
-      void kyber_load80v0_v17(const Register a) {
-        __ ldpq(v0, v1, __ post(a, 32));
-        __ ldpq(v2, v3, __ post(a, 32));
-        __ ldpq(v4, v5, __ post(a, 32));
-        __ ldpq(v6, v7, __ post(a, 32));
-        __ ldpq(v16, v17, __ post(a, 32));
-      }
-
-      void kyber_load80v18_v27(const Register b) {
-        __ ldpq(v18, v19, __ post(b, 32));
-        __ ldpq(v20, v21, __ post(b, 32));
-        __ ldpq(v22, v23, __ post(b, 32));
-        __ ldpq(v24, v25, __ post(b, 32));
-        __ ldpq(v26, v27, __ post(b, 32));
-      }
-
-      void kyber_addv80() {
-        __ addv(v0, __ T8H, v18, v0);
-        __ addv(v1, __ T8H, v19, v1);
-        __ addv(v2, __ T8H, v20, v2);
-        __ addv(v3, __ T8H, v21, v3);
-        __ addv(v4, __ T8H, v22, v4);
-        __ addv(v5, __ T8H, v23, v5);
-        __ addv(v6, __ T8H, v24, v6);
-        __ addv(v7, __ T8H, v25, v7);
-        __ addv(v16, __ T8H, v26, v16);
-        __ addv(v17, __ T8H, v27, v17);
-      }
-
-      void kyber_addv_v31_80() {
-        __ addv(v0, __ T8H, v31, v0);
-        __ addv(v1, __ T8H, v31, v1);
-        __ addv(v2, __ T8H, v31, v2);
-        __ addv(v3, __ T8H, v31, v3);
-        __ addv(v4, __ T8H, v31, v4);
-        __ addv(v5, __ T8H, v31, v5);
-        __ addv(v6, __ T8H, v31, v6);
-        __ addv(v7, __ T8H, v31, v7);
-        __ addv(v16, __ T8H, v31, v16);
-        __ addv(v17, __ T8H, v31, v17);
-      }
-
-      void kyber_store80(const Register result) {
-        __ stpq(v0, v1, __ post(result, 32));
-        __ stpq(v2, v3, __ post(result, 32));
-        __ stpq(v4, v5, __ post(result, 32));
-        __ stpq(v6, v7, __ post(result, 32));
-        __ stpq(v16, v17, __ post(result, 32));
-      }
-
-      // Kyber add 2 polynomials.
-      // Implements
-      // static int implKyberAddPoly(short[] result, short[] a, short[] b) {}
-      //
-      // result (short[256]) = c_rarg0
-      // a (short[256]) = c_rarg1
-      // b (short[256]) = c_rarg2
-      address generate_kyberAddPoly_2() {
-
-        __ align(CodeEntryAlignment);
-        StubGenStubId stub_id = StubGenStubId::kyberAddPoly_2_id;
-        StubCodeMark mark(this, stub_id);
-        address start = __ pc();
-        __ enter();
-
-        const Register result = c_rarg0;
-        const Register a = c_rarg1;
-        const Register b = c_rarg2;
-
-        const Register kyberConsts = r11;
-
-        __ lea(kyberConsts, ExternalAddress((address) StubRoutines::aarch64::_kyberConsts));
-
-        __ add(kyberConsts, kyberConsts, 16);
-        __ ldr(v31, __ Q, kyberConsts);
-        kyber_load80v0_v17(a);
-        __ ldr(v28, __ Q, __ post(a, 16));
-        kyber_load80v18_v27(b);
-        __ ldr(v29, __ Q, __ post(b, 16));
-        kyber_addv80();
-        __ addv(v28, __ T8H, v28, v29);
-        kyber_addv_v31_80();
-        __ addv(v28, __ T8H, v28, v31);
-        kyber_store80(result);
-        __ str(v28, __ Q, __ post(result, 16));
-        kyber_load80v0_v17(a);
-        __ ldr(v28, __ Q, __ post(a, 16));
-        kyber_load80v18_v27(b);
-        __ ldr(v29, __ Q, __ post(b, 16));
-        kyber_addv80();
-        __ addv(v28, __ T8H, v28, v29);
-        kyber_addv_v31_80();
-        __ addv(v28, __ T8H, v28, v31);
-        kyber_store80(result);
-        __ str(v28, __ Q, __ post(result, 16));
-        kyber_load80v0_v17(a);
-        kyber_load80v18_v27(b);
-        kyber_addv80();
-        kyber_addv_v31_80();
-        kyber_store80(result);
-
-        __ leave(); // required for proper stackwalking of RuntimeStub frame
-        __ mov(r0, zr); // return 0
-        __ ret(lr);
-
-        return start;
-      }
-
-      // Kyber add 3 polynomials.
-      // Implements
-      // static int implKyberAddPoly(short[] result, short[] a, short[] b, short[] c) {}
-      //
-      // result (short[256]) = c_rarg0
-      // a (short[256]) = c_rarg1
-      // b (short[256]) = c_rarg2
-      // c (short[256]) = c_rarg3
-      address generate_kyberAddPoly_3() {
-
-        __ align(CodeEntryAlignment);
-        StubGenStubId stub_id = StubGenStubId::kyberAddPoly_3_id;
-        StubCodeMark mark(this, stub_id);
-        address start = __ pc();
-        __ enter();
-
-        const Register result = c_rarg0;
-        const Register a = c_rarg1;
-        const Register b = c_rarg2;
-        const Register c = c_rarg3;
-
-        const Register kyberConsts = r11;
-
-        __ lea(kyberConsts, ExternalAddress((address) StubRoutines::aarch64::_kyberConsts));
-
-        __ add(kyberConsts, kyberConsts, 16);
-        __ ldr(v31, __ Q, kyberConsts);
-        __ addv(v31, __ T8H, v31, v31);
-        kyber_load80v0_v17(a);
-        __ ldr(v28, __ Q, __ post(a, 16));
-        kyber_load80v18_v27(b);
-        __ ldr(v29, __ Q, __ post(b, 16));
-        kyber_addv80();
-        __ addv(v28, __ T8H, v28, v29);
-        kyber_load80v18_v27(c);
-        __ ldr(v29, __ Q, __ post(c, 16));
-        kyber_addv80();
-        __ addv(v28, __ T8H, v28, v29);
-        kyber_addv_v31_80();
-        __ addv(v28, __ T8H, v28, v31);
-        kyber_store80(result);
-        __ str(v28, __ Q, __ post(result, 16));
-        kyber_load80v0_v17(a);
-        __ ldr(v28, __ Q, __ post(a, 16));
-        kyber_load80v18_v27(b);
-        __ ldr(v29, __ Q, __ post(b, 16));
-        kyber_addv80();
-        __ addv(v28, __ T8H, v28, v29);
-        kyber_load80v18_v27(c);
-        __ ldr(v29, __ Q, __ post(c, 16));
-        kyber_addv80();
-        __ addv(v28, __ T8H, v28, v29);
-        kyber_addv_v31_80();
-        __ addv(v28, __ T8H, v28, v31);
-        kyber_store80(result);
-        __ str(v28, __ Q, __ post(result, 16));
-        kyber_load80v0_v17(a);
-        kyber_load80v18_v27(b);
-        kyber_addv80();
-        kyber_load80v18_v27(c);
-        kyber_addv80();
-        kyber_addv_v31_80();
-        kyber_store80(result);
-
-        __ leave(); // required for proper stackwalking of RuntimeStub frame
-        __ mov(r0, zr); // return 0
-        __ ret(lr);
-
-        return start;
-      }
-
-    // Kyber parse XOF output to polynomial coefficient candidates
-    // or decodePoly(12, ...).
-    // Implements
-    // static int implKyber12To16(
-    //         byte[] condensed, int index, short[] parsed, int parsedLength) {}
+    StubCodeMark mark(this, stub_id);
+    address start = __ pc();
+    __ enter();
+
+    const Register coeffs = c_rarg0;
+    const Register zetas = c_rarg1;
+
+    const Register kyberConsts = r10;
+    const Register tmpAddr = r11;
+
+    __ lea(kyberConsts, ExternalAddress((address) StubRoutines::aarch64::_kyberConsts));
+    __ ldpq(v30, v31, kyberConsts);
+
+    // Each level corresponds to an iteration of the outermost loop of the
+    // Java method seilerNTT(int[] coeffs). There are some differences
+    // from what is done in the seilerNTT() method, though:
+    // 1. The computation is using 16-bit signed values, we do not convert them
+    // to ints here.
+    // 2. The zetas are delivered in a bigger array, 128 zetas are stored in
+    // this array for each level, it is easier that way to fill up the vector
+    // registers.
+    // 3. In the seilerNTT() method we use R = 2^20 for the Montgomery
+    // multiplications (this is because that way there should not be any
+    // overflow during the inverse NTT computation), here we usr R = 2^16 so
+    // that we can use the 16-bit arithmetic in the vector unit.
     //
-    // (parsedLength or (parsedLength - 48) must be divisible by 64.)
-    //
-    // condensed (byte[]) = c_rarg0
-    // condensedIndex = c_rarg1
-    // parsed (short[112 or 256]) = c_rarg2
-    // parsedLength (112 or 256) = c_rarg3
-      address generate_kyber12To16() {
-       Label L_F00, L_loop, L_end;
-
-       __ BIND(L_F00);
-       __ emit_int64(0x0f000f000f000f00);
-       __ emit_int64(0x0f000f000f000f00);
-
-        __ align(CodeEntryAlignment);
-        StubGenStubId stub_id = StubGenStubId::kyber12To16_id;
-        StubCodeMark mark(this, stub_id);
-        address start = __ pc();
-        __ enter();
-
-        const Register condensed = c_rarg0;
-        const Register condensedOffs = c_rarg1;
-        const Register parsed = c_rarg2;
-        const Register parsedLength = c_rarg3;
-
-        const Register tmpAddr = r11;
-
-        __ adr(tmpAddr, L_F00);
-        __ ldr(v31, __ Q, tmpAddr);
-        __ add(condensed, condensed, condensedOffs);
-
-        __ BIND(L_loop);
-        __ ld3(v24, v25, v26, __ T16B, __ post(condensed, 48));
-        __ ld3(v27, v28, v29, __ T16B, __ post(condensed, 48));
-
-        __ ushll(v0, __ T8H, v24, __ T8B, 0);
-        __ ushll2(v1, __ T8H, v24, __ T16B, 0);
-        __ ushll(v2, __ T8H, v25, __ T8B, 0);
-        __ ushll2(v3, __ T8H, v25, __ T16B, 0);
-        __ ushll(v4, __ T8H, v25, __ T8B, 0);
-        __ ushll2(v5, __ T8H, v25, __ T16B, 0);
-        __ ushll(v16, __ T8H, v27, __ T8B, 0);
-        __ ushll2(v17, __ T8H, v27, __ T16B, 0);
-        __ ushll(v18, __ T8H, v28, __ T8B, 0);
-        __ ushll2(v19, __ T8H, v28, __ T16B, 0);
-        __ ushll(v20, __ T8H, v28, __ T8B, 0);
-        __ ushll2(v21, __ T8H, v28, __ T16B, 0);
-        __ shl(v2, __ T8H, v2, 8);
-        __ shl(v3, __ T8H, v3, 8);
-        __ shl(v18, __ T8H, v18, 8);
-        __ shl(v19, __ T8H, v19, 8);
-        __ ushll(v6, __ T8H, v26, __ T8B, 4);
-        __ ushll2(v7, __ T8H, v26, __ T16B, 4);
-        __ ushll(v22, __ T8H, v29, __ T8B, 4);
-        __ ushll2(v23, __ T8H, v29, __ T16B, 4);
-        __ andr(v2, __ T16B, v2, v31);
-        __ andr(v3, __ T16B, v3, v31);
-        __ ushr(v4, __ T8H, v4, 4);
-        __ ushr(v5, __ T8H, v5, 4);
-        __ andr(v18, __ T16B, v18, v31);
-        __ andr(v19, __ T16B, v19, v31);
-        __ ushr(v20, __ T8H, v20, 4);
-        __ ushr(v21, __ T8H, v21, 4);
-        __ addv(v0, __ T8H, v0, v2);
-        __ addv(v2, __ T8H, v1, v3);
-        __ addv(v1, __ T8H, v4, v6);
-        __ addv(v3, __ T8H, v5, v7);
-        __ addv(v16, __ T8H, v16, v18);
-        __ addv(v18, __ T8H, v17, v19);
-        __ addv(v17, __ T8H, v20, v22);
-        __ addv(v19, __ T8H, v21, v23);
-
-        __ st2(v0, v1, __ T8H, __ post(parsed, 32));
-        __ st2(v2, v3, __ T8H, __ post(parsed, 32));
-        __ st2(v16, v17, __ T8H, __ post(parsed, 32));
-        __ st2(v18, v19, __ T8H, __ post(parsed, 32));
-
-        __ sub(parsedLength, parsedLength, 64);
-        __ cmp(parsedLength, (u1)64);
-        __ br(Assembler::GE, L_loop);
-        __ cbz(parsedLength, L_end);
-
-        __ ld3(v24, v25, v26, __ T16B, __ post(condensed, 48));
-        __ ld3(v27, v28, v29, __ T8B, condensed);
-
-        __ ushll(v0, __ T8H, v24, __ T8B, 0);
-        __ ushll2(v1, __ T8H, v24, __ T16B, 0);
-        __ ushll(v2, __ T8H, v25, __ T8B, 0);
-        __ ushll2(v3, __ T8H, v25, __ T16B, 0);
-        __ ushll(v4, __ T8H, v25, __ T8B, 0);
-        __ ushll2(v5, __ T8H, v25, __ T16B, 0);
-        __ ushll(v16, __ T8H, v27, __ T8B, 0);
-        __ ushll(v18, __ T8H, v28, __ T8B, 0);
-        __ ushll(v20, __ T8H, v28, __ T8B, 0);
-        __ shl(v2, __ T8H, v2, 8);
-        __ shl(v3, __ T8H, v3, 8);
-        __ shl(v18, __ T8H, v18, 8);
-        __ ushll(v6, __ T8H, v26, __ T8B, 4);
-        __ ushll2(v7, __ T8H, v26, __ T16B, 4);
-        __ ushll(v22, __ T8H, v29, __ T8B, 4);
-        __ andr(v2, __ T16B, v2, v31);
-        __ andr(v3, __ T16B, v3, v31);
-        __ ushr(v4, __ T8H, v4, 4);
-        __ ushr(v5, __ T8H, v5, 4);
-        __ andr(v18, __ T16B, v18, v31);
-        __ ushr(v20, __ T8H, v20, 4);
-        __ addv(v0, __ T8H, v0, v2);
-        __ addv(v2, __ T8H, v1, v3);
-        __ addv(v1, __ T8H, v4, v6);
-        __ addv(v3, __ T8H, v5, v7);
-        __ addv(v16, __ T8H, v16, v18);
-        __ addv(v17, __ T8H, v20, v22);
-
-        __ st2(v0, v1, __ T8H, __ post(parsed, 32));
-        __ st2(v2, v3, __ T8H, __ post(parsed, 32));
-        __ st2(v16, v17, __ T8H, __ post(parsed, 32));
-
-        __ BIND(L_end);
-
-        __ leave(); // required for proper stackwalking of RuntimeStub frame
-        __ mov(r0, zr); // return 0
-        __ ret(lr);
-
-        return start;
-      }
-
-      void kyber_sqdmulh80() {
-        kyber_sqdmulh32(0);
-        kyber_sqdmulh32(4);
-        __ sqdmulh(v26, __ T8H, v16, v31);
-        __ sqdmulh(v27, __ T8H, v17, v31);
-      }
-
-      void kyber_sshr80() {
-        kyber_sshr32(18);
-        kyber_sshr32(22);
-        __ sshr(v26, __ T8H, v26, 11);
-        __ sshr(v27, __ T8H, v27, 11);
-      }
-
-      void kyber_mlsv80() {
-        kyber_mlsv32(0);
-        kyber_mlsv32(4);
-        __ mlsv(v16, __ T8H, v26, v30);
-        __ mlsv(v17, __ T8H, v27, v30);
-      }
-
-      // Kyber barrett reduce function.
-      // Implements
-      // static int implKyberBarrettReduce(short[] coeffs) {}
-      //
-      // coeffs (short[256]) = c_rarg0
-      address generate_kyberBarrettReduce() {
-
-        __ align(CodeEntryAlignment);
-        StubGenStubId stub_id = StubGenStubId::kyberBarrettReduce_id;
-        StubCodeMark mark(this, stub_id);
-        address start = __ pc();
-        __ enter();
-
-        const Register coeffs = c_rarg0;
-
-        const Register kyberConsts = r10;
-        const Register result = r11;
-
-        __ add(result, coeffs, 0);
-        __ lea(kyberConsts, ExternalAddress((address) StubRoutines::aarch64::_kyberConsts));
-
-        __ add(kyberConsts, kyberConsts, 16);
-        __ ldpq(v30, v31, kyberConsts);
-
-        kyber_load80v0_v17(coeffs);
-        __ ldr(v28, __ Q, __ post(coeffs, 16));
-        kyber_sqdmulh80();
-        __ sqdmulh(v29, __ T8H, v28, v31);
-        kyber_sshr80();
-        __ sshr(v29, __ T8H, v29, 11);
-        kyber_mlsv80();
-        __ mlsv(v28, __ T8H, v29, v30);
-        kyber_store80(result);
-        __ str(v28, __ Q, __ post(result, 16));
-
-        kyber_load80v0_v17(coeffs);
-        __ ldr(v28, __ Q, __ post(coeffs, 16));
-        kyber_sqdmulh80();
-        __ sqdmulh(v29, __ T8H, v28, v31);
-        kyber_sshr80();
-        __ sshr(v29, __ T8H, v29, 11);
-        kyber_mlsv80();
-        __ mlsv(v28, __ T8H, v29, v30);
-        kyber_store80(result);
-        __ str(v28, __ Q, __ post(result, 16));
-
-        kyber_load80v0_v17(coeffs);
-        kyber_sqdmulh80();
-        kyber_sshr80();
-        kyber_mlsv80();
-        kyber_store80(result);
-
+    // On each level, we fill up the vector registers in such a way that the
+    // array elements that need to be multiplied by the zetas be in one
+    // set of vector registers while the corresponding ones that don't need to
+    // be multiplied, in another set. We can do 32 Montgomery multiplications
+    // in parallel, using 12 vector registers interleaving the steps of 4
+    // identical computations, each done on 8 16-bit values per register.
+    // level 0
+    __ add(tmpAddr, coeffs, 256);
+    kyber_load64coeffs(0, tmpAddr);
+    kyber_load64zetas(zetas);
+    kyber_montmul64(false);
+    __ add(tmpAddr, coeffs, 0);
+    kyber_load64coeffs(0, tmpAddr);
+    kyber_subv_addv64();
+    __ add(tmpAddr, coeffs, 0);
+    kyber_store64coeffs(0, tmpAddr);
+    __ add(tmpAddr, coeffs, 256);
+    kyber_store64coeffs(24, tmpAddr);
+    __ ldpq(v30, v31, kyberConsts);
+    kyber_load64coeffs(0, tmpAddr);
+    kyber_load64zetas(zetas);
+    kyber_montmul64(false);
+    __ add(tmpAddr, coeffs, 128);
+    kyber_load64coeffs(0, tmpAddr);
+    kyber_subv_addv64();
+    __ add(tmpAddr, coeffs, 128);
+    kyber_store64coeffs(0, tmpAddr);
+    __ add(tmpAddr, coeffs, 384);
+    kyber_store64coeffs(24, tmpAddr);
+    // level 1
+    __ ldpq(v30, v31, kyberConsts);
+    __ add(tmpAddr, coeffs, 128);
+    kyber_load64coeffs(0, tmpAddr);
+    kyber_load64zetas(zetas);
+    kyber_montmul64(false);
+    __ add(tmpAddr, coeffs, 0);
+    kyber_load64coeffs(0, tmpAddr);
+    kyber_subv_addv64();
+    __ add(tmpAddr, coeffs, 0);
+    kyber_store64coeffs(0, tmpAddr);
+    kyber_store64coeffs(24, tmpAddr);
+    __ ldpq(v30, v31, kyberConsts);
+    __ add(tmpAddr, coeffs, 384);
+    kyber_load64coeffs(0, tmpAddr);
+    kyber_load64zetas(zetas);
+    kyber_montmul64(false);
+    __ add(tmpAddr, coeffs, 256);
+    kyber_load64coeffs(0, tmpAddr);
+    kyber_subv_addv64();
+    __ add(tmpAddr, coeffs, 256);
+    kyber_store64coeffs(0, tmpAddr);
+    kyber_store64coeffs(24, tmpAddr);
+    // level 2
+    __ ldpq(v30, v31, kyberConsts);
+    __ add(tmpAddr, coeffs, 64);
+    __ ldpq(v0, v1, __ post(tmpAddr, 32));
+    __ ldpq(v2, v3, __ post(tmpAddr, 96));
+    __ ldpq(v4, v5, __ post(tmpAddr, 32));
+    __ ldpq(v6, v7, tmpAddr);
+    kyber_load64zetas(zetas);
+    kyber_montmul64(false);
+    __ add(tmpAddr, coeffs, 0);
+    __ ldpq(v0, v1, __ post(tmpAddr, 32));
+    __ ldpq(v2, v3, __ post(tmpAddr, 96));
+    __ ldpq(v4, v5, __ post(tmpAddr, 32));
+    __ ldpq(v6, v7, tmpAddr);
+    kyber_subv_addv64();
+    __ add(tmpAddr, coeffs, 0);
+    __ stpq(v0, v1, __ post(tmpAddr, 32));
+    __ stpq(v2, v3, __ post(tmpAddr, 32));
+    __ stpq(v24, v25, __ post(tmpAddr, 32));
+    __ stpq(v26, v27, __ post(tmpAddr, 32));
+    __ stpq(v4, v5, __ post(tmpAddr, 32));
+    __ stpq(v6, v7, __ post(tmpAddr, 32));
+    __ stpq(v28, v29, __ post(tmpAddr, 32));
+    __ stpq(v30, v31, __ post(tmpAddr, 96));
+    __ ldpq(v30, v31, kyberConsts);
+    __ ldpq(v0, v1, __ post(tmpAddr, 32));
+    __ ldpq(v2, v3, __ post(tmpAddr, 96));
+    __ ldpq(v4, v5, __ post(tmpAddr, 32));
+    __ ldpq(v6, v7, tmpAddr);
+    kyber_load64zetas(zetas);
+    kyber_montmul64(false);
+    __ add(tmpAddr, coeffs, 256);
+    __ ldpq(v0, v1, __ post(tmpAddr, 32));
+    __ ldpq(v2, v3, __ post(tmpAddr, 96));
+    __ ldpq(v4, v5, __ post(tmpAddr, 32));
+    __ ldpq(v6, v7, tmpAddr);
+    kyber_subv_addv64();
+    __ add(tmpAddr, coeffs, 256);
+    __ stpq(v0, v1, __ post(tmpAddr, 32));
+    __ stpq(v2, v3, __ post(tmpAddr, 32));
+    __ stpq(v24, v25, __ post(tmpAddr, 32));
+    __ stpq(v26, v27, __ post(tmpAddr, 32));
+    __ stpq(v4, v5, __ post(tmpAddr, 32));
+    __ stpq(v6, v7, __ post(tmpAddr, 32));
+    __ stpq(v28, v29, __ post(tmpAddr, 32));
+    __ stpq(v30, v31, tmpAddr);
+    // level 3
+    __ ldpq(v30, v31, kyberConsts);
+    __ add(tmpAddr, coeffs, 32);
+    __ ldpq(v0, v1, __ post(tmpAddr, 64));
+    __ ldpq(v2, v3, __ post(tmpAddr, 64));
+    __ ldpq(v4, v5, __ post(tmpAddr, 64));
+    __ ldpq(v6, v7, tmpAddr);
+    kyber_load64zetas(zetas);
+    kyber_montmul64(false);
+    __ add(tmpAddr, coeffs, 0);
+    __ ldpq(v0, v1, __ post(tmpAddr, 64));
+    __ ldpq(v2, v3, __ post(tmpAddr, 64));
+    __ ldpq(v4, v5, __ post(tmpAddr, 64));
+    __ ldpq(v6, v7, tmpAddr);
+    kyber_subv_addv64();
+    __ add(tmpAddr, coeffs, 0);
+    __ stpq(v0, v1, __ post(tmpAddr, 32));
+    __ stpq(v24, v25, __ post(tmpAddr, 32));
+    __ stpq(v2, v3, __ post(tmpAddr, 32));
+    __ stpq(v26, v27, __ post(tmpAddr, 32));
+    __ stpq(v4, v5, __ post(tmpAddr, 32));
+    __ stpq(v28, v29, __ post(tmpAddr, 32));
+    __ stpq(v6, v7, __ post(tmpAddr, 32));
+    __ stpq(v30, v31, __ post(tmpAddr, 64));
+
+    __ ldpq(v30, v31, kyberConsts);
+    __ ldpq(v0, v1, __ post(tmpAddr, 64));
+    __ ldpq(v2, v3, __ post(tmpAddr, 64));
+    __ ldpq(v4, v5, __ post(tmpAddr, 64));
+    __ ldpq(v6, v7, tmpAddr);
+    kyber_load64zetas(zetas);
+    kyber_montmul64(false);
+    __ add(tmpAddr, coeffs, 256);
+    __ ldpq(v0, v1, __ post(tmpAddr, 64));
+    __ ldpq(v2, v3, __ post(tmpAddr, 64));
+    __ ldpq(v4, v5, __ post(tmpAddr, 64));
+    __ ldpq(v6, v7, tmpAddr);
+    kyber_subv_addv64();
+    __ add(tmpAddr, coeffs, 256);
+    __ stpq(v0, v1, __ post(tmpAddr, 32));
+    __ stpq(v24, v25, __ post(tmpAddr, 32));
+    __ stpq(v2, v3, __ post(tmpAddr, 32));
+    __ stpq(v26, v27, __ post(tmpAddr, 32));
+    __ stpq(v4, v5, __ post(tmpAddr, 32));
+    __ stpq(v28, v29, __ post(tmpAddr, 32));
+    __ stpq(v6, v7, __ post(tmpAddr, 32));
+    __ stpq(v30, v31, tmpAddr);
+    // level 4
+    __ ldpq(v30, v31, kyberConsts);
+    __ add(tmpAddr, coeffs, 16);
+    __ ldr(v0, __ Q, __ post(tmpAddr, 32));
+    __ ldr(v1, __ Q, __ post(tmpAddr, 32));
+    __ ldr(v2, __ Q, __ post(tmpAddr, 32));
+    __ ldr(v3, __ Q, __ post(tmpAddr, 32));
+    __ ldr(v4, __ Q, __ post(tmpAddr, 32));
+    __ ldr(v5, __ Q, __ post(tmpAddr, 32));
+    __ ldr(v6, __ Q, __ post(tmpAddr, 32));
+    __ ldr(v7, __ Q, tmpAddr);
+    kyber_load64zetas(zetas);
+    kyber_montmul64(false);
+    __ add(tmpAddr, coeffs, 0);
+    __ ldr(v0, __ Q, __ post(tmpAddr, 32));
+    __ ldr(v1, __ Q, __ post(tmpAddr, 32));
+    __ ldr(v2, __ Q, __ post(tmpAddr, 32));
+    __ ldr(v3, __ Q, __ post(tmpAddr, 32));
+    __ ldr(v4, __ Q, __ post(tmpAddr, 32));
+    __ ldr(v5, __ Q, __ post(tmpAddr, 32));
+    __ ldr(v6, __ Q, __ post(tmpAddr, 32));
+    __ ldr(v7, __ Q, tmpAddr);
+    kyber_subv_addv64();
+    __ add(tmpAddr, coeffs, 0);
+    __ str(v0, __ Q, __ post(tmpAddr, 16));
+    __ str(v24, __ Q, __ post(tmpAddr, 16));
+    __ str(v1, __ Q, __ post(tmpAddr, 16));
+    __ str(v25, __ Q, __ post(tmpAddr, 16));
+    __ str(v2, __ Q, __ post(tmpAddr, 16));
+    __ str(v26, __ Q, __ post(tmpAddr, 16));
+    __ str(v3, __ Q, __ post(tmpAddr, 16));
+    __ str(v27, __ Q, __ post(tmpAddr, 16));
+    __ str(v4, __ Q, __ post(tmpAddr, 16));
+    __ str(v28, __ Q, __ post(tmpAddr, 16));
+    __ str(v5, __ Q, __ post(tmpAddr, 16));
+    __ str(v29, __ Q, __ post(tmpAddr, 16));
+    __ str(v6, __ Q, __ post(tmpAddr, 16));
+    __ str(v30, __ Q, __ post(tmpAddr, 16));
+    __ str(v7, __ Q, __ post(tmpAddr, 16));
+    __ str(v31, __ Q, __ post(tmpAddr, 32));
+
+    __ ldpq(v30, v31, kyberConsts);
+    __ ldr(v0, __ Q, __ post(tmpAddr, 32));
+    __ ldr(v1, __ Q, __ post(tmpAddr, 32));
+    __ ldr(v2, __ Q, __ post(tmpAddr, 32));
+    __ ldr(v3, __ Q, __ post(tmpAddr, 32));
+    __ ldr(v4, __ Q, __ post(tmpAddr, 32));
+    __ ldr(v5, __ Q, __ post(tmpAddr, 32));
+    __ ldr(v6, __ Q, __ post(tmpAddr, 32));
+    __ ldr(v7, __ Q, tmpAddr);
+    kyber_load64zetas(zetas);
+    kyber_montmul64(false);
+    __ add(tmpAddr, coeffs, 256);
+    __ ldr(v0, __ Q, __ post(tmpAddr, 32));
+    __ ldr(v1, __ Q, __ post(tmpAddr, 32));
+    __ ldr(v2, __ Q, __ post(tmpAddr, 32));
+    __ ldr(v3, __ Q, __ post(tmpAddr, 32));
+    __ ldr(v4, __ Q, __ post(tmpAddr, 32));
+    __ ldr(v5, __ Q, __ post(tmpAddr, 32));
+    __ ldr(v6, __ Q, __ post(tmpAddr, 32));
+    __ ldr(v7, __ Q, tmpAddr);
+    kyber_subv_addv64();
+    __ add(tmpAddr, coeffs, 256);
+    __ str(v0, __ Q, __ post(tmpAddr, 16));
+    __ str(v24, __ Q, __ post(tmpAddr, 16));
+    __ str(v1, __ Q, __ post(tmpAddr, 16));
+    __ str(v25, __ Q, __ post(tmpAddr, 16));
+    __ str(v2, __ Q, __ post(tmpAddr, 16));
+    __ str(v26, __ Q, __ post(tmpAddr, 16));
+    __ str(v3, __ Q, __ post(tmpAddr, 16));
+    __ str(v27, __ Q, __ post(tmpAddr, 16));
+    __ str(v4, __ Q, __ post(tmpAddr, 16));
+    __ str(v28, __ Q, __ post(tmpAddr, 16));
+    __ str(v5, __ Q, __ post(tmpAddr, 16));
+    __ str(v29, __ Q, __ post(tmpAddr, 16));
+    __ str(v6, __ Q, __ post(tmpAddr, 16));
+    __ str(v30, __ Q, __ post(tmpAddr, 16));
+    __ str(v7, __ Q, __ post(tmpAddr, 16));
+    __ str(v31, __ Q, tmpAddr);
+    // level 5
+    __ ldpq(v30, v31, kyberConsts);
+    __ add(tmpAddr, coeffs, 0);
+    __ ld2(v0, v1, __ T2D, __ post(tmpAddr, 32));
+    __ ld2(v2, v3, __ T2D, __ post(tmpAddr, 32));
+    __ ld2(v4, v5, __ T2D, __ post(tmpAddr, 32));
+    __ ld2(v6, v7, __ T2D, tmpAddr);
+    __ ldpq(v16, v17, __ post(zetas, 32));
+    __ ldpq(v18, v19, __ post(zetas, 32));
+    kyber_montmul_subv_addv32();
+    __ add(tmpAddr, coeffs, 0);
+    __ st2(v0, v1, __ T2D, __ post(tmpAddr, 32));
+    __ st2(v2, v3, __ T2D, __ post(tmpAddr, 32));
+    __ st2(v4, v5, __ T2D, __ post(tmpAddr, 32));
+    __ st2(v6, v7, __ T2D, __ post(tmpAddr, 32));
+
+    __ ld2(v0, v1, __ T2D, __ post(tmpAddr, 32));
+    __ ld2(v2, v3, __ T2D, __ post(tmpAddr, 32));
+    __ ld2(v4, v5, __ T2D, __ post(tmpAddr, 32));
+    __ ld2(v6, v7, __ T2D, tmpAddr);
+    __ ldpq(v16, v17, __ post(zetas, 32));
+    __ ldpq(v18, v19, __ post(zetas, 32));
+    kyber_montmul_subv_addv32();
+    __ add(tmpAddr, coeffs, 128);
+    __ st2(v0, v1, __ T2D, __ post(tmpAddr, 32));
+    __ st2(v2, v3, __ T2D, __ post(tmpAddr, 32));
+    __ st2(v4, v5, __ T2D, __ post(tmpAddr, 32));
+    __ st2(v6, v7, __ T2D, __ post(tmpAddr, 32));
+
+    __ ld2(v0, v1, __ T2D, __ post(tmpAddr, 32));
+    __ ld2(v2, v3, __ T2D, __ post(tmpAddr, 32));
+    __ ld2(v4, v5, __ T2D, __ post(tmpAddr, 32));
+    __ ld2(v6, v7, __ T2D, tmpAddr);
+    __ ldpq(v16, v17, __ post(zetas, 32));
+    __ ldpq(v18, v19, __ post(zetas, 32));
+    kyber_montmul_subv_addv32();
+    __ add(tmpAddr, coeffs, 256);
+    __ st2(v0, v1, __ T2D, __ post(tmpAddr, 32));
+    __ st2(v2, v3, __ T2D, __ post(tmpAddr, 32));
+    __ st2(v4, v5, __ T2D, __ post(tmpAddr, 32));
+    __ st2(v6, v7, __ T2D, __ post(tmpAddr, 32));
+
+    __ ld2(v0, v1, __ T2D, __ post(tmpAddr, 32));
+    __ ld2(v2, v3, __ T2D, __ post(tmpAddr, 32));
+    __ ld2(v4, v5, __ T2D, __ post(tmpAddr, 32));
+    __ ld2(v6, v7, __ T2D, tmpAddr);
+    __ ldpq(v16, v17, __ post(zetas, 32));
+    __ ldpq(v18, v19, __ post(zetas, 32));
+    kyber_montmul_subv_addv32();
+    __ add(tmpAddr, coeffs, 384);
+    __ st2(v0, v1, __ T2D, __ post(tmpAddr, 32));
+    __ st2(v2, v3, __ T2D, __ post(tmpAddr, 32));
+    __ st2(v4, v5, __ T2D, __ post(tmpAddr, 32));
+    __ st2(v6, v7, __ T2D, tmpAddr);
+    // level 6
+    __ add(tmpAddr, coeffs, 0);
+    __ ld2(v0, v1, __ T4S, __ post(tmpAddr, 32));
+    __ ld2(v2, v3, __ T4S, __ post(tmpAddr, 32));
+    __ ld2(v4, v5, __ T4S, __ post(tmpAddr, 32));
+    __ ld2(v6, v7, __ T4S, tmpAddr);
+    __ ldpq(v16, v17, __ post(zetas, 32));
+    __ ldpq(v18, v19, __ post(zetas, 32));
+    kyber_montmul_subv_addv32();
+    __ add(tmpAddr, coeffs, 0);
+    __ st2(v0, v1, __ T4S, __ post(tmpAddr, 32));
+    __ st2(v2, v3, __ T4S, __ post(tmpAddr, 32));
+    __ st2(v4, v5, __ T4S, __ post(tmpAddr, 32));
+    __ st2(v6, v7, __ T4S, __ post(tmpAddr, 32));
+
+    __ ld2(v0, v1, __ T4S, __ post(tmpAddr, 32));
+    __ ld2(v2, v3, __ T4S, __ post(tmpAddr, 32));
+    __ ld2(v4, v5, __ T4S, __ post(tmpAddr, 32));
+    __ ld2(v6, v7, __ T4S, tmpAddr);
+    __ ldpq(v16, v17, __ post(zetas, 32));
+    __ ldpq(v18, v19, __ post(zetas, 32));
+    kyber_montmul_subv_addv32();
+    __ add(tmpAddr, coeffs, 128);
+    __ st2(v0, v1, __ T4S, __ post(tmpAddr, 32));
+    __ st2(v2, v3, __ T4S, __ post(tmpAddr, 32));
+    __ st2(v4, v5, __ T4S, __ post(tmpAddr, 32));
+    __ st2(v6, v7, __ T4S, __ post(tmpAddr, 32));
+
+    __ ld2(v0, v1, __ T4S, __ post(tmpAddr, 32));
+    __ ld2(v2, v3, __ T4S, __ post(tmpAddr, 32));
+    __ ld2(v4, v5, __ T4S, __ post(tmpAddr, 32));
+    __ ld2(v6, v7, __ T4S, tmpAddr);
+    __ ldpq(v16, v17, __ post(zetas, 32));
+    __ ldpq(v18, v19, __ post(zetas, 32));
+    kyber_montmul_subv_addv32();
+    __ add(tmpAddr, coeffs, 256);
+    __ st2(v0, v1, __ T4S, __ post(tmpAddr, 32));
+    __ st2(v2, v3, __ T4S, __ post(tmpAddr, 32));
+    __ st2(v4, v5, __ T4S, __ post(tmpAddr, 32));
+    __ st2(v6, v7, __ T4S, __ post(tmpAddr, 32));
+
+    __ ld2(v0, v1, __ T4S, __ post(tmpAddr, 32));
+    __ ld2(v2, v3, __ T4S, __ post(tmpAddr, 32));
+    __ ld2(v4, v5, __ T4S, __ post(tmpAddr, 32));
+    __ ld2(v6, v7, __ T4S, tmpAddr);
+    __ ldpq(v16, v17, __ post(zetas, 32));
+    __ ldpq(v18, v19, zetas);
+    kyber_montmul_subv_addv32();
+    __ add(tmpAddr, coeffs, 384);
+    __ st2(v0, v1, __ T4S, __ post(tmpAddr, 32));
+    __ st2(v2, v3, __ T4S, __ post(tmpAddr, 32));
+    __ st2(v4, v5, __ T4S, __ post(tmpAddr, 32));
+    __ st2(v6, v7, __ T4S, tmpAddr);
 
     __ leave(); // required for proper stackwalking of RuntimeStub frame
     __ mov(r0, zr); // return 0
@@ -6172,10 +5187,988 @@
     return start;
   }
 
-  void dilithium_load16zetas(int o0, Register zetas) {
-    __ ldpq(as_FloatRegister(o0), as_FloatRegister(o0 + 1), __ post (zetas, 32));
-    __ ldpq(as_FloatRegister(o0 + 2), as_FloatRegister(o0 + 3), __ post (zetas, 32));
-=======
+  void kyber_sqdmulh32(int i0) {
+    __ sqdmulh(as_FloatRegister(i0 + 18), __ T8H, as_FloatRegister(i0), v31);
+    __ sqdmulh(as_FloatRegister(i0 + 19), __ T8H, as_FloatRegister(i0 + 1), v31);
+    __ sqdmulh(as_FloatRegister(i0 + 20), __ T8H, as_FloatRegister(i0 + 2), v31);
+    __ sqdmulh(as_FloatRegister(i0 + 21), __ T8H, as_FloatRegister(i0 + 3), v31);
+  }
+
+  void kyber_sshr32(int i0) {
+    __ sshr(as_FloatRegister(i0), __ T8H, as_FloatRegister(i0), 11);
+    __ sshr(as_FloatRegister(i0 + 1), __ T8H, as_FloatRegister(i0 + 1), 11);
+    __ sshr(as_FloatRegister(i0 + 2), __ T8H, as_FloatRegister(i0 + 2), 11);
+    __ sshr(as_FloatRegister(i0 + 3), __ T8H, as_FloatRegister(i0 + 3), 11);
+  }
+
+  void kyber_mlsv32(int o0) {
+    __ mlsv(as_FloatRegister(o0), __ T8H, as_FloatRegister(o0 + 18), v30);
+    __ mlsv(as_FloatRegister(o0 + 1), __ T8H, as_FloatRegister(o0 + 19), v30);
+    __ mlsv(as_FloatRegister(o0 + 2), __ T8H, as_FloatRegister(o0 + 20), v30);
+    __ mlsv(as_FloatRegister(o0 + 3), __ T8H, as_FloatRegister(o0 + 21), v30);
+  }
+
+  // Kyber Inverse NTT function
+  // Implements
+  // static int implKyberInverseNtt(short[] poly, short[] zetas) {}
+  //
+  // coeffs (short[256]) = c_rarg0
+  // ntt_zetas (short[256]) = c_rarg1
+  address generate_kyberInverseNtt() {
+
+    __ align(CodeEntryAlignment);
+    StubGenStubId stub_id = StubGenStubId::kyberInverseNtt_id;
+    StubCodeMark mark(this, stub_id);
+    address start = __ pc();
+    __ enter();
+
+    const Register coeffs = c_rarg0;
+    const Register zetas = c_rarg1;
+
+    const Register kyberConsts = r10;
+    const Register tmpAddr = r11;
+    const Register tmpAddr2 = c_rarg2;
+
+    __ lea(kyberConsts, ExternalAddress((address) StubRoutines::aarch64::_kyberConsts));
+
+    // level 0
+    __ ldpq(v30, v31, kyberConsts);
+    __ add(tmpAddr, coeffs, 0);
+    __ ld2(v0, v1, __ T4S, __ post(tmpAddr, 32));
+    __ ld2(v2, v3, __ T4S, __ post(tmpAddr, 32));
+    __ ld2(v4, v5, __ T4S, __ post(tmpAddr, 32));
+    __ ld2(v6, v7, __ T4S, tmpAddr);
+    __ ldpq(v16, v17, __ post(zetas, 32));
+    __ ldpq(v18, v19, __ post(zetas, 32));
+    kyber_subv_addv_montmul32();
+    __ add(tmpAddr, coeffs, 0);
+    __ st2(v0, v1, __ T4S, __ post(tmpAddr, 32));
+    __ st2(v2, v3, __ T4S, __ post(tmpAddr, 32));
+    __ st2(v4, v5, __ T4S, __ post(tmpAddr, 32));
+    __ st2(v6, v7, __ T4S, __ post(tmpAddr, 32));
+    __ ld2(v0, v1, __ T4S, __ post(tmpAddr, 32));
+    __ ld2(v2, v3, __ T4S, __ post(tmpAddr, 32));
+    __ ld2(v4, v5, __ T4S, __ post(tmpAddr, 32));
+    __ ld2(v6, v7, __ T4S, tmpAddr);
+    __ ldpq(v16, v17, __ post(zetas, 32));
+    __ ldpq(v18, v19, __ post(zetas, 32));
+    kyber_subv_addv_montmul32();
+    __ add(tmpAddr, coeffs, 128);
+    __ st2(v0, v1, __ T4S, __ post(tmpAddr, 32));
+    __ st2(v2, v3, __ T4S, __ post(tmpAddr, 32));
+    __ st2(v4, v5, __ T4S, __ post(tmpAddr, 32));
+    __ st2(v6, v7, __ T4S, __ post(tmpAddr, 32));
+
+    __ ld2(v0, v1, __ T4S, __ post(tmpAddr, 32));
+    __ ld2(v2, v3, __ T4S, __ post(tmpAddr, 32));
+    __ ld2(v4, v5, __ T4S, __ post(tmpAddr, 32));
+    __ ld2(v6, v7, __ T4S, tmpAddr);
+    __ ldpq(v16, v17, __ post(zetas, 32));
+    __ ldpq(v18, v19, __ post(zetas, 32));
+    kyber_subv_addv_montmul32();
+    __ add(tmpAddr, coeffs, 256);
+    __ st2(v0, v1, __ T4S, __ post(tmpAddr, 32));
+    __ st2(v2, v3, __ T4S, __ post(tmpAddr, 32));
+    __ st2(v4, v5, __ T4S, __ post(tmpAddr, 32));
+    __ st2(v6, v7, __ T4S, __ post(tmpAddr, 32));
+    __ ld2(v0, v1, __ T4S, __ post(tmpAddr, 32));
+    __ ld2(v2, v3, __ T4S, __ post(tmpAddr, 32));
+    __ ld2(v4, v5, __ T4S, __ post(tmpAddr, 32));
+    __ ld2(v6, v7, __ T4S, tmpAddr);
+    __ ldpq(v16, v17, __ post(zetas, 32));
+    __ ldpq(v18, v19, __ post(zetas, 32));
+    kyber_subv_addv_montmul32();
+    __ add(tmpAddr, coeffs, 384);
+    __ st2(v0, v1, __ T4S, __ post(tmpAddr, 32));
+    __ st2(v2, v3, __ T4S, __ post(tmpAddr, 32));
+    __ st2(v4, v5, __ T4S, __ post(tmpAddr, 32));
+    __ st2(v6, v7, __ T4S, tmpAddr);
+    // level 1
+    __ add(tmpAddr, coeffs, 0);
+    __ ld2(v0, v1, __ T2D, __ post(tmpAddr, 32));
+    __ ld2(v2, v3, __ T2D, __ post(tmpAddr, 32));
+    __ ld2(v4, v5, __ T2D, __ post(tmpAddr, 32));
+    __ ld2(v6, v7, __ T2D, tmpAddr);
+    __ ldpq(v16, v17, __ post(zetas, 32));
+    __ ldpq(v18, v19, __ post(zetas, 32));
+    kyber_subv_addv_montmul32();
+    __ add(tmpAddr, coeffs, 0);
+    __ st2(v0, v1, __ T2D, __ post(tmpAddr, 32));
+    __ st2(v2, v3, __ T2D, __ post(tmpAddr, 32));
+    __ st2(v4, v5, __ T2D, __ post(tmpAddr, 32));
+    __ st2(v6, v7, __ T2D, __ post(tmpAddr, 32));
+    __ ld2(v0, v1, __ T2D, __ post(tmpAddr, 32));
+    __ ld2(v2, v3, __ T2D, __ post(tmpAddr, 32));
+    __ ld2(v4, v5, __ T2D, __ post(tmpAddr, 32));
+    __ ld2(v6, v7, __ T2D, tmpAddr);
+    __ ldpq(v16, v17, __ post(zetas, 32));
+    __ ldpq(v18, v19, __ post(zetas, 32));
+    kyber_subv_addv_montmul32();
+    __ add(tmpAddr, coeffs, 128);
+    __ st2(v0, v1, __ T2D, __ post(tmpAddr, 32));
+    __ st2(v2, v3, __ T2D, __ post(tmpAddr, 32));
+    __ st2(v4, v5, __ T2D, __ post(tmpAddr, 32));
+    __ st2(v6, v7, __ T2D, __ post(tmpAddr, 32));
+
+    __ ld2(v0, v1, __ T2D, __ post(tmpAddr, 32));
+    __ ld2(v2, v3, __ T2D, __ post(tmpAddr, 32));
+    __ ld2(v4, v5, __ T2D, __ post(tmpAddr, 32));
+    __ ld2(v6, v7, __ T2D, tmpAddr);
+    __ ldpq(v16, v17, __ post(zetas, 32));
+    __ ldpq(v18, v19, __ post(zetas, 32));
+    kyber_subv_addv_montmul32();
+    __ add(tmpAddr, coeffs, 256);
+    __ st2(v0, v1, __ T2D, __ post(tmpAddr, 32));
+    __ st2(v2, v3, __ T2D, __ post(tmpAddr, 32));
+    __ st2(v4, v5, __ T2D, __ post(tmpAddr, 32));
+    __ st2(v6, v7, __ T2D, __ post(tmpAddr, 32));
+    __ ld2(v0, v1, __ T2D, __ post(tmpAddr, 32));
+    __ ld2(v2, v3, __ T2D, __ post(tmpAddr, 32));
+    __ ld2(v4, v5, __ T2D, __ post(tmpAddr, 32));
+    __ ld2(v6, v7, __ T2D, tmpAddr);
+    __ ldpq(v16, v17, __ post(zetas, 32));
+    __ ldpq(v18, v19, __ post(zetas, 32));
+    kyber_subv_addv_montmul32();
+    __ add(tmpAddr, coeffs, 384);
+    __ st2(v0, v1, __ T2D, __ post(tmpAddr, 32));
+    __ st2(v2, v3, __ T2D, __ post(tmpAddr, 32));
+    __ st2(v4, v5, __ T2D, __ post(tmpAddr, 32));
+    __ st2(v6, v7, __ T2D, tmpAddr);
+    // level 2
+    __ add(tmpAddr, coeffs, 0);
+    __ ldr(v0, __ Q, __ post(tmpAddr, 16));
+    __ ldr(v16, __ Q, __ post(tmpAddr, 16));
+    __ ldr(v1, __ Q, __ post(tmpAddr, 16));
+    __ ldr(v17, __ Q, __ post(tmpAddr, 16));
+    __ ldr(v2, __ Q, __ post(tmpAddr, 16));
+    __ ldr(v18, __ Q, __ post(tmpAddr, 16));
+    __ ldr(v3, __ Q, __ post(tmpAddr, 16));
+    __ ldr(v19, __ Q, __ post(tmpAddr, 16));
+    __ ldr(v4, __ Q, __ post(tmpAddr, 16));
+    __ ldr(v20, __ Q, __ post(tmpAddr, 16));
+    __ ldr(v5, __ Q, __ post(tmpAddr, 16));
+    __ ldr(v21, __ Q, __ post(tmpAddr, 16));
+    __ ldr(v6, __ Q, __ post(tmpAddr, 16));
+    __ ldr(v22, __ Q, __ post(tmpAddr, 16));
+    __ ldr(v7, __ Q, __ post(tmpAddr, 16));
+    __ ldr(v23, __ Q, tmpAddr);
+    kyber_addv_subv64();
+    __ add(tmpAddr, coeffs, 0);
+    __ str(v24, __ Q, __ post(tmpAddr, 32));
+    __ str(v25, __ Q, __ post(tmpAddr, 32));
+    __ str(v26, __ Q, __ post(tmpAddr, 32));
+    __ str(v27, __ Q, __ post(tmpAddr, 32));
+    __ str(v28, __ Q, __ post(tmpAddr, 32));
+    __ str(v29, __ Q, __ post(tmpAddr, 32));
+    __ str(v30, __ Q, __ post(tmpAddr, 32));
+    __ str(v31, __ Q, tmpAddr);
+    kyber_load64zetas(zetas);
+    __ ldpq(v30, v31, kyberConsts);
+    kyber_montmul64(false);
+    __ add(tmpAddr, coeffs, 16);
+    __ str(v16, __ Q, __ post(tmpAddr, 32));
+    __ str(v17, __ Q, __ post(tmpAddr, 32));
+    __ str(v18, __ Q, __ post(tmpAddr, 32));
+    __ str(v19, __ Q, __ post(tmpAddr, 32));
+    __ str(v20, __ Q, __ post(tmpAddr, 32));
+    __ str(v21, __ Q, __ post(tmpAddr, 32));
+    __ str(v22, __ Q, __ post(tmpAddr, 32));
+    __ str(v23, __ Q, __ post(tmpAddr, 16));
+
+    __ ldr(v0, __ Q, __ post(tmpAddr, 16));
+    __ ldr(v16, __ Q, __ post(tmpAddr, 16));
+    __ ldr(v1, __ Q, __ post(tmpAddr, 16));
+    __ ldr(v17, __ Q, __ post(tmpAddr, 16));
+    __ ldr(v2, __ Q, __ post(tmpAddr, 16));
+    __ ldr(v18, __ Q, __ post(tmpAddr, 16));
+    __ ldr(v3, __ Q, __ post(tmpAddr, 16));
+    __ ldr(v19, __ Q, __ post(tmpAddr, 16));
+    __ ldr(v4, __ Q, __ post(tmpAddr, 16));
+    __ ldr(v20, __ Q, __ post(tmpAddr, 16));
+    __ ldr(v5, __ Q, __ post(tmpAddr, 16));
+    __ ldr(v21, __ Q, __ post(tmpAddr, 16));
+    __ ldr(v6, __ Q, __ post(tmpAddr, 16));
+    __ ldr(v22, __ Q, __ post(tmpAddr, 16));
+    __ ldr(v7, __ Q, __ post(tmpAddr, 16));
+    __ ldr(v23, __ Q, tmpAddr);
+    kyber_addv_subv64();
+    __ add(tmpAddr, coeffs, 256);
+    __ str(v24, __ Q, __ post(tmpAddr, 32));
+    __ str(v25, __ Q, __ post(tmpAddr, 32));
+    __ str(v26, __ Q, __ post(tmpAddr, 32));
+    __ str(v27, __ Q, __ post(tmpAddr, 32));
+    __ str(v28, __ Q, __ post(tmpAddr, 32));
+    __ str(v29, __ Q, __ post(tmpAddr, 32));
+    __ str(v30, __ Q, __ post(tmpAddr, 32));
+    __ str(v31, __ Q, tmpAddr);
+    kyber_load64zetas(zetas);
+    __ ldpq(v30, v31, kyberConsts);
+    kyber_montmul64(false);
+    __ add(tmpAddr, coeffs, 272);
+    __ str(v16, __ Q, __ post(tmpAddr, 32));
+    __ str(v17, __ Q, __ post(tmpAddr, 32));
+    __ str(v18, __ Q, __ post(tmpAddr, 32));
+    __ str(v19, __ Q, __ post(tmpAddr, 32));
+    __ str(v20, __ Q, __ post(tmpAddr, 32));
+    __ str(v21, __ Q, __ post(tmpAddr, 32));
+    __ str(v22, __ Q, __ post(tmpAddr, 32));
+    __ str(v23, __ Q, tmpAddr);
+    // Barrett reduction at indexes where overflow may happen
+    __ add(tmpAddr, kyberConsts, 16);
+    __ ldpq(v30, v31, tmpAddr);
+    __ add(tmpAddr, coeffs, 0);
+    __ ldr(v0, __ Q, __ post(tmpAddr, 32));
+    __ ldr(v1, __ Q, __ post(tmpAddr, 32));
+    __ ldr(v2, __ Q, __ post(tmpAddr, 32));
+    __ ldr(v3, __ Q, __ post(tmpAddr, 32));
+    __ ldr(v4, __ Q, __ post(tmpAddr, 32));
+    __ ldr(v5, __ Q, __ post(tmpAddr, 32));
+    __ ldr(v6, __ Q, __ post(tmpAddr, 32));
+    __ ldr(v7, __ Q, tmpAddr);
+    kyber_sqdmulh32(0);
+    kyber_sqdmulh32(4);
+    kyber_sshr32(18);
+    kyber_sshr32(22);
+    kyber_mlsv32(0);
+    kyber_mlsv32(4);
+    __ add(tmpAddr, coeffs, 0);
+    __ str(v0, __ Q, __ post(tmpAddr, 32));
+    __ str(v1, __ Q, __ post(tmpAddr, 32));
+    __ str(v2, __ Q, __ post(tmpAddr, 32));
+    __ str(v3, __ Q, __ post(tmpAddr, 32));
+    __ str(v4, __ Q, __ post(tmpAddr, 32));
+    __ str(v5, __ Q, __ post(tmpAddr, 32));
+    __ str(v6, __ Q, __ post(tmpAddr, 32));
+    __ str(v7, __ Q, __ post(tmpAddr, 32));
+    __ ldr(v0, __ Q, __ post(tmpAddr, 32));
+    __ ldr(v1, __ Q, __ post(tmpAddr, 32));
+    __ ldr(v2, __ Q, __ post(tmpAddr, 32));
+    __ ldr(v3, __ Q, __ post(tmpAddr, 32));
+    __ ldr(v4, __ Q, __ post(tmpAddr, 32));
+    __ ldr(v5, __ Q, __ post(tmpAddr, 32));
+    __ ldr(v6, __ Q, __ post(tmpAddr, 32));
+    __ ldr(v7, __ Q, tmpAddr);
+    kyber_sqdmulh32(0);
+    kyber_sqdmulh32(4);
+    kyber_sshr32(18);
+    kyber_sshr32(22);
+    kyber_mlsv32(0);
+    kyber_mlsv32(4);
+    __ add(tmpAddr, coeffs, 256);
+    __ str(v0, __ Q, __ post(tmpAddr, 32));
+    __ str(v1, __ Q, __ post(tmpAddr, 32));
+    __ str(v2, __ Q, __ post(tmpAddr, 32));
+    __ str(v3, __ Q, __ post(tmpAddr, 32));
+    __ str(v4, __ Q, __ post(tmpAddr, 32));
+    __ str(v5, __ Q, __ post(tmpAddr, 32));
+    __ str(v6, __ Q, __ post(tmpAddr, 32));
+    __ str(v7, __ Q, tmpAddr);
+    // level 3
+    __ add(tmpAddr, coeffs, 0);
+    __ ldpq(v0, v1, __ post(tmpAddr, 32));
+    __ ldpq(v16, v17, __ post(tmpAddr, 32));
+    __ ldpq(v2, v3, __ post(tmpAddr, 32));
+    __ ldpq(v18, v19, __ post(tmpAddr, 32));
+    __ ldpq(v4, v5, __ post(tmpAddr, 32));
+    __ ldpq(v20, v21, __ post(tmpAddr, 32));
+    __ ldpq(v6, v7, __ post(tmpAddr, 32));
+    __ ldpq(v22, v23, tmpAddr);
+    kyber_addv_subv64();
+    __ add(tmpAddr, coeffs, 0);
+    __ stpq(v24, v25, __ post(tmpAddr, 64));
+    __ stpq(v26, v27, __ post(tmpAddr, 64));
+    __ stpq(v28, v29, __ post(tmpAddr, 64));
+    __ stpq(v30, v31, tmpAddr);
+    kyber_load64zetas(zetas);
+    __ ldpq(v30, v31, kyberConsts);
+    kyber_montmul64(false);
+    __ add(tmpAddr, coeffs, 32);
+    __ stpq(v16, v17, __ post(tmpAddr, 64));
+    __ stpq(v18, v19, __ post(tmpAddr, 64));
+    __ stpq(v20, v21, __ post(tmpAddr, 64));
+    __ stpq(v22, v23, __ post(tmpAddr, 32));
+
+    __ ldpq(v0, v1, __ post(tmpAddr, 32));
+    __ ldpq(v16, v17, __ post(tmpAddr, 32));
+    __ ldpq(v2, v3, __ post(tmpAddr, 32));
+    __ ldpq(v18, v19, __ post(tmpAddr, 32));
+    __ ldpq(v4, v5, __ post(tmpAddr, 32));
+    __ ldpq(v20, v21, __ post(tmpAddr, 32));
+    __ ldpq(v6, v7, __ post(tmpAddr, 32));
+    __ ldpq(v22, v23, tmpAddr);
+    kyber_addv_subv64();
+    __ add(tmpAddr, coeffs, 256);
+    __ stpq(v24, v25, __ post(tmpAddr, 64));
+    __ stpq(v26, v27, __ post(tmpAddr, 64));
+    __ stpq(v28, v29, __ post(tmpAddr, 64));
+    __ stpq(v30, v31, tmpAddr);
+    kyber_load64zetas(zetas);
+    __ ldpq(v30, v31, kyberConsts);
+    kyber_montmul64(false);
+    __ add(tmpAddr, coeffs, 288);
+    __ stpq(v16, v17, __ post(tmpAddr, 64));
+    __ stpq(v18, v19, __ post(tmpAddr, 64));
+    __ stpq(v20, v21, __ post(tmpAddr, 64));
+    __ stpq(v22, v23, tmpAddr);
+    // level 4
+    __ add(tmpAddr, coeffs, 0);
+    __ ldpq(v0, v1, __ post(tmpAddr, 32));
+    __ ldpq(v2, v3, __ post(tmpAddr, 32));
+    __ ldpq(v16, v17, __ post(tmpAddr, 32));
+    __ ldpq(v18, v19, __ post(tmpAddr, 32));
+    __ ldpq(v4, v5, __ post(tmpAddr, 32));
+    __ ldpq(v6, v7, __ post(tmpAddr, 32));
+    __ ldpq(v20, v21, __ post(tmpAddr, 32));
+    __ ldpq(v22, v23, tmpAddr);
+    kyber_addv_subv64();
+    __ add(tmpAddr, coeffs, 0);
+    __ stpq(v24, v25, __ post(tmpAddr, 32));
+    __ stpq(v26, v27, __ post(tmpAddr, 96));
+    __ stpq(v28, v29, __ post(tmpAddr, 32));
+    __ stpq(v30, v31, tmpAddr);
+    kyber_load64zetas(zetas);
+    __ ldpq(v30, v31, kyberConsts);
+    kyber_montmul64(false);
+    __ add(tmpAddr, coeffs, 64);
+    __ stpq(v16, v17, __ post(tmpAddr, 32));
+    __ stpq(v18, v19, __ post(tmpAddr, 96));
+    __ stpq(v20, v21, __ post(tmpAddr, 32));
+    __ stpq(v22, v23, __ post(tmpAddr, 32));
+
+    __ ldpq(v0, v1, __ post(tmpAddr, 32));
+    __ ldpq(v2, v3, __ post(tmpAddr, 32));
+    __ ldpq(v16, v17, __ post(tmpAddr, 32));
+    __ ldpq(v18, v19, __ post(tmpAddr, 32));
+    __ ldpq(v4, v5, __ post(tmpAddr, 32));
+    __ ldpq(v6, v7, __ post(tmpAddr, 32));
+    __ ldpq(v20, v21, __ post(tmpAddr, 32));
+    __ ldpq(v22, v23, tmpAddr);
+    kyber_addv_subv64();
+    __ add(tmpAddr, coeffs, 256);
+    __ stpq(v24, v25, __ post(tmpAddr, 32));
+    __ stpq(v26, v27, __ post(tmpAddr, 96));
+    __ stpq(v28, v29, __ post(tmpAddr, 32));
+    __ stpq(v30, v31, tmpAddr);
+    kyber_load64zetas(zetas);
+    __ ldpq(v30, v31, kyberConsts);
+    kyber_montmul64(false);
+    __ add(tmpAddr, coeffs, 320);
+    __ stpq(v16, v17, __ post(tmpAddr, 32));
+    __ stpq(v18, v19, __ post(tmpAddr, 96));
+    __ stpq(v20, v21, __ post(tmpAddr, 32));
+    __ stpq(v22, v23, tmpAddr);
+    // level 5
+    __ add(tmpAddr, coeffs, 0);
+    kyber_load64coeffs(0, tmpAddr);
+    __ add(tmpAddr, coeffs, 128);
+    kyber_load64coeffs(16, tmpAddr);
+    kyber_addv_subv64();
+    __ add(tmpAddr, coeffs, 0);
+    kyber_store64coeffs(24, tmpAddr);
+    kyber_load64zetas(zetas);
+    __ ldpq(v30, v31, kyberConsts);
+    kyber_montmul64(false);
+    __ add(tmpAddr, coeffs, 128);
+    kyber_store64coeffs(16, tmpAddr);
+
+    kyber_load64coeffs(0, tmpAddr);
+    __ add(tmpAddr, coeffs, 384);
+    kyber_load64coeffs(16, tmpAddr);
+    kyber_addv_subv64();
+    __ add(tmpAddr, coeffs, 256);
+    kyber_store64coeffs(24, tmpAddr);
+    kyber_load64zetas(zetas);
+    __ ldpq(v30, v31, kyberConsts);
+    kyber_montmul64(false);
+    __ add(tmpAddr, coeffs, 384);
+    kyber_store64coeffs(16, tmpAddr);
+    // Barrett reduction at indexes where overflow may happen
+    __ add(tmpAddr, kyberConsts, 16);
+    __ ldpq(v30, v31, tmpAddr);
+    __ add(tmpAddr, coeffs, 0);
+    __ ldpq(v0, v1, __ post(tmpAddr, 256));
+    __ ldpq(v2, v3, tmpAddr);
+    kyber_sqdmulh32(0);
+    kyber_sshr32(18);
+    kyber_mlsv32(0);
+    __ add(tmpAddr, coeffs, 0);
+    __ stpq(v0, v1, __ post(tmpAddr, 256));
+    __ stpq(v2, v3, tmpAddr);
+    // level 6
+    __ add(tmpAddr, coeffs, 0);
+    kyber_load64coeffs(0, tmpAddr);
+    __ add(tmpAddr, coeffs, 256);
+    kyber_load64coeffs(16, tmpAddr);
+    kyber_addv_subv64();
+    __ add(tmpAddr, coeffs, 0);
+    kyber_store64coeffs(24, tmpAddr);
+    kyber_load64zetas(zetas);
+    __ ldpq(v30, v31, kyberConsts);
+    kyber_montmul64(false);
+    __ add(tmpAddr, coeffs, 256);
+    kyber_store64coeffs(16, tmpAddr);
+
+    __ add(tmpAddr, coeffs, 128);
+    kyber_load64coeffs(0, tmpAddr);
+    __ add(tmpAddr, coeffs, 384);
+    kyber_load64coeffs(16, tmpAddr);
+    kyber_addv_subv64();
+    __ add(tmpAddr, coeffs, 128);
+    kyber_store64coeffs(24, tmpAddr);
+    kyber_load64zetas(zetas);
+    __ ldpq(v30, v31, kyberConsts);
+    kyber_montmul64(false);
+    __ add(tmpAddr, coeffs, 384);
+    kyber_store64coeffs(16, tmpAddr);
+    // multiply by 2^-n
+    __ add(tmpAddr, kyberConsts, 48);
+    __ ldr(v29, __ Q, tmpAddr);
+    __ ldpq(v30, v31, kyberConsts);
+    __ add(tmpAddr, coeffs, 0);
+    kyber_load64coeffs(0, tmpAddr);
+    kyber_montmul64(true);
+    __ add(tmpAddr, coeffs, 0);
+    kyber_store64coeffs(16, tmpAddr);
+
+    kyber_load64coeffs(0, tmpAddr);
+    kyber_montmul64(true);
+    __ add(tmpAddr, coeffs, 128);
+    kyber_store64coeffs(16, tmpAddr);
+
+    kyber_load64coeffs(0, tmpAddr);
+    kyber_montmul64(true);
+    __ add(tmpAddr, coeffs, 256);
+    kyber_store64coeffs(16, tmpAddr);
+
+    kyber_load64coeffs(0, tmpAddr);
+    kyber_montmul64(true);
+   __ add(tmpAddr, coeffs, 384);
+    kyber_store64coeffs(16, tmpAddr);
+
+    __ leave(); // required for proper stackwalking of RuntimeStub frame
+    __ mov(r0, zr); // return 0
+    __ ret(lr);
+
+    return start;
+  }
+
+  // Kyber multiply polynomials in the NTT domain.
+  // Implements
+  // static int implKyberNttMult(
+  //          short[] result, short[] ntta, short[] nttb, short[] zetas) {}
+  //
+  // result (short[256]) = c_rarg0
+  // ntta (short[256]) = c_rarg1
+  // nttb (short[256]) = c_rarg2
+  // zetas (short[128]) = c_rarg3
+  address generate_kyberNttMult() {
+
+    __ align(CodeEntryAlignment);
+    StubGenStubId stub_id = StubGenStubId::kyberNttMult_id;
+    StubCodeMark mark(this, stub_id);
+    address start = __ pc();
+    __ enter();
+
+    const Register result = c_rarg0;
+    const Register ntta = c_rarg1;
+    const Register nttb = c_rarg2;
+    const Register zetas = c_rarg3;
+
+    const Register kyberConsts = r10;
+    const Register limit = r11;
+
+    __ lea(kyberConsts, ExternalAddress((address) StubRoutines::aarch64::_kyberConsts));
+
+    Label kyberNttMult_loop;
+
+    __ add(limit, result, 512);
+
+    __ ldpq(v30, v31, __ post(kyberConsts, 64));
+    __ ldr(v27, __ Q, kyberConsts);
+
+    __ BIND(kyberNttMult_loop);
+    __ ldpq(v28, v29, __ post(zetas, 32));
+    __ ld2(v0, v1, __ T8H, __ post(ntta, 32));
+    __ ld2(v2, v3, __ T8H, __ post(nttb, 32));
+    __ ld2(v20, v21, __ T8H, __ post(ntta, 32));
+    __ ld2(v22, v23, __ T8H, __ post(nttb, 32));
+    // montmul
+    __ sqdmulh(v5, __ T8H, v1, v3);
+    __ mulv(v17, __ T8H, v1, v3);
+    __ sqdmulh(v4, __ T8H, v0, v2);
+    __ mulv(v16, __ T8H, v0, v2);
+    __ sqdmulh(v6, __ T8H, v0, v3);
+    __ mulv(v18, __ T8H, v0, v3);
+    __ sqdmulh(v7, __ T8H, v1, v2);
+    __ mulv(v19, __ T8H, v1, v2);
+    __ mulv(v17, __ T8H, v17, v30);
+    __ mulv(v16, __ T8H, v16, v30);
+    __ mulv(v18, __ T8H, v18, v30);
+    __ mulv(v19, __ T8H, v19, v30);
+    __ sqdmulh(v17, __ T8H, v17, v31);
+    __ sqdmulh(v16, __ T8H, v16, v31);
+    __ sqdmulh(v18, __ T8H, v18, v31);
+    __ sqdmulh(v19, __ T8H, v19, v31);
+    __ shsubv(v17, __ T8H, v5, v17);
+    __ shsubv(v16, __ T8H, v4, v16);
+    __ shsubv(v18, __ T8H, v6, v18);
+    __ shsubv(v19, __ T8H, v7, v19);
+    __ sqdmulh(v5, __ T8H, v21, v23);
+    __ mulv(v1, __ T8H, v21, v23);
+    __ sqdmulh(v4, __ T8H, v20, v22);
+    __ mulv(v0, __ T8H, v20, v22);
+    __ sqdmulh(v6, __ T8H, v20, v23);
+    __ mulv(v2, __ T8H, v20, v23);
+    __ sqdmulh(v7, __ T8H, v21, v22);
+    __ mulv(v3, __ T8H, v21, v22);
+    __ mulv(v1, __ T8H, v1, v30);
+    __ mulv(v0, __ T8H, v0, v30);
+    __ mulv(v2, __ T8H, v2, v30);
+    __ mulv(v3, __ T8H, v3, v30);
+    __ sqdmulh(v1, __ T8H, v1, v31);
+    __ sqdmulh(v0, __ T8H, v0, v31);
+    __ sqdmulh(v2, __ T8H, v2, v31);
+    __ sqdmulh(v3, __ T8H, v3, v31);
+    __ shsubv(v1, __ T8H, v5, v1);
+    __ shsubv(v0, __ T8H, v4, v0);
+    __ shsubv(v2, __ T8H, v6, v2);
+    __ shsubv(v3, __ T8H, v7, v3);
+    __ sqdmulh(v5, __ T8H, v17, v28);
+    __ mulv(v17, __ T8H, v17, v28);
+    __ sqdmulh(v4, __ T8H, v1, v29);
+    __ mulv(v1, __ T8H, v1, v29);
+    __ mulv(v17, __ T8H, v17, v30);
+    __ mulv(v1, __ T8H, v1, v30);
+    __ sqdmulh(v17, __ T8H, v17, v31);
+    __ sqdmulh(v1, __ T8H, v1, v31);
+    __ shsubv(v17, __ T8H, v5, v17);
+    __ shsubv(v1, __ T8H, v4, v1);
+    __ addv(v16, __ T8H, v16, v17);
+    __ addv(v17, __ T8H, v18, v19);
+    __ addv(v18, __ T8H, v0, v1);
+    __ addv(v19, __ T8H, v2, v3);
+    __ sqdmulh(v5, __ T8H, v16, v27);
+    __ mulv(v0, __ T8H, v16, v27);
+    __ sqdmulh(v4, __ T8H, v17, v27);
+    __ mulv(v1, __ T8H, v17, v27);
+    __ sqdmulh(v6, __ T8H, v18, v27);
+    __ mulv(v2, __ T8H, v18, v27);
+    __ sqdmulh(v7, __ T8H, v19, v27);
+    __ mulv(v3, __ T8H, v19, v27);
+    __ mulv(v0, __ T8H, v0, v30);
+    __ mulv(v1, __ T8H, v1, v30);
+    __ mulv(v2, __ T8H, v2, v30);
+    __ mulv(v3, __ T8H, v3, v30);
+    __ sqdmulh(v0, __ T8H, v0, v31);
+    __ sqdmulh(v1, __ T8H, v1, v31);
+    __ sqdmulh(v2, __ T8H, v2, v31);
+    __ sqdmulh(v3, __ T8H, v3, v31);
+    __ shsubv(v0, __ T8H, v5, v0);
+    __ shsubv(v1, __ T8H, v4, v1);
+    __ shsubv(v2, __ T8H, v6, v2);
+    __ shsubv(v3, __ T8H, v7, v3);
+    __ st2(v0, v1, __ T8H, __ post(result, 32));
+    __ st2(v2, v3, __ T8H, __ post(result, 32));
+
+    __ cmp(result, limit);
+    __ br(Assembler::NE, kyberNttMult_loop);
+
+    __ leave(); // required for proper stackwalking of RuntimeStub frame
+    __ mov(r0, zr); // return 0
+    __ ret(lr);
+
+    return start;
+  }
+
+  void kyber_load80v0_v17(const Register a) {
+    __ ldpq(v0, v1, __ post(a, 32));
+    __ ldpq(v2, v3, __ post(a, 32));
+    __ ldpq(v4, v5, __ post(a, 32));
+    __ ldpq(v6, v7, __ post(a, 32));
+    __ ldpq(v16, v17, __ post(a, 32));
+  }
+
+  void kyber_load80v18_v27(const Register b) {
+    __ ldpq(v18, v19, __ post(b, 32));
+    __ ldpq(v20, v21, __ post(b, 32));
+    __ ldpq(v22, v23, __ post(b, 32));
+    __ ldpq(v24, v25, __ post(b, 32));
+    __ ldpq(v26, v27, __ post(b, 32));
+  }
+
+  void kyber_addv80() {
+    __ addv(v0, __ T8H, v18, v0);
+    __ addv(v1, __ T8H, v19, v1);
+    __ addv(v2, __ T8H, v20, v2);
+    __ addv(v3, __ T8H, v21, v3);
+    __ addv(v4, __ T8H, v22, v4);
+    __ addv(v5, __ T8H, v23, v5);
+    __ addv(v6, __ T8H, v24, v6);
+    __ addv(v7, __ T8H, v25, v7);
+    __ addv(v16, __ T8H, v26, v16);
+    __ addv(v17, __ T8H, v27, v17);
+  }
+
+  void kyber_addv_v31_80() {
+    __ addv(v0, __ T8H, v31, v0);
+    __ addv(v1, __ T8H, v31, v1);
+    __ addv(v2, __ T8H, v31, v2);
+    __ addv(v3, __ T8H, v31, v3);
+    __ addv(v4, __ T8H, v31, v4);
+    __ addv(v5, __ T8H, v31, v5);
+    __ addv(v6, __ T8H, v31, v6);
+    __ addv(v7, __ T8H, v31, v7);
+    __ addv(v16, __ T8H, v31, v16);
+    __ addv(v17, __ T8H, v31, v17);
+  }
+
+  void kyber_store80(const Register result) {
+    __ stpq(v0, v1, __ post(result, 32));
+    __ stpq(v2, v3, __ post(result, 32));
+    __ stpq(v4, v5, __ post(result, 32));
+    __ stpq(v6, v7, __ post(result, 32));
+    __ stpq(v16, v17, __ post(result, 32));
+  }
+
+  // Kyber add 2 polynomials.
+  // Implements
+  // static int implKyberAddPoly(short[] result, short[] a, short[] b) {}
+  //
+  // result (short[256]) = c_rarg0
+  // a (short[256]) = c_rarg1
+  // b (short[256]) = c_rarg2
+  address generate_kyberAddPoly_2() {
+
+    __ align(CodeEntryAlignment);
+    StubGenStubId stub_id = StubGenStubId::kyberAddPoly_2_id;
+    StubCodeMark mark(this, stub_id);
+    address start = __ pc();
+    __ enter();
+
+    const Register result = c_rarg0;
+    const Register a = c_rarg1;
+    const Register b = c_rarg2;
+
+    const Register kyberConsts = r11;
+
+    __ lea(kyberConsts, ExternalAddress((address) StubRoutines::aarch64::_kyberConsts));
+
+    __ add(kyberConsts, kyberConsts, 16);
+    __ ldr(v31, __ Q, kyberConsts);
+    kyber_load80v0_v17(a);
+    __ ldr(v28, __ Q, __ post(a, 16));
+    kyber_load80v18_v27(b);
+    __ ldr(v29, __ Q, __ post(b, 16));
+    kyber_addv80();
+    __ addv(v28, __ T8H, v28, v29);
+    kyber_addv_v31_80();
+    __ addv(v28, __ T8H, v28, v31);
+    kyber_store80(result);
+    __ str(v28, __ Q, __ post(result, 16));
+    kyber_load80v0_v17(a);
+    __ ldr(v28, __ Q, __ post(a, 16));
+    kyber_load80v18_v27(b);
+    __ ldr(v29, __ Q, __ post(b, 16));
+    kyber_addv80();
+    __ addv(v28, __ T8H, v28, v29);
+    kyber_addv_v31_80();
+    __ addv(v28, __ T8H, v28, v31);
+    kyber_store80(result);
+    __ str(v28, __ Q, __ post(result, 16));
+    kyber_load80v0_v17(a);
+    kyber_load80v18_v27(b);
+    kyber_addv80();
+    kyber_addv_v31_80();
+    kyber_store80(result);
+
+    __ leave(); // required for proper stackwalking of RuntimeStub frame
+    __ mov(r0, zr); // return 0
+    __ ret(lr);
+
+    return start;
+  }
+
+  // Kyber add 3 polynomials.
+  // Implements
+  // static int implKyberAddPoly(short[] result, short[] a, short[] b, short[] c) {}
+  //
+  // result (short[256]) = c_rarg0
+  // a (short[256]) = c_rarg1
+  // b (short[256]) = c_rarg2
+  // c (short[256]) = c_rarg3
+  address generate_kyberAddPoly_3() {
+
+    __ align(CodeEntryAlignment);
+    StubGenStubId stub_id = StubGenStubId::kyberAddPoly_3_id;
+    StubCodeMark mark(this, stub_id);
+    address start = __ pc();
+    __ enter();
+
+    const Register result = c_rarg0;
+    const Register a = c_rarg1;
+    const Register b = c_rarg2;
+    const Register c = c_rarg3;
+
+    const Register kyberConsts = r11;
+
+    __ lea(kyberConsts, ExternalAddress((address) StubRoutines::aarch64::_kyberConsts));
+
+    __ add(kyberConsts, kyberConsts, 16);
+    __ ldr(v31, __ Q, kyberConsts);
+    __ addv(v31, __ T8H, v31, v31);
+    kyber_load80v0_v17(a);
+    __ ldr(v28, __ Q, __ post(a, 16));
+    kyber_load80v18_v27(b);
+    __ ldr(v29, __ Q, __ post(b, 16));
+    kyber_addv80();
+    __ addv(v28, __ T8H, v28, v29);
+    kyber_load80v18_v27(c);
+    __ ldr(v29, __ Q, __ post(c, 16));
+    kyber_addv80();
+    __ addv(v28, __ T8H, v28, v29);
+    kyber_addv_v31_80();
+    __ addv(v28, __ T8H, v28, v31);
+    kyber_store80(result);
+    __ str(v28, __ Q, __ post(result, 16));
+    kyber_load80v0_v17(a);
+    __ ldr(v28, __ Q, __ post(a, 16));
+    kyber_load80v18_v27(b);
+    __ ldr(v29, __ Q, __ post(b, 16));
+    kyber_addv80();
+    __ addv(v28, __ T8H, v28, v29);
+    kyber_load80v18_v27(c);
+    __ ldr(v29, __ Q, __ post(c, 16));
+    kyber_addv80();
+    __ addv(v28, __ T8H, v28, v29);
+    kyber_addv_v31_80();
+    __ addv(v28, __ T8H, v28, v31);
+    kyber_store80(result);
+    __ str(v28, __ Q, __ post(result, 16));
+    kyber_load80v0_v17(a);
+    kyber_load80v18_v27(b);
+    kyber_addv80();
+    kyber_load80v18_v27(c);
+    kyber_addv80();
+    kyber_addv_v31_80();
+    kyber_store80(result);
+
+    __ leave(); // required for proper stackwalking of RuntimeStub frame
+    __ mov(r0, zr); // return 0
+    __ ret(lr);
+
+    return start;
+  }
+
+  // Kyber parse XOF output to polynomial coefficient candidates
+  // or decodePoly(12, ...).
+  // Implements
+  // static int implKyber12To16(
+  //         byte[] condensed, int index, short[] parsed, int parsedLength) {}
+  //
+  // (parsedLength or (parsedLength - 48) must be divisible by 64.)
+  //
+  // condensed (byte[]) = c_rarg0
+  // condensedIndex = c_rarg1
+  // parsed (short[112 or 256]) = c_rarg2
+  // parsedLength (112 or 256) = c_rarg3
+  address generate_kyber12To16() {
+    Label L_F00, L_loop, L_end;
+
+    __ BIND(L_F00);
+    __ emit_int64(0x0f000f000f000f00);
+    __ emit_int64(0x0f000f000f000f00);
+
+     __ align(CodeEntryAlignment);
+     StubGenStubId stub_id = StubGenStubId::kyber12To16_id;
+     StubCodeMark mark(this, stub_id);
+     address start = __ pc();
+     __ enter();
+
+    const Register condensed = c_rarg0;
+    const Register condensedOffs = c_rarg1;
+    const Register parsed = c_rarg2;
+    const Register parsedLength = c_rarg3;
+
+    const Register tmpAddr = r11;
+
+    __ adr(tmpAddr, L_F00);
+    __ ldr(v31, __ Q, tmpAddr);
+    __ add(condensed, condensed, condensedOffs);
+
+    __ BIND(L_loop);
+    __ ld3(v24, v25, v26, __ T16B, __ post(condensed, 48));
+    __ ld3(v27, v28, v29, __ T16B, __ post(condensed, 48));
+
+    __ ushll(v0, __ T8H, v24, __ T8B, 0);
+    __ ushll2(v1, __ T8H, v24, __ T16B, 0);
+    __ ushll(v2, __ T8H, v25, __ T8B, 0);
+    __ ushll2(v3, __ T8H, v25, __ T16B, 0);
+    __ ushll(v4, __ T8H, v25, __ T8B, 0);
+    __ ushll2(v5, __ T8H, v25, __ T16B, 0);
+    __ ushll(v16, __ T8H, v27, __ T8B, 0);
+    __ ushll2(v17, __ T8H, v27, __ T16B, 0);
+    __ ushll(v18, __ T8H, v28, __ T8B, 0);
+    __ ushll2(v19, __ T8H, v28, __ T16B, 0);
+    __ ushll(v20, __ T8H, v28, __ T8B, 0);
+    __ ushll2(v21, __ T8H, v28, __ T16B, 0);
+    __ shl(v2, __ T8H, v2, 8);
+    __ shl(v3, __ T8H, v3, 8);
+    __ shl(v18, __ T8H, v18, 8);
+    __ shl(v19, __ T8H, v19, 8);
+    __ ushll(v6, __ T8H, v26, __ T8B, 4);
+    __ ushll2(v7, __ T8H, v26, __ T16B, 4);
+    __ ushll(v22, __ T8H, v29, __ T8B, 4);
+    __ ushll2(v23, __ T8H, v29, __ T16B, 4);
+    __ andr(v2, __ T16B, v2, v31);
+    __ andr(v3, __ T16B, v3, v31);
+    __ ushr(v4, __ T8H, v4, 4);
+    __ ushr(v5, __ T8H, v5, 4);
+    __ andr(v18, __ T16B, v18, v31);
+    __ andr(v19, __ T16B, v19, v31);
+    __ ushr(v20, __ T8H, v20, 4);
+    __ ushr(v21, __ T8H, v21, 4);
+    __ addv(v0, __ T8H, v0, v2);
+    __ addv(v2, __ T8H, v1, v3);
+    __ addv(v1, __ T8H, v4, v6);
+    __ addv(v3, __ T8H, v5, v7);
+    __ addv(v16, __ T8H, v16, v18);
+    __ addv(v18, __ T8H, v17, v19);
+    __ addv(v17, __ T8H, v20, v22);
+    __ addv(v19, __ T8H, v21, v23);
+
+    __ st2(v0, v1, __ T8H, __ post(parsed, 32));
+    __ st2(v2, v3, __ T8H, __ post(parsed, 32));
+    __ st2(v16, v17, __ T8H, __ post(parsed, 32));
+    __ st2(v18, v19, __ T8H, __ post(parsed, 32));
+
+    __ sub(parsedLength, parsedLength, 64);
+    __ cmp(parsedLength, (u1)64);
+    __ br(Assembler::GE, L_loop);
+    __ cbz(parsedLength, L_end);
+
+    __ ld3(v24, v25, v26, __ T16B, __ post(condensed, 48));
+    __ ld3(v27, v28, v29, __ T8B, condensed);
+
+    __ ushll(v0, __ T8H, v24, __ T8B, 0);
+    __ ushll2(v1, __ T8H, v24, __ T16B, 0);
+    __ ushll(v2, __ T8H, v25, __ T8B, 0);
+    __ ushll2(v3, __ T8H, v25, __ T16B, 0);
+    __ ushll(v4, __ T8H, v25, __ T8B, 0);
+    __ ushll2(v5, __ T8H, v25, __ T16B, 0);
+    __ ushll(v16, __ T8H, v27, __ T8B, 0);
+    __ ushll(v18, __ T8H, v28, __ T8B, 0);
+    __ ushll(v20, __ T8H, v28, __ T8B, 0);
+    __ shl(v2, __ T8H, v2, 8);
+    __ shl(v3, __ T8H, v3, 8);
+    __ shl(v18, __ T8H, v18, 8);
+    __ ushll(v6, __ T8H, v26, __ T8B, 4);
+    __ ushll2(v7, __ T8H, v26, __ T16B, 4);
+    __ ushll(v22, __ T8H, v29, __ T8B, 4);
+    __ andr(v2, __ T16B, v2, v31);
+    __ andr(v3, __ T16B, v3, v31);
+    __ ushr(v4, __ T8H, v4, 4);
+    __ ushr(v5, __ T8H, v5, 4);
+    __ andr(v18, __ T16B, v18, v31);
+    __ ushr(v20, __ T8H, v20, 4);
+    __ addv(v0, __ T8H, v0, v2);
+    __ addv(v2, __ T8H, v1, v3);
+    __ addv(v1, __ T8H, v4, v6);
+    __ addv(v3, __ T8H, v5, v7);
+    __ addv(v16, __ T8H, v16, v18);
+    __ addv(v17, __ T8H, v20, v22);
+
+    __ st2(v0, v1, __ T8H, __ post(parsed, 32));
+    __ st2(v2, v3, __ T8H, __ post(parsed, 32));
+    __ st2(v16, v17, __ T8H, __ post(parsed, 32));
+
+    __ BIND(L_end);
+
+    __ leave(); // required for proper stackwalking of RuntimeStub frame
+    __ mov(r0, zr); // return 0
+    __ ret(lr);
+
+    return start;
+  }
+
+  void kyber_sqdmulh80() {
+    kyber_sqdmulh32(0);
+    kyber_sqdmulh32(4);
+    __ sqdmulh(v26, __ T8H, v16, v31);
+    __ sqdmulh(v27, __ T8H, v17, v31);
+  }
+
+  void kyber_sshr80() {
+    kyber_sshr32(18);
+    kyber_sshr32(22);
+    __ sshr(v26, __ T8H, v26, 11);
+    __ sshr(v27, __ T8H, v27, 11);
+  }
+
+  void kyber_mlsv80() {
+    kyber_mlsv32(0);
+    kyber_mlsv32(4);
+    __ mlsv(v16, __ T8H, v26, v30);
+    __ mlsv(v17, __ T8H, v27, v30);
+  }
+
+  // Kyber barrett reduce function.
+  // Implements
+  // static int implKyberBarrettReduce(short[] coeffs) {}
+  //
+  // coeffs (short[256]) = c_rarg0
+  address generate_kyberBarrettReduce() {
+
+    __ align(CodeEntryAlignment);
+    StubGenStubId stub_id = StubGenStubId::kyberBarrettReduce_id;
+    StubCodeMark mark(this, stub_id);
+    address start = __ pc();
+    __ enter();
+
+    const Register coeffs = c_rarg0;
+
+    const Register kyberConsts = r10;
+    const Register result = r11;
+
+    __ add(result, coeffs, 0);
+    __ lea(kyberConsts, ExternalAddress((address) StubRoutines::aarch64::_kyberConsts));
+
+    __ add(kyberConsts, kyberConsts, 16);
+    __ ldpq(v30, v31, kyberConsts);
+
+    kyber_load80v0_v17(coeffs);
+    __ ldr(v28, __ Q, __ post(coeffs, 16));
+    kyber_sqdmulh80();
+    __ sqdmulh(v29, __ T8H, v28, v31);
+    kyber_sshr80();
+    __ sshr(v29, __ T8H, v29, 11);
+    kyber_mlsv80();
+    __ mlsv(v28, __ T8H, v29, v30);
+    kyber_store80(result);
+    __ str(v28, __ Q, __ post(result, 16));
+
+    kyber_load80v0_v17(coeffs);
+    __ ldr(v28, __ Q, __ post(coeffs, 16));
+    kyber_sqdmulh80();     __ sqdmulh(v29, __ T8H, v28, v31);
+    kyber_sshr80();
+    __ sshr(v29, __ T8H, v29, 11);
+    kyber_mlsv80();
+    __ mlsv(v28, __ T8H, v29, v30);
+    kyber_store80(result);
+    __ str(v28, __ Q, __ post(result, 16));
+
+    kyber_load80v0_v17(coeffs);
+    kyber_sqdmulh80();
+    kyber_sshr80();
+    kyber_mlsv80();
+    kyber_store80(result);
+
+    __ leave(); // required for proper stackwalking of RuntimeStub frame
+    __ mov(r0, zr); // return 0
+    __ ret(lr);
+
+    return start;
+  }
+
   // Helpers to schedule parallel operation bundles across vector
   // register sequences of size 2, 4 or 8.
 
@@ -6187,6 +6180,7 @@
     for (int i = 0; i < N; i++) {
       __ addv(v[i], T, v1[i], v2[i]);
     }
+
   }
 
   template<int N>
@@ -6218,7 +6212,6 @@
     for (int i = 0; i < N; i++) {
       __ sshr(v[i], T, v1[i], shift);
     }
->>>>>>> df9210e6
   }
 
   template<int N>
@@ -7031,10 +7024,7 @@
     __ stpd(v12, v13, Address(sp, 32));
     __ stpd(v14, v15, Address(sp, 48));
 
-<<<<<<< HEAD
-=======
     // populate constant registers
->>>>>>> df9210e6
     __ mov(tmp, zr);
     __ add(tmp, tmp, 1);
     __ dup(one[0], __ T4S, tmp); // 1
