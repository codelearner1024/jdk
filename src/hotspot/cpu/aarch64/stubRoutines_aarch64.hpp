/*
 * Copyright (c) 2003, 2025, Oracle and/or its affiliates. All rights reserved.
 * Copyright (c) 2014, Red Hat Inc. All rights reserved.
 * DO NOT ALTER OR REMOVE COPYRIGHT NOTICES OR THIS FILE HEADER.
 *
 * This code is free software; you can redistribute it and/or modify it
 * under the terms of the GNU General Public License version 2 only, as
 * published by the Free Software Foundation.
 *
 * This code is distributed in the hope that it will be useful, but WITHOUT
 * ANY WARRANTY; without even the implied warranty of MERCHANTABILITY or
 * FITNESS FOR A PARTICULAR PURPOSE.  See the GNU General Public License
 * version 2 for more details (a copy is included in the LICENSE file that
 * accompanied this code).
 *
 * You should have received a copy of the GNU General Public License version
 * 2 along with this work; if not, write to the Free Software Foundation,
 * Inc., 51 Franklin St, Fifth Floor, Boston, MA 02110-1301 USA.
 *
 * Please contact Oracle, 500 Oracle Parkway, Redwood Shores, CA 94065 USA
 * or visit www.oracle.com if you need additional information or have any
 * questions.
 *
 */

#ifndef CPU_AARCH64_STUBROUTINES_AARCH64_HPP
#define CPU_AARCH64_STUBROUTINES_AARCH64_HPP

// This file holds the platform specific parts of the StubRoutines
// definition. See stubRoutines.hpp for a description on how to
// extend it.

static bool    returns_to_call_stub(address return_pc)   {
  return return_pc == _call_stub_return_address;
}

// emit enum used to size per-blob code buffers

#define DEFINE_BLOB_SIZE(blob_name, size) \
  _ ## blob_name ## _code_size = size,

enum platform_dependent_constants {
  STUBGEN_ARCH_BLOBS_DO(DEFINE_BLOB_SIZE)
};

#undef DEFINE_BLOB_SIZE

class aarch64 {
 friend class StubGenerator;
#if INCLUDE_JVMCI
  friend class JVMCIVMStructs;
#endif

  // declare fields for arch-specific entries

#define DECLARE_ARCH_ENTRY(arch, blob_name, stub_name, field_name, getter_name) \
  static address STUB_FIELD_NAME(field_name) ;

#define DECLARE_ARCH_ENTRY_INIT(arch, blob_name, stub_name, field_name, getter_name, init_function) \
  DECLARE_ARCH_ENTRY(arch, blob_name, stub_name, field_name, getter_name)

private:
  STUBGEN_ARCH_ENTRIES_DO(DECLARE_ARCH_ENTRY, DECLARE_ARCH_ENTRY_INIT)

#undef DECLARE_ARCH_ENTRY_INIT
#undef DECLARE_ARCH_ENTRY

  static bool _completed;

 public:

  // declare getters for arch-specific entries

#define DEFINE_ARCH_ENTRY_GETTER(arch, blob_name, stub_name, field_name, getter_name) \
  static address getter_name() { return STUB_FIELD_NAME(field_name) ; }

#define DEFINE_ARCH_ENTRY_GETTER_INIT(arch, blob_name, stub_name, field_name, getter_name, init_function) \
  DEFINE_ARCH_ENTRY_GETTER(arch, blob_name, stub_name, field_name, getter_name)

  STUBGEN_ARCH_ENTRIES_DO(DEFINE_ARCH_ENTRY_GETTER, DEFINE_ARCH_ENTRY_GETTER_INIT)

#undef DEFINE_ARCH_ENTRY_GETTER_INIT
#undef DEFINE_ARCH_ENTRY_GETTER

  static address large_arrays_hashcode(BasicType eltype) {
    switch (eltype) {
    case T_BOOLEAN:
      return large_arrays_hashcode_boolean();
    case T_BYTE:
      return large_arrays_hashcode_byte();
    case T_CHAR:
      return large_arrays_hashcode_char();
    case T_SHORT:
      return large_arrays_hashcode_short();
    case T_INT:
      return large_arrays_hashcode_int();
    default:
      ShouldNotReachHere();
    }

    return nullptr;
  }

  static bool complete() {
    return _completed;
  }

  static void set_completed() {
    _completed = true;
  }

private:
<<<<<<< HEAD
  static uint16_t  _kyberConsts[];
=======
  static uint32_t _dilithiumConsts[];
>>>>>>> 3230894b
  static juint    _crc_table[];
  static jubyte   _adler_table[];
  // begin trigonometric tables block. See comments in .cpp file
  static juint    _npio2_hw[];
  static jdouble   _two_over_pi[];
  static jdouble   _pio2[];
  static jdouble   _dsin_coef[];
  static jdouble  _dcos_coef[];
  // end trigonometric tables block
};

#endif // CPU_AARCH64_STUBROUTINES_AARCH64_HPP<|MERGE_RESOLUTION|>--- conflicted
+++ resolved
@@ -110,11 +110,8 @@
   }
 
 private:
-<<<<<<< HEAD
   static uint16_t  _kyberConsts[];
-=======
   static uint32_t _dilithiumConsts[];
->>>>>>> 3230894b
   static juint    _crc_table[];
   static jubyte   _adler_table[];
   // begin trigonometric tables block. See comments in .cpp file
