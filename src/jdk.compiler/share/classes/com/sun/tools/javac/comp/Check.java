/*
 * Copyright (c) 1999, 2025, Oracle and/or its affiliates. All rights reserved.
 * DO NOT ALTER OR REMOVE COPYRIGHT NOTICES OR THIS FILE HEADER.
 *
 * This code is free software; you can redistribute it and/or modify it
 * under the terms of the GNU General Public License version 2 only, as
 * published by the Free Software Foundation.  Oracle designates this
 * particular file as subject to the "Classpath" exception as provided
 * by Oracle in the LICENSE file that accompanied this code.
 *
 * This code is distributed in the hope that it will be useful, but WITHOUT
 * ANY WARRANTY; without even the implied warranty of MERCHANTABILITY or
 * FITNESS FOR A PARTICULAR PURPOSE.  See the GNU General Public License
 * version 2 for more details (a copy is included in the LICENSE file that
 * accompanied this code).
 *
 * You should have received a copy of the GNU General Public License version
 * 2 along with this work; if not, write to the Free Software Foundation,
 * Inc., 51 Franklin St, Fifth Floor, Boston, MA 02110-1301 USA.
 *
 * Please contact Oracle, 500 Oracle Parkway, Redwood Shores, CA 94065 USA
 * or visit www.oracle.com if you need additional information or have any
 * questions.
 */

package com.sun.tools.javac.comp;

import java.util.*;
import java.util.function.BiConsumer;
import java.util.function.BiPredicate;
import java.util.function.Predicate;
import java.util.function.Supplier;
import java.util.function.ToIntBiFunction;
import java.util.stream.Collectors;
import java.util.stream.StreamSupport;

import javax.lang.model.element.ElementKind;
import javax.lang.model.element.NestingKind;
import javax.tools.JavaFileManager;

import com.sun.source.tree.CaseTree;
import com.sun.tools.javac.code.*;
import com.sun.tools.javac.code.Attribute.Compound;
import com.sun.tools.javac.code.Directive.ExportsDirective;
import com.sun.tools.javac.code.Directive.RequiresDirective;
import com.sun.tools.javac.code.Source.Feature;
import com.sun.tools.javac.comp.Annotate.AnnotationTypeMetadata;
import com.sun.tools.javac.jvm.*;
import com.sun.tools.javac.resources.CompilerProperties.Errors;
import com.sun.tools.javac.resources.CompilerProperties.Fragments;
import com.sun.tools.javac.resources.CompilerProperties.Warnings;
import com.sun.tools.javac.resources.CompilerProperties.LintWarnings;
import com.sun.tools.javac.tree.*;
import com.sun.tools.javac.util.*;
import com.sun.tools.javac.util.JCDiagnostic.DiagnosticFlag;
import com.sun.tools.javac.util.JCDiagnostic.DiagnosticPosition;
import com.sun.tools.javac.util.JCDiagnostic.Error;
import com.sun.tools.javac.util.JCDiagnostic.Fragment;
import com.sun.tools.javac.util.JCDiagnostic.LintWarning;
import com.sun.tools.javac.util.List;

import com.sun.tools.javac.code.Lint;
import com.sun.tools.javac.code.Lint.LintCategory;
import com.sun.tools.javac.code.Scope.WriteableScope;
import com.sun.tools.javac.code.Type.*;
import com.sun.tools.javac.code.Symbol.*;
import com.sun.tools.javac.comp.DeferredAttr.DeferredAttrContext;
import com.sun.tools.javac.tree.JCTree.*;

import static com.sun.tools.javac.code.Flags.*;
import static com.sun.tools.javac.code.Flags.ANNOTATION;
import static com.sun.tools.javac.code.Flags.SYNCHRONIZED;
import static com.sun.tools.javac.code.Kinds.*;
import static com.sun.tools.javac.code.Kinds.Kind.*;
import static com.sun.tools.javac.code.Scope.LookupKind.NON_RECURSIVE;
import static com.sun.tools.javac.code.Scope.LookupKind.RECURSIVE;
import static com.sun.tools.javac.code.TypeTag.*;
import static com.sun.tools.javac.code.TypeTag.WILDCARD;

import static com.sun.tools.javac.tree.JCTree.Tag.*;
import javax.lang.model.element.Element;
import javax.lang.model.element.TypeElement;
import javax.lang.model.type.DeclaredType;
import javax.lang.model.util.ElementKindVisitor14;

/** Type checking helper class for the attribution phase.
 *
 *  <p><b>This is NOT part of any supported API.
 *  If you write code that depends on this, you do so at your own risk.
 *  This code and its internal interfaces are subject to change or
 *  deletion without notice.</b>
 */
public class Check {
    protected static final Context.Key<Check> checkKey = new Context.Key<>();

    // Flag bits indicating which item(s) chosen from a pair of items
    private static final int FIRST = 0x01;
    private static final int SECOND = 0x02;

    private final Names names;
    private final Log log;
    private final Resolve rs;
    private final Symtab syms;
    private final Enter enter;
    private final DeferredAttr deferredAttr;
    private final Infer infer;
    private final Types types;
    private final TypeAnnotations typeAnnotations;
    private final JCDiagnostic.Factory diags;
    private final JavaFileManager fileManager;
    private final Source source;
    private final Target target;
    private final Profile profile;
    private final Preview preview;
    private final boolean warnOnAnyAccessToMembers;

    public boolean disablePreviewCheck;

    // The set of lint options currently in effect. It is initialized
    // from the context, and then is set/reset as needed by Attr as it
    // visits all the various parts of the trees during attribution.
    Lint lint;

    // The method being analyzed in Attr - it is set/reset as needed by
    // Attr as it visits new method declarations.
    private MethodSymbol method;

    public static Check instance(Context context) {
        Check instance = context.get(checkKey);
        if (instance == null)
            instance = new Check(context);
        return instance;
    }

    @SuppressWarnings("this-escape")
    protected Check(Context context) {
        context.put(checkKey, this);

        names = Names.instance(context);
        log = Log.instance(context);
        rs = Resolve.instance(context);
        syms = Symtab.instance(context);
        enter = Enter.instance(context);
        deferredAttr = DeferredAttr.instance(context);
        infer = Infer.instance(context);
        types = Types.instance(context);
        typeAnnotations = TypeAnnotations.instance(context);
        diags = JCDiagnostic.Factory.instance(context);
        Options options = Options.instance(context);
        lint = Lint.instance(context);
        fileManager = context.get(JavaFileManager.class);

        source = Source.instance(context);
        target = Target.instance(context);
        warnOnAnyAccessToMembers = options.isSet("warnOnAccessToMembers");

        disablePreviewCheck = false;

        Target target = Target.instance(context);
        syntheticNameChar = target.syntheticNameChar();

        profile = Profile.instance(context);
        preview = Preview.instance(context);

        boolean enforceMandatoryWarnings = true;

<<<<<<< HEAD
        deprecationHandler = new MandatoryWarningHandler(log, null, enforceMandatoryWarnings, "deprecated");
        removalHandler = new MandatoryWarningHandler(log, null, enforceMandatoryWarnings);
        uncheckedHandler = new MandatoryWarningHandler(log, null, enforceMandatoryWarnings);
=======
        deprecationHandler = new MandatoryWarningHandler(log, null, verboseDeprecated,
                enforceMandatoryWarnings, LintCategory.DEPRECATION, "deprecated");
        removalHandler = new MandatoryWarningHandler(log, null, verboseRemoval,
                enforceMandatoryWarnings, LintCategory.REMOVAL);
        uncheckedHandler = new MandatoryWarningHandler(log, null, verboseUnchecked,
                enforceMandatoryWarnings, LintCategory.UNCHECKED);
>>>>>>> 2b82e2d5

        deferredLintHandler = DeferredLintHandler.instance(context);

        allowModules = Feature.MODULES.allowedInSource(source);
        allowRecords = Feature.RECORDS.allowedInSource(source);
        allowSealed = Feature.SEALED_CLASSES.allowedInSource(source);
    }

    /** Character for synthetic names
     */
    char syntheticNameChar;

    /** A table mapping flat names of all compiled classes for each module in this run
     *  to their symbols; maintained from outside.
     */
    private Map<Pair<ModuleSymbol, Name>,ClassSymbol> compiled = new HashMap<>();

    /** A handler for messages about deprecated usage.
     */
    private MandatoryWarningHandler deprecationHandler;

    /** A handler for messages about deprecated-for-removal usage.
     */
    private MandatoryWarningHandler removalHandler;

    /** A handler for messages about unchecked or unsafe usage.
     */
    private MandatoryWarningHandler uncheckedHandler;

    /** A handler for deferred lint warnings.
     */
    private DeferredLintHandler deferredLintHandler;

    /** Are modules allowed
     */
    private final boolean allowModules;

    /** Are records allowed
     */
    private final boolean allowRecords;

    /** Are sealed classes allowed
     */
    private final boolean allowSealed;

/* *************************************************************************
 * Errors and Warnings
 **************************************************************************/

    Lint setLint(Lint newLint) {
        Lint prev = lint;
        lint = newLint;
        return prev;
    }

    MethodSymbol setMethod(MethodSymbol newMethod) {
        MethodSymbol prev = method;
        method = newMethod;
        return prev;
    }

    /** Warn about deprecated symbol.
     *  @param pos        Position to be used for error reporting.
     *  @param sym        The deprecated symbol.
     */
    void warnDeprecated(DiagnosticPosition pos, Symbol sym) {
        if (sym.isDeprecatedForRemoval()) {
            if (!lint.isSuppressed(LintCategory.REMOVAL)) {
                boolean verbose = lint.isEnabled(LintCategory.REMOVAL);
                if (sym.kind == MDL) {
                    removalHandler.report(pos, LintWarnings.HasBeenDeprecatedForRemovalModule(sym), verbose);
                } else {
                    removalHandler.report(pos, LintWarnings.HasBeenDeprecatedForRemoval(sym, sym.location()), verbose);
                }
            }
        } else if (!lint.isSuppressed(LintCategory.DEPRECATION)) {
            boolean verbose = lint.isEnabled(LintCategory.DEPRECATION);
            if (sym.kind == MDL) {
                deprecationHandler.report(pos, LintWarnings.HasBeenDeprecatedModule(sym), verbose);
            } else {
                deprecationHandler.report(pos, LintWarnings.HasBeenDeprecated(sym, sym.location()), verbose);
            }
        }
    }

    /** Log a preview warning.
     *  @param pos        Position to be used for error reporting.
     *  @param msg        A Warning describing the problem.
     */
    public void warnPreviewAPI(Lint lint, DiagnosticPosition pos, LintWarning warnKey) {
        if (!lint.isSuppressed(LintCategory.PREVIEW))
            preview.reportPreviewWarning(pos, warnKey);
    }

    /** Log a preview warning.
     *  @param pos        Position to be used for error reporting.
     *  @param msg        A Warning describing the problem.
     */
    public void warnDeclaredUsingPreview(Lint lint, DiagnosticPosition pos, Symbol sym) {
        if (!lint.isSuppressed(LintCategory.PREVIEW))
            preview.reportPreviewWarning(pos, LintWarnings.DeclaredUsingPreview(kindName(sym), sym));
    }

    /** Log a preview warning.
     *  @param pos        Position to be used for error reporting.
     *  @param msg        A Warning describing the problem.
     */
    public void warnRestrictedAPI(DiagnosticPosition pos, Symbol sym) {
        lint.logIfEnabled(pos, LintWarnings.RestrictedMethod(sym.enclClass(), sym));
    }

    /** Warn about unchecked operation.
     *  @param pos        Position to be used for error reporting.
     *  @param msg        A string describing the problem.
     */
    public void warnUnchecked(DiagnosticPosition pos, LintWarning warnKey) {
        if (!lint.isSuppressed(LintCategory.UNCHECKED))
            uncheckedHandler.report(pos, warnKey, lint.isEnabled(LintCategory.UNCHECKED));
    }

    /**
     * Report any deferred diagnostics.
     */
    public void reportDeferredDiagnostics() {
        deprecationHandler.reportDeferredDiagnostic();
        removalHandler.reportDeferredDiagnostic();
        uncheckedHandler.reportDeferredDiagnostic();
    }


    /** Report a failure to complete a class.
     *  @param pos        Position to be used for error reporting.
     *  @param ex         The failure to report.
     */
    public Type completionError(DiagnosticPosition pos, CompletionFailure ex) {
        log.error(JCDiagnostic.DiagnosticFlag.NON_DEFERRABLE, pos, Errors.CantAccess(ex.sym, ex.getDetailValue()));
        return syms.errType;
    }

    /** Report an error that wrong type tag was found.
     *  @param pos        Position to be used for error reporting.
     *  @param required   An internationalized string describing the type tag
     *                    required.
     *  @param found      The type that was found.
     */
    Type typeTagError(DiagnosticPosition pos, JCDiagnostic required, Object found) {
        // this error used to be raised by the parser,
        // but has been delayed to this point:
        if (found instanceof Type type && type.hasTag(VOID)) {
            log.error(pos, Errors.IllegalStartOfType);
            return syms.errType;
        }
        log.error(pos, Errors.TypeFoundReq(found, required));
        return types.createErrorType(found instanceof Type type ? type : syms.errType);
    }

    /** Report duplicate declaration error.
     */
    void duplicateError(DiagnosticPosition pos, Symbol sym) {
        if (!sym.type.isErroneous()) {
            Symbol location = sym.location();
            if (location.kind == MTH &&
                    ((MethodSymbol)location).isStaticOrInstanceInit()) {
                log.error(pos,
                          Errors.AlreadyDefinedInClinit(kindName(sym),
                                                        sym,
                                                        kindName(sym.location()),
                                                        kindName(sym.location().enclClass()),
                                                        sym.location().enclClass()));
            } else {
                /* dont error if this is a duplicated parameter of a generated canonical constructor
                 * as we should have issued an error for the duplicated fields
                 */
                if (location.kind != MTH ||
                        ((sym.owner.flags_field & GENERATEDCONSTR) == 0) ||
                        ((sym.owner.flags_field & RECORD) == 0)) {
                    log.error(pos,
                            Errors.AlreadyDefined(kindName(sym),
                                    sym,
                                    kindName(sym.location()),
                                    sym.location()));
                }
            }
        }
    }

    /** Report array/varargs duplicate declaration
     */
    void varargsDuplicateError(DiagnosticPosition pos, Symbol sym1, Symbol sym2) {
        if (!sym1.type.isErroneous() && !sym2.type.isErroneous()) {
            log.error(pos, Errors.ArrayAndVarargs(sym1, sym2, sym2.location()));
        }
    }

/* ************************************************************************
 * duplicate declaration checking
 *************************************************************************/

    /** Check that variable does not hide variable with same name in
     *  immediately enclosing local scope.
     *  @param pos           Position for error reporting.
     *  @param v             The symbol.
     *  @param s             The scope.
     */
    void checkTransparentVar(DiagnosticPosition pos, VarSymbol v, Scope s) {
        for (Symbol sym : s.getSymbolsByName(v.name)) {
            if (sym.owner != v.owner) break;
            if (sym.kind == VAR &&
                sym.owner.kind.matches(KindSelector.VAL_MTH) &&
                v.name != names.error) {
                duplicateError(pos, sym);
                return;
            }
        }
    }

    /** Check that a class or interface does not hide a class or
     *  interface with same name in immediately enclosing local scope.
     *  @param pos           Position for error reporting.
     *  @param c             The symbol.
     *  @param s             The scope.
     */
    void checkTransparentClass(DiagnosticPosition pos, ClassSymbol c, Scope s) {
        for (Symbol sym : s.getSymbolsByName(c.name)) {
            if (sym.owner != c.owner) break;
            if (sym.kind == TYP && !sym.type.hasTag(TYPEVAR) &&
                sym.owner.kind.matches(KindSelector.VAL_MTH) &&
                c.name != names.error) {
                duplicateError(pos, sym);
                return;
            }
        }
    }

    /** Check that class does not have the same name as one of
     *  its enclosing classes, or as a class defined in its enclosing scope.
     *  return true if class is unique in its enclosing scope.
     *  @param pos           Position for error reporting.
     *  @param name          The class name.
     *  @param s             The enclosing scope.
     */
    boolean checkUniqueClassName(DiagnosticPosition pos, Name name, Scope s) {
        for (Symbol sym : s.getSymbolsByName(name, NON_RECURSIVE)) {
            if (sym.kind == TYP && sym.name != names.error) {
                duplicateError(pos, sym);
                return false;
            }
        }
        for (Symbol sym = s.owner; sym != null; sym = sym.owner) {
            if (sym.kind == TYP && sym.name == name && sym.name != names.error &&
                    !sym.isImplicit()) {
                duplicateError(pos, sym);
                return true;
            }
        }
        return true;
    }

/* *************************************************************************
 * Class name generation
 **************************************************************************/


    private Map<Pair<Name, Name>, Integer> localClassNameIndexes = new HashMap<>();

    /** Return name of local class.
     *  This is of the form   {@code <enclClass> $ n <classname> }
     *  where
     *    enclClass is the flat name of the enclosing class,
     *    classname is the simple name of the local class
     */
    public Name localClassName(ClassSymbol c) {
        Name enclFlatname = c.owner.enclClass().flatname;
        String enclFlatnameStr = enclFlatname.toString();
        Pair<Name, Name> key = new Pair<>(enclFlatname, c.name);
        Integer index = localClassNameIndexes.get(key);
        for (int i = (index == null) ? 1 : index; ; i++) {
            Name flatname = names.fromString(enclFlatnameStr
                    + syntheticNameChar + i + c.name);
            if (getCompiled(c.packge().modle, flatname) == null) {
                localClassNameIndexes.put(key, i + 1);
                return flatname;
            }
        }
    }

    public void clearLocalClassNameIndexes(ClassSymbol c) {
        if (c.owner != null && c.owner.kind != NIL) {
            localClassNameIndexes.remove(new Pair<>(
                    c.owner.enclClass().flatname, c.name));
        }
    }

    public void newRound() {
        compiled.clear();
        localClassNameIndexes.clear();
    }

    public void clear() {
        deprecationHandler.clear();
        removalHandler.clear();
        uncheckedHandler.clear();
    }

    public void putCompiled(ClassSymbol csym) {
        compiled.put(Pair.of(csym.packge().modle, csym.flatname), csym);
    }

    public ClassSymbol getCompiled(ClassSymbol csym) {
        return compiled.get(Pair.of(csym.packge().modle, csym.flatname));
    }

    public ClassSymbol getCompiled(ModuleSymbol msym, Name flatname) {
        return compiled.get(Pair.of(msym, flatname));
    }

    public void removeCompiled(ClassSymbol csym) {
        compiled.remove(Pair.of(csym.packge().modle, csym.flatname));
    }

/* *************************************************************************
 * Type Checking
 **************************************************************************/

    /**
     * A check context is an object that can be used to perform compatibility
     * checks - depending on the check context, meaning of 'compatibility' might
     * vary significantly.
     */
    public interface CheckContext {
        /**
         * Is type 'found' compatible with type 'req' in given context
         */
        boolean compatible(Type found, Type req, Warner warn);
        /**
         * Report a check error
         */
        void report(DiagnosticPosition pos, JCDiagnostic details);
        /**
         * Obtain a warner for this check context
         */
        public Warner checkWarner(DiagnosticPosition pos, Type found, Type req);

        public InferenceContext inferenceContext();

        public DeferredAttr.DeferredAttrContext deferredAttrContext();
    }

    /**
     * This class represent a check context that is nested within another check
     * context - useful to check sub-expressions. The default behavior simply
     * redirects all method calls to the enclosing check context leveraging
     * the forwarding pattern.
     */
    static class NestedCheckContext implements CheckContext {
        CheckContext enclosingContext;

        NestedCheckContext(CheckContext enclosingContext) {
            this.enclosingContext = enclosingContext;
        }

        public boolean compatible(Type found, Type req, Warner warn) {
            return enclosingContext.compatible(found, req, warn);
        }

        public void report(DiagnosticPosition pos, JCDiagnostic details) {
            enclosingContext.report(pos, details);
        }

        public Warner checkWarner(DiagnosticPosition pos, Type found, Type req) {
            return enclosingContext.checkWarner(pos, found, req);
        }

        public InferenceContext inferenceContext() {
            return enclosingContext.inferenceContext();
        }

        public DeferredAttrContext deferredAttrContext() {
            return enclosingContext.deferredAttrContext();
        }
    }

    /**
     * Check context to be used when evaluating assignment/return statements
     */
    CheckContext basicHandler = new CheckContext() {
        public void report(DiagnosticPosition pos, JCDiagnostic details) {
            log.error(pos, Errors.ProbFoundReq(details));
        }
        public boolean compatible(Type found, Type req, Warner warn) {
            return types.isAssignable(found, req, warn);
        }

        public Warner checkWarner(DiagnosticPosition pos, Type found, Type req) {
            return convertWarner(pos, found, req);
        }

        public InferenceContext inferenceContext() {
            return infer.emptyContext;
        }

        public DeferredAttrContext deferredAttrContext() {
            return deferredAttr.emptyDeferredAttrContext;
        }

        @Override
        public String toString() {
            return "CheckContext: basicHandler";
        }
    };

    /** Check that a given type is assignable to a given proto-type.
     *  If it is, return the type, otherwise return errType.
     *  @param pos        Position to be used for error reporting.
     *  @param found      The type that was found.
     *  @param req        The type that was required.
     */
    public Type checkType(DiagnosticPosition pos, Type found, Type req) {
        return checkType(pos, found, req, basicHandler);
    }

    Type checkType(final DiagnosticPosition pos, final Type found, final Type req, final CheckContext checkContext) {
        final InferenceContext inferenceContext = checkContext.inferenceContext();
        if (inferenceContext.free(req) || inferenceContext.free(found)) {
            inferenceContext.addFreeTypeListener(List.of(req, found),
                    solvedContext -> checkType(pos, solvedContext.asInstType(found), solvedContext.asInstType(req), checkContext));
        }
        if (req.hasTag(ERROR))
            return req;
        if (req.hasTag(NONE))
            return found;
        if (checkContext.compatible(found, req, checkContext.checkWarner(pos, found, req))) {
            return found;
        } else {
            if (found.isNumeric() && req.isNumeric()) {
                checkContext.report(pos, diags.fragment(Fragments.PossibleLossOfPrecision(found, req)));
                return types.createErrorType(found);
            }
            checkContext.report(pos, diags.fragment(Fragments.InconvertibleTypes(found, req)));
            return types.createErrorType(found);
        }
    }

    /** Check that a given type can be cast to a given target type.
     *  Return the result of the cast.
     *  @param pos        Position to be used for error reporting.
     *  @param found      The type that is being cast.
     *  @param req        The target type of the cast.
     */
    Type checkCastable(DiagnosticPosition pos, Type found, Type req) {
        return checkCastable(pos, found, req, basicHandler);
    }
    Type checkCastable(DiagnosticPosition pos, Type found, Type req, CheckContext checkContext) {
        if (types.isCastable(found, req, castWarner(pos, found, req))) {
            return req;
        } else {
            checkContext.report(pos, diags.fragment(Fragments.InconvertibleTypes(found, req)));
            return types.createErrorType(found);
        }
    }

    /** Check for redundant casts (i.e. where source type is a subtype of target type)
     * The problem should only be reported for non-292 cast
     */
    public void checkRedundantCast(Env<AttrContext> env, final JCTypeCast tree) {
        if (!tree.type.isErroneous()
                && types.isSameType(tree.expr.type, tree.clazz.type)
                && !(ignoreAnnotatedCasts && TreeInfo.containsTypeAnnotation(tree.clazz))
                && !is292targetTypeCast(tree)) {
            deferredLintHandler.report(_l -> {
                lint.logIfEnabled(tree.pos(), LintWarnings.RedundantCast(tree.clazz.type));
            });
        }
    }
    //where
        private boolean is292targetTypeCast(JCTypeCast tree) {
            boolean is292targetTypeCast = false;
            JCExpression expr = TreeInfo.skipParens(tree.expr);
            if (expr.hasTag(APPLY)) {
                JCMethodInvocation apply = (JCMethodInvocation)expr;
                Symbol sym = TreeInfo.symbol(apply.meth);
                is292targetTypeCast = sym != null &&
                    sym.kind == MTH &&
                    (sym.flags() & HYPOTHETICAL) != 0;
            }
            return is292targetTypeCast;
        }

        private static final boolean ignoreAnnotatedCasts = true;

    /** Check that a type is within some bounds.
     *
     *  Used in TypeApply to verify that, e.g., X in {@code V<X>} is a valid
     *  type argument.
     *  @param a             The type that should be bounded by bs.
     *  @param bound         The bound.
     */
    private boolean checkExtends(Type a, Type bound) {
         if (a.isUnbound()) {
             return true;
         } else if (!a.hasTag(WILDCARD)) {
             a = types.cvarUpperBound(a);
             return types.isSubtype(a, bound);
         } else if (a.isExtendsBound()) {
             return types.isCastable(bound, types.wildUpperBound(a), types.noWarnings);
         } else if (a.isSuperBound()) {
             return !types.notSoftSubtype(types.wildLowerBound(a), bound);
         }
         return true;
     }

    /** Check that type is different from 'void'.
     *  @param pos           Position to be used for error reporting.
     *  @param t             The type to be checked.
     */
    Type checkNonVoid(DiagnosticPosition pos, Type t) {
        if (t.hasTag(VOID)) {
            log.error(pos, Errors.VoidNotAllowedHere);
            return types.createErrorType(t);
        } else {
            return t;
        }
    }

    Type checkClassOrArrayType(DiagnosticPosition pos, Type t) {
        if (!t.hasTag(CLASS) && !t.hasTag(ARRAY) && !t.hasTag(ERROR)) {
            return typeTagError(pos,
                                diags.fragment(Fragments.TypeReqClassArray),
                                asTypeParam(t));
        } else {
            return t;
        }
    }

    /** Check that type is a class or interface type.
     *  @param pos           Position to be used for error reporting.
     *  @param t             The type to be checked.
     */
    Type checkClassType(DiagnosticPosition pos, Type t) {
        if (!t.hasTag(CLASS) && !t.hasTag(ERROR)) {
            return typeTagError(pos,
                                diags.fragment(Fragments.TypeReqClass),
                                asTypeParam(t));
        } else {
            return t;
        }
    }
    //where
        private Object asTypeParam(Type t) {
            return (t.hasTag(TYPEVAR))
                                    ? diags.fragment(Fragments.TypeParameter(t))
                                    : t;
        }

    /** Check that type is a valid qualifier for a constructor reference expression
     */
    Type checkConstructorRefType(DiagnosticPosition pos, Type t) {
        t = checkClassOrArrayType(pos, t);
        if (t.hasTag(CLASS)) {
            if ((t.tsym.flags() & (ABSTRACT | INTERFACE)) != 0) {
                log.error(pos, Errors.AbstractCantBeInstantiated(t.tsym));
                t = types.createErrorType(t);
            } else if ((t.tsym.flags() & ENUM) != 0) {
                log.error(pos, Errors.EnumCantBeInstantiated);
                t = types.createErrorType(t);
            } else {
                t = checkClassType(pos, t, true);
            }
        } else if (t.hasTag(ARRAY)) {
            if (!types.isReifiable(((ArrayType)t).elemtype)) {
                log.error(pos, Errors.GenericArrayCreation);
                t = types.createErrorType(t);
            }
        }
        return t;
    }

    /** Check that type is a class or interface type.
     *  @param pos           Position to be used for error reporting.
     *  @param t             The type to be checked.
     *  @param noBounds    True if type bounds are illegal here.
     */
    Type checkClassType(DiagnosticPosition pos, Type t, boolean noBounds) {
        t = checkClassType(pos, t);
        if (noBounds && t.isParameterized()) {
            List<Type> args = t.getTypeArguments();
            while (args.nonEmpty()) {
                if (args.head.hasTag(WILDCARD))
                    return typeTagError(pos,
                                        diags.fragment(Fragments.TypeReqExact),
                                        args.head);
                args = args.tail;
            }
        }
        return t;
    }

    /** Check that type is a reference type, i.e. a class, interface or array type
     *  or a type variable.
     *  @param pos           Position to be used for error reporting.
     *  @param t             The type to be checked.
     */
    Type checkRefType(DiagnosticPosition pos, Type t) {
        if (t.isReference())
            return t;
        else
            return typeTagError(pos,
                                diags.fragment(Fragments.TypeReqRef),
                                t);
    }

    /** Check that each type is a reference type, i.e. a class, interface or array type
     *  or a type variable.
     *  @param trees         Original trees, used for error reporting.
     *  @param types         The types to be checked.
     */
    List<Type> checkRefTypes(List<JCExpression> trees, List<Type> types) {
        List<JCExpression> tl = trees;
        for (List<Type> l = types; l.nonEmpty(); l = l.tail) {
            l.head = checkRefType(tl.head.pos(), l.head);
            tl = tl.tail;
        }
        return types;
    }

    /** Check that type is a null or reference type.
     *  @param pos           Position to be used for error reporting.
     *  @param t             The type to be checked.
     */
    Type checkNullOrRefType(DiagnosticPosition pos, Type t) {
        if (t.isReference() || t.hasTag(BOT))
            return t;
        else
            return typeTagError(pos,
                                diags.fragment(Fragments.TypeReqRef),
                                t);
    }

    /** Check that flag set does not contain elements of two conflicting sets. s
     *  Return true if it doesn't.
     *  @param pos           Position to be used for error reporting.
     *  @param flags         The set of flags to be checked.
     *  @param set1          Conflicting flags set #1.
     *  @param set2          Conflicting flags set #2.
     */
    boolean checkDisjoint(DiagnosticPosition pos, long flags, long set1, long set2) {
        if ((flags & set1) != 0 && (flags & set2) != 0) {
            log.error(pos,
                      Errors.IllegalCombinationOfModifiers(asFlagSet(TreeInfo.firstFlag(flags & set1)),
                                                           asFlagSet(TreeInfo.firstFlag(flags & set2))));
            return false;
        } else
            return true;
    }

    /** Check that usage of diamond operator is correct (i.e. diamond should not
     * be used with non-generic classes or in anonymous class creation expressions)
     */
    Type checkDiamond(JCNewClass tree, Type t) {
        if (!TreeInfo.isDiamond(tree) ||
                t.isErroneous()) {
            return checkClassType(tree.clazz.pos(), t, true);
        } else {
            if (tree.def != null && !Feature.DIAMOND_WITH_ANONYMOUS_CLASS_CREATION.allowedInSource(source)) {
                log.error(DiagnosticFlag.SOURCE_LEVEL, tree.clazz.pos(),
                        Errors.CantApplyDiamond1(t, Feature.DIAMOND_WITH_ANONYMOUS_CLASS_CREATION.fragment(source.name)));
            }
            if (t.tsym.type.getTypeArguments().isEmpty()) {
                log.error(tree.clazz.pos(),
                          Errors.CantApplyDiamond1(t,
                                                   Fragments.DiamondNonGeneric(t)));
                return types.createErrorType(t);
            } else if (tree.typeargs != null &&
                    tree.typeargs.nonEmpty()) {
                log.error(tree.clazz.pos(),
                          Errors.CantApplyDiamond1(t,
                                                   Fragments.DiamondAndExplicitParams(t)));
                return types.createErrorType(t);
            } else {
                return t;
            }
        }
    }

    /** Check that the type inferred using the diamond operator does not contain
     *  non-denotable types such as captured types or intersection types.
     *  @param t the type inferred using the diamond operator
     *  @return  the (possibly empty) list of non-denotable types.
     */
    List<Type> checkDiamondDenotable(ClassType t) {
        ListBuffer<Type> buf = new ListBuffer<>();
        for (Type arg : t.allparams()) {
            if (!checkDenotable(arg)) {
                buf.append(arg);
            }
        }
        return buf.toList();
    }

    public boolean checkDenotable(Type t) {
        return denotableChecker.visit(t, null);
    }
        // where

        /** diamondTypeChecker: A type visitor that descends down the given type looking for non-denotable
         *  types. The visit methods return false as soon as a non-denotable type is encountered and true
         *  otherwise.
         */
        private static final Types.SimpleVisitor<Boolean, Void> denotableChecker = new Types.SimpleVisitor<Boolean, Void>() {
            @Override
            public Boolean visitType(Type t, Void s) {
                return true;
            }
            @Override
            public Boolean visitClassType(ClassType t, Void s) {
                if (t.isUnion() || t.isIntersection()) {
                    return false;
                }
                for (Type targ : t.allparams()) {
                    if (!visit(targ, s)) {
                        return false;
                    }
                }
                return true;
            }

            @Override
            public Boolean visitTypeVar(TypeVar t, Void s) {
                /* Any type variable mentioned in the inferred type must have been declared as a type parameter
                  (i.e cannot have been produced by inference (18.4))
                */
                return (t.tsym.flags() & SYNTHETIC) == 0;
            }

            @Override
            public Boolean visitCapturedType(CapturedType t, Void s) {
                /* Any type variable mentioned in the inferred type must have been declared as a type parameter
                  (i.e cannot have been produced by capture conversion (5.1.10))
                */
                return false;
            }

            @Override
            public Boolean visitArrayType(ArrayType t, Void s) {
                return visit(t.elemtype, s);
            }

            @Override
            public Boolean visitWildcardType(WildcardType t, Void s) {
                return visit(t.type, s);
            }
        };

    void checkVarargsMethodDecl(Env<AttrContext> env, JCMethodDecl tree) {
        MethodSymbol m = tree.sym;
        boolean hasTrustMeAnno = m.attribute(syms.trustMeType.tsym) != null;
        Type varargElemType = null;
        if (m.isVarArgs()) {
            varargElemType = types.elemtype(tree.params.last().type);
        }
        if (hasTrustMeAnno && !isTrustMeAllowedOnMethod(m)) {
            if (varargElemType != null) {
                JCDiagnostic msg = Feature.PRIVATE_SAFE_VARARGS.allowedInSource(source) ?
                        diags.fragment(Fragments.VarargsTrustmeOnVirtualVarargs(m)) :
                        diags.fragment(Fragments.VarargsTrustmeOnVirtualVarargsFinalOnly(m));
                log.error(tree,
                          Errors.VarargsInvalidTrustmeAnno(syms.trustMeType.tsym,
                                                           msg));
            } else {
                log.error(tree,
                          Errors.VarargsInvalidTrustmeAnno(syms.trustMeType.tsym,
                                                           Fragments.VarargsTrustmeOnNonVarargsMeth(m)));
            }
        } else if (hasTrustMeAnno && varargElemType != null &&
                            types.isReifiable(varargElemType)) {
            lint.logIfEnabled(tree, LintWarnings.VarargsRedundantTrustmeAnno(
                                syms.trustMeType.tsym,
                                diags.fragment(Fragments.VarargsTrustmeOnReifiableVarargs(varargElemType))));
        }
        else if (!hasTrustMeAnno && varargElemType != null &&
                !types.isReifiable(varargElemType)) {
            warnUnchecked(tree.params.head.pos(), LintWarnings.UncheckedVarargsNonReifiableType(varargElemType));
        }
    }
    //where
        private boolean isTrustMeAllowedOnMethod(Symbol s) {
            return (s.flags() & VARARGS) != 0 &&
                (s.isConstructor() ||
                    (s.flags() & (STATIC | FINAL |
                                  (Feature.PRIVATE_SAFE_VARARGS.allowedInSource(source) ? PRIVATE : 0) )) != 0);
        }

    Type checkLocalVarType(DiagnosticPosition pos, Type t, Name name) {
        //check that resulting type is not the null type
        if (t.hasTag(BOT)) {
            log.error(pos, Errors.CantInferLocalVarType(name, Fragments.LocalCantInferNull));
            return types.createErrorType(t);
        } else if (t.hasTag(VOID)) {
            log.error(pos, Errors.CantInferLocalVarType(name, Fragments.LocalCantInferVoid));
            return types.createErrorType(t);
        }

        //upward project the initializer type
        return types.upward(t, types.captures(t)).baseType();
    }

    Type checkMethod(final Type mtype,
            final Symbol sym,
            final Env<AttrContext> env,
            final List<JCExpression> argtrees,
            final List<Type> argtypes,
            final boolean useVarargs,
            InferenceContext inferenceContext) {
        // System.out.println("call   : " + env.tree);
        // System.out.println("method : " + owntype);
        // System.out.println("actuals: " + argtypes);
        if (inferenceContext.free(mtype)) {
            inferenceContext.addFreeTypeListener(List.of(mtype),
                    solvedContext -> checkMethod(solvedContext.asInstType(mtype), sym, env, argtrees, argtypes, useVarargs, solvedContext));
            return mtype;
        }
        Type owntype = mtype;
        List<Type> formals = owntype.getParameterTypes();
        List<Type> nonInferred = sym.type.getParameterTypes();
        if (nonInferred.length() != formals.length()) nonInferred = formals;
        Type last = useVarargs ? formals.last() : null;
        if (sym.name == names.init && sym.owner == syms.enumSym) {
            formals = formals.tail.tail;
            nonInferred = nonInferred.tail.tail;
        }
        if ((sym.flags() & ANONCONSTR_BASED) != 0) {
            formals = formals.tail;
            nonInferred = nonInferred.tail;
        }
        List<JCExpression> args = argtrees;
        if (args != null) {
            //this is null when type-checking a method reference
            while (formals.head != last) {
                JCTree arg = args.head;
                Warner warn = convertWarner(arg.pos(), arg.type, nonInferred.head);
                assertConvertible(arg, arg.type, formals.head, warn);
                args = args.tail;
                formals = formals.tail;
                nonInferred = nonInferred.tail;
            }
            if (useVarargs) {
                Type varArg = types.elemtype(last);
                while (args.tail != null) {
                    JCTree arg = args.head;
                    Warner warn = convertWarner(arg.pos(), arg.type, varArg);
                    assertConvertible(arg, arg.type, varArg, warn);
                    args = args.tail;
                }
            } else if ((sym.flags() & (VARARGS | SIGNATURE_POLYMORPHIC)) == VARARGS) {
                // non-varargs call to varargs method
                Type varParam = owntype.getParameterTypes().last();
                Type lastArg = argtypes.last();
                if (types.isSubtypeUnchecked(lastArg, types.elemtype(varParam)) &&
                    !types.isSameType(types.erasure(varParam), types.erasure(lastArg)))
                    log.warning(argtrees.last().pos(),
                                Warnings.InexactNonVarargsCall(types.elemtype(varParam),varParam));
            }
        }
        if (useVarargs) {
            Type argtype = owntype.getParameterTypes().last();
            if (!types.isReifiable(argtype) &&
                (sym.baseSymbol().attribute(syms.trustMeType.tsym) == null ||
                 !isTrustMeAllowedOnMethod(sym))) {
                warnUnchecked(env.tree.pos(), LintWarnings.UncheckedGenericArrayCreation(argtype));
            }
            TreeInfo.setVarargsElement(env.tree, types.elemtype(argtype));
         }
         return owntype;
    }
    //where
    private void assertConvertible(JCTree tree, Type actual, Type formal, Warner warn) {
        if (types.isConvertible(actual, formal, warn))
            return;

        if (formal.isCompound()
            && types.isSubtype(actual, types.supertype(formal))
            && types.isSubtypeUnchecked(actual, types.interfaces(formal), warn))
            return;
    }

    /**
     * Check that type 't' is a valid instantiation of a generic class
     * (see JLS 4.5)
     *
     * @param t class type to be checked
     * @return true if 't' is well-formed
     */
    public boolean checkValidGenericType(Type t) {
        return firstIncompatibleTypeArg(t) == null;
    }
    //WHERE
        private Type firstIncompatibleTypeArg(Type type) {
            List<Type> formals = type.tsym.type.allparams();
            List<Type> actuals = type.allparams();
            List<Type> args = type.getTypeArguments();
            List<Type> forms = type.tsym.type.getTypeArguments();
            ListBuffer<Type> bounds_buf = new ListBuffer<>();

            // For matching pairs of actual argument types `a' and
            // formal type parameters with declared bound `b' ...
            while (args.nonEmpty() && forms.nonEmpty()) {
                // exact type arguments needs to know their
                // bounds (for upper and lower bound
                // calculations).  So we create new bounds where
                // type-parameters are replaced with actuals argument types.
                bounds_buf.append(types.subst(forms.head.getUpperBound(), formals, actuals));
                args = args.tail;
                forms = forms.tail;
            }

            args = type.getTypeArguments();
            List<Type> tvars_cap = types.substBounds(formals,
                                      formals,
                                      types.capture(type).allparams());
            while (args.nonEmpty() && tvars_cap.nonEmpty()) {
                // Let the actual arguments know their bound
                args.head.withTypeVar((TypeVar)tvars_cap.head);
                args = args.tail;
                tvars_cap = tvars_cap.tail;
            }

            args = type.getTypeArguments();
            List<Type> bounds = bounds_buf.toList();

            while (args.nonEmpty() && bounds.nonEmpty()) {
                Type actual = args.head;
                if (!isTypeArgErroneous(actual) &&
                        !bounds.head.isErroneous() &&
                        !checkExtends(actual, bounds.head)) {
                    return args.head;
                }
                args = args.tail;
                bounds = bounds.tail;
            }

            args = type.getTypeArguments();
            bounds = bounds_buf.toList();

            for (Type arg : types.capture(type).getTypeArguments()) {
                if (arg.hasTag(TYPEVAR) &&
                        arg.getUpperBound().isErroneous() &&
                        !bounds.head.isErroneous() &&
                        !isTypeArgErroneous(args.head)) {
                    return args.head;
                }
                bounds = bounds.tail;
                args = args.tail;
            }

            return null;
        }
        //where
        boolean isTypeArgErroneous(Type t) {
            return isTypeArgErroneous.visit(t);
        }

        Types.UnaryVisitor<Boolean> isTypeArgErroneous = new Types.UnaryVisitor<Boolean>() {
            public Boolean visitType(Type t, Void s) {
                return t.isErroneous();
            }
            @Override
            public Boolean visitTypeVar(TypeVar t, Void s) {
                return visit(t.getUpperBound());
            }
            @Override
            public Boolean visitCapturedType(CapturedType t, Void s) {
                return visit(t.getUpperBound()) ||
                        visit(t.getLowerBound());
            }
            @Override
            public Boolean visitWildcardType(WildcardType t, Void s) {
                return visit(t.type);
            }
        };

    /** Check that given modifiers are legal for given symbol and
     *  return modifiers together with any implicit modifiers for that symbol.
     *  Warning: we can't use flags() here since this method
     *  is called during class enter, when flags() would cause a premature
     *  completion.
     *  @param flags         The set of modifiers given in a definition.
     *  @param sym           The defined symbol.
     *  @param tree          The declaration
     */
    long checkFlags(long flags, Symbol sym, JCTree tree) {
        final DiagnosticPosition pos = tree.pos();
        long mask;
        long implicit = 0;

        switch (sym.kind) {
        case VAR:
            if (TreeInfo.isReceiverParam(tree))
                mask = ReceiverParamFlags;
            else if (sym.owner.kind != TYP)
                mask = LocalVarFlags;
            else if ((sym.owner.flags_field & INTERFACE) != 0)
                mask = implicit = InterfaceVarFlags;
            else
                mask = VarFlags;
            break;
        case MTH:
            if (sym.name == names.init) {
                if ((sym.owner.flags_field & ENUM) != 0) {
                    // enum constructors cannot be declared public or
                    // protected and must be implicitly or explicitly
                    // private
                    implicit = PRIVATE;
                    mask = PRIVATE;
                } else
                    mask = ConstructorFlags;
            }  else if ((sym.owner.flags_field & INTERFACE) != 0) {
                if ((sym.owner.flags_field & ANNOTATION) != 0) {
                    mask = AnnotationTypeElementMask;
                    implicit = PUBLIC | ABSTRACT;
                } else if ((flags & (DEFAULT | STATIC | PRIVATE)) != 0) {
                    mask = InterfaceMethodMask;
                    implicit = (flags & PRIVATE) != 0 ? 0 : PUBLIC;
                    if ((flags & DEFAULT) != 0) {
                        implicit |= ABSTRACT;
                    }
                } else {
                    mask = implicit = InterfaceMethodFlags;
                }
            } else if ((sym.owner.flags_field & RECORD) != 0) {
                mask = RecordMethodFlags;
            } else {
                mask = MethodFlags;
            }
            if ((flags & STRICTFP) != 0) {
                warnOnExplicitStrictfp(tree);
            }
            // Imply STRICTFP if owner has STRICTFP set.
            if (((flags|implicit) & Flags.ABSTRACT) == 0 ||
                ((flags) & Flags.DEFAULT) != 0)
                implicit |= sym.owner.flags_field & STRICTFP;
            break;
        case TYP:
            if (sym.owner.kind.matches(KindSelector.VAL_MTH) ||
                    (sym.isDirectlyOrIndirectlyLocal() && (flags & ANNOTATION) != 0)) {
                boolean implicitlyStatic = !sym.isAnonymous() &&
                        ((flags & RECORD) != 0 || (flags & ENUM) != 0 || (flags & INTERFACE) != 0);
                boolean staticOrImplicitlyStatic = (flags & STATIC) != 0 || implicitlyStatic;
                // local statics are allowed only if records are allowed too
                mask = staticOrImplicitlyStatic && allowRecords && (flags & ANNOTATION) == 0 ? StaticLocalFlags : LocalClassFlags;
                implicit = implicitlyStatic ? STATIC : implicit;
            } else if (sym.owner.kind == TYP) {
                // statics in inner classes are allowed only if records are allowed too
                mask = ((flags & STATIC) != 0) && allowRecords && (flags & ANNOTATION) == 0 ? ExtendedMemberStaticClassFlags : ExtendedMemberClassFlags;
                if (sym.owner.owner.kind == PCK ||
                    (sym.owner.flags_field & STATIC) != 0) {
                    mask |= STATIC;
                } else if (!allowRecords && ((flags & ENUM) != 0 || (flags & RECORD) != 0)) {
                    log.error(pos, Errors.StaticDeclarationNotAllowedInInnerClasses);
                }
                // Nested interfaces and enums are always STATIC (Spec ???)
                if ((flags & (INTERFACE | ENUM | RECORD)) != 0 ) implicit = STATIC;
            } else {
                mask = ExtendedClassFlags;
            }
            // Interfaces are always ABSTRACT
            if ((flags & INTERFACE) != 0) implicit |= ABSTRACT;

            if ((flags & ENUM) != 0) {
                // enums can't be declared abstract, final, sealed or non-sealed
                mask &= ~(ABSTRACT | FINAL | SEALED | NON_SEALED);
                implicit |= implicitEnumFinalFlag(tree);
            }
            if ((flags & RECORD) != 0) {
                // records can't be declared abstract
                mask &= ~ABSTRACT;
                implicit |= FINAL;
            }
            if ((flags & STRICTFP) != 0) {
                warnOnExplicitStrictfp(tree);
            }
            // Imply STRICTFP if owner has STRICTFP set.
            implicit |= sym.owner.flags_field & STRICTFP;
            break;
        default:
            throw new AssertionError();
        }
        long illegal = flags & ExtendedStandardFlags & ~mask;
        if (illegal != 0) {
            if ((illegal & INTERFACE) != 0) {
                log.error(pos, ((flags & ANNOTATION) != 0) ? Errors.AnnotationDeclNotAllowedHere : Errors.IntfNotAllowedHere);
                mask |= INTERFACE;
            }
            else {
                log.error(pos,
                        Errors.ModNotAllowedHere(asFlagSet(illegal)));
            }
        }
        else if ((sym.kind == TYP ||
                  // ISSUE: Disallowing abstract&private is no longer appropriate
                  // in the presence of inner classes. Should it be deleted here?
                  checkDisjoint(pos, flags,
                                ABSTRACT,
                                PRIVATE | STATIC | DEFAULT))
                 &&
                 checkDisjoint(pos, flags,
                                STATIC | PRIVATE,
                                DEFAULT)
                 &&
                 checkDisjoint(pos, flags,
                               ABSTRACT | INTERFACE,
                               FINAL | NATIVE | SYNCHRONIZED)
                 &&
                 checkDisjoint(pos, flags,
                               PUBLIC,
                               PRIVATE | PROTECTED)
                 &&
                 checkDisjoint(pos, flags,
                               PRIVATE,
                               PUBLIC | PROTECTED)
                 &&
                 checkDisjoint(pos, flags,
                               FINAL,
                               VOLATILE)
                 &&
                 (sym.kind == TYP ||
                  checkDisjoint(pos, flags,
                                ABSTRACT | NATIVE,
                                STRICTFP))
                 && checkDisjoint(pos, flags,
                                FINAL,
                           SEALED | NON_SEALED)
                 && checkDisjoint(pos, flags,
                                SEALED,
                           FINAL | NON_SEALED)
                 && checkDisjoint(pos, flags,
                                SEALED,
                                ANNOTATION)) {
            // skip
        }
        return flags & (mask | ~ExtendedStandardFlags) | implicit;
    }

    private void warnOnExplicitStrictfp(JCTree tree) {
        deferredLintHandler.push(tree);
        try {
<<<<<<< HEAD
            deferredLintHandler.report(_ -> lint.logIfEnabled(tree.pos(), LintWarnings.Strictfp));
=======
            deferredLintHandler.report(_ -> lint.logIfEnabled(pos, LintWarnings.Strictfp));
>>>>>>> 2b82e2d5
        } finally {
            deferredLintHandler.pop();
        }
    }


    /** Determine if this enum should be implicitly final.
     *
     *  If the enum has no specialized enum constants, it is final.
     *
     *  If the enum does have specialized enum constants, it is
     *  <i>not</i> final.
     */
    private long implicitEnumFinalFlag(JCTree tree) {
        if (!tree.hasTag(CLASSDEF)) return 0;
        class SpecialTreeVisitor extends JCTree.Visitor {
            boolean specialized;
            SpecialTreeVisitor() {
                this.specialized = false;
            }

            @Override
            public void visitTree(JCTree tree) { /* no-op */ }

            @Override
            public void visitVarDef(JCVariableDecl tree) {
                if ((tree.mods.flags & ENUM) != 0) {
                    if (tree.init instanceof JCNewClass newClass && newClass.def != null) {
                        specialized = true;
                    }
                }
            }
        }

        SpecialTreeVisitor sts = new SpecialTreeVisitor();
        JCClassDecl cdef = (JCClassDecl) tree;
        for (JCTree defs: cdef.defs) {
            defs.accept(sts);
            if (sts.specialized) return allowSealed ? SEALED : 0;
        }
        return FINAL;
    }

/* *************************************************************************
 * Type Validation
 **************************************************************************/

    /** Validate a type expression. That is,
     *  check that all type arguments of a parametric type are within
     *  their bounds. This must be done in a second phase after type attribution
     *  since a class might have a subclass as type parameter bound. E.g:
     *
     *  <pre>{@code
     *  class B<A extends C> { ... }
     *  class C extends B<C> { ... }
     *  }</pre>
     *
     *  and we can't make sure that the bound is already attributed because
     *  of possible cycles.
     *
     * Visitor method: Validate a type expression, if it is not null, catching
     *  and reporting any completion failures.
     */
    void validate(JCTree tree, Env<AttrContext> env) {
        validate(tree, env, true);
    }
    void validate(JCTree tree, Env<AttrContext> env, boolean checkRaw) {
        new Validator(env).validateTree(tree, checkRaw, true);
    }

    /** Visitor method: Validate a list of type expressions.
     */
    void validate(List<? extends JCTree> trees, Env<AttrContext> env) {
        for (List<? extends JCTree> l = trees; l.nonEmpty(); l = l.tail)
            validate(l.head, env);
    }

    /** A visitor class for type validation.
     */
    class Validator extends JCTree.Visitor {

        boolean checkRaw;
        boolean isOuter;
        Env<AttrContext> env;

        Validator(Env<AttrContext> env) {
            this.env = env;
        }

        @Override
        public void visitTypeArray(JCArrayTypeTree tree) {
            validateTree(tree.elemtype, checkRaw, isOuter);
        }

        @Override
        public void visitTypeApply(JCTypeApply tree) {
            if (tree.type.hasTag(CLASS)) {
                List<JCExpression> args = tree.arguments;
                List<Type> forms = tree.type.tsym.type.getTypeArguments();

                Type incompatibleArg = firstIncompatibleTypeArg(tree.type);
                if (incompatibleArg != null) {
                    for (JCTree arg : tree.arguments) {
                        if (arg.type == incompatibleArg) {
                            log.error(arg, Errors.NotWithinBounds(incompatibleArg, forms.head));
                        }
                        forms = forms.tail;
                     }
                 }

                forms = tree.type.tsym.type.getTypeArguments();

                boolean is_java_lang_Class = tree.type.tsym.flatName() == names.java_lang_Class;

                // For matching pairs of actual argument types `a' and
                // formal type parameters with declared bound `b' ...
                while (args.nonEmpty() && forms.nonEmpty()) {
                    validateTree(args.head,
                            !(isOuter && is_java_lang_Class),
                            false);
                    args = args.tail;
                    forms = forms.tail;
                }

                // Check that this type is either fully parameterized, or
                // not parameterized at all.
                if (tree.type.getEnclosingType().isRaw())
                    log.error(tree.pos(), Errors.ImproperlyFormedTypeInnerRawParam);
                if (tree.clazz.hasTag(SELECT))
                    visitSelectInternal((JCFieldAccess)tree.clazz);
            }
        }

        @Override
        public void visitTypeParameter(JCTypeParameter tree) {
            validateTrees(tree.bounds, true, isOuter);
            checkClassBounds(tree.pos(), tree.type);
        }

        @Override
        public void visitWildcard(JCWildcard tree) {
            if (tree.inner != null)
                validateTree(tree.inner, true, isOuter);
        }

        @Override
        public void visitSelect(JCFieldAccess tree) {
            if (tree.type.hasTag(CLASS)) {
                visitSelectInternal(tree);

                // Check that this type is either fully parameterized, or
                // not parameterized at all.
                if (tree.selected.type.isParameterized() && tree.type.tsym.type.getTypeArguments().nonEmpty())
                    log.error(tree.pos(), Errors.ImproperlyFormedTypeParamMissing);
            }
        }

        public void visitSelectInternal(JCFieldAccess tree) {
            if (tree.type.tsym.isStatic() &&
                tree.selected.type.isParameterized()) {
                // The enclosing type is not a class, so we are
                // looking at a static member type.  However, the
                // qualifying expression is parameterized.
                log.error(tree.pos(), Errors.CantSelectStaticClassFromParamType);
            } else {
                // otherwise validate the rest of the expression
                tree.selected.accept(this);
            }
        }

        @Override
        public void visitAnnotatedType(JCAnnotatedType tree) {
            tree.underlyingType.accept(this);
        }

        @Override
        public void visitTypeIdent(JCPrimitiveTypeTree that) {
            if (that.type.hasTag(TypeTag.VOID)) {
                log.error(that.pos(), Errors.VoidNotAllowedHere);
            }
            super.visitTypeIdent(that);
        }

        /** Default visitor method: do nothing.
         */
        @Override
        public void visitTree(JCTree tree) {
        }

        public void validateTree(JCTree tree, boolean checkRaw, boolean isOuter) {
            if (tree != null) {
                boolean prevCheckRaw = this.checkRaw;
                this.checkRaw = checkRaw;
                this.isOuter = isOuter;

                try {
                    tree.accept(this);
                    if (checkRaw)
                        checkRaw(tree, env);
                } catch (CompletionFailure ex) {
                    completionError(tree.pos(), ex);
                } finally {
                    this.checkRaw = prevCheckRaw;
                }
            }
        }

        public void validateTrees(List<? extends JCTree> trees, boolean checkRaw, boolean isOuter) {
            for (List<? extends JCTree> l = trees; l.nonEmpty(); l = l.tail)
                validateTree(l.head, checkRaw, isOuter);
        }
    }

    void checkRaw(JCTree tree, Env<AttrContext> env) {
        if (tree.type.hasTag(CLASS) &&
            !TreeInfo.isDiamond(tree) &&
            !withinAnonConstr(env) &&
            tree.type.isRaw()) {
            lint.logIfEnabled(tree.pos(), LintWarnings.RawClassUse(tree.type, tree.type.tsym.type));
        }
    }
    //where
        private boolean withinAnonConstr(Env<AttrContext> env) {
            return env.enclClass.name.isEmpty() &&
                    env.enclMethod != null && env.enclMethod.name == names.init;
        }

/* *************************************************************************
 * Exception checking
 **************************************************************************/

    /* The following methods treat classes as sets that contain
     * the class itself and all their subclasses
     */

    /** Is given type a subtype of some of the types in given list?
     */
    boolean subset(Type t, List<Type> ts) {
        for (List<Type> l = ts; l.nonEmpty(); l = l.tail)
            if (types.isSubtype(t, l.head)) return true;
        return false;
    }

    /** Is given type a subtype or supertype of
     *  some of the types in given list?
     */
    boolean intersects(Type t, List<Type> ts) {
        for (List<Type> l = ts; l.nonEmpty(); l = l.tail)
            if (types.isSubtype(t, l.head) || types.isSubtype(l.head, t)) return true;
        return false;
    }

    /** Add type set to given type list, unless it is a subclass of some class
     *  in the list.
     */
    List<Type> incl(Type t, List<Type> ts) {
        return subset(t, ts) ? ts : excl(t, ts).prepend(t);
    }

    /** Remove type set from type set list.
     */
    List<Type> excl(Type t, List<Type> ts) {
        if (ts.isEmpty()) {
            return ts;
        } else {
            List<Type> ts1 = excl(t, ts.tail);
            if (types.isSubtype(ts.head, t)) return ts1;
            else if (ts1 == ts.tail) return ts;
            else return ts1.prepend(ts.head);
        }
    }

    /** Form the union of two type set lists.
     */
    List<Type> union(List<Type> ts1, List<Type> ts2) {
        List<Type> ts = ts1;
        for (List<Type> l = ts2; l.nonEmpty(); l = l.tail)
            ts = incl(l.head, ts);
        return ts;
    }

    /** Form the difference of two type lists.
     */
    List<Type> diff(List<Type> ts1, List<Type> ts2) {
        List<Type> ts = ts1;
        for (List<Type> l = ts2; l.nonEmpty(); l = l.tail)
            ts = excl(l.head, ts);
        return ts;
    }

    /** Form the intersection of two type lists.
     */
    public List<Type> intersect(List<Type> ts1, List<Type> ts2) {
        List<Type> ts = List.nil();
        for (List<Type> l = ts1; l.nonEmpty(); l = l.tail)
            if (subset(l.head, ts2)) ts = incl(l.head, ts);
        for (List<Type> l = ts2; l.nonEmpty(); l = l.tail)
            if (subset(l.head, ts1)) ts = incl(l.head, ts);
        return ts;
    }

    /** Is exc an exception symbol that need not be declared?
     */
    boolean isUnchecked(ClassSymbol exc) {
        return
            exc.kind == ERR ||
            exc.isSubClass(syms.errorType.tsym, types) ||
            exc.isSubClass(syms.runtimeExceptionType.tsym, types);
    }

    /** Is exc an exception type that need not be declared?
     */
    boolean isUnchecked(Type exc) {
        return
            (exc.hasTag(TYPEVAR)) ? isUnchecked(types.supertype(exc)) :
            (exc.hasTag(CLASS)) ? isUnchecked((ClassSymbol)exc.tsym) :
            exc.hasTag(BOT);
    }

    boolean isChecked(Type exc) {
        return !isUnchecked(exc);
    }

    /** Same, but handling completion failures.
     */
    boolean isUnchecked(DiagnosticPosition pos, Type exc) {
        try {
            return isUnchecked(exc);
        } catch (CompletionFailure ex) {
            completionError(pos, ex);
            return true;
        }
    }

    /** Is exc handled by given exception list?
     */
    boolean isHandled(Type exc, List<Type> handled) {
        return isUnchecked(exc) || subset(exc, handled);
    }

    /** Return all exceptions in thrown list that are not in handled list.
     *  @param thrown     The list of thrown exceptions.
     *  @param handled    The list of handled exceptions.
     */
    List<Type> unhandled(List<Type> thrown, List<Type> handled) {
        List<Type> unhandled = List.nil();
        for (List<Type> l = thrown; l.nonEmpty(); l = l.tail)
            if (!isHandled(l.head, handled)) unhandled = unhandled.prepend(l.head);
        return unhandled;
    }

/* *************************************************************************
 * Overriding/Implementation checking
 **************************************************************************/

    /** The level of access protection given by a flag set,
     *  where PRIVATE is highest and PUBLIC is lowest.
     */
    static int protection(long flags) {
        switch ((short)(flags & AccessFlags)) {
        case PRIVATE: return 3;
        case PROTECTED: return 1;
        default:
        case PUBLIC: return 0;
        case 0: return 2;
        }
    }

    /** A customized "cannot override" error message.
     *  @param m      The overriding method.
     *  @param other  The overridden method.
     *  @return       An internationalized string.
     */
    Fragment cannotOverride(MethodSymbol m, MethodSymbol other) {
        Symbol mloc = m.location();
        Symbol oloc = other.location();

        if ((other.owner.flags() & INTERFACE) == 0)
            return Fragments.CantOverride(m, mloc, other, oloc);
        else if ((m.owner.flags() & INTERFACE) == 0)
            return Fragments.CantImplement(m, mloc, other, oloc);
        else
            return Fragments.ClashesWith(m, mloc, other, oloc);
    }

    /** A customized "override" warning message.
     *  @param m      The overriding method.
     *  @param other  The overridden method.
     *  @return       An internationalized string.
     */
    Fragment uncheckedOverrides(MethodSymbol m, MethodSymbol other) {
        Symbol mloc = m.location();
        Symbol oloc = other.location();

        if ((other.owner.flags() & INTERFACE) == 0)
            return Fragments.UncheckedOverride(m, mloc, other, oloc);
        else if ((m.owner.flags() & INTERFACE) == 0)
            return Fragments.UncheckedImplement(m, mloc, other, oloc);
        else
            return Fragments.UncheckedClashWith(m, mloc, other, oloc);
    }

    /** A customized "override" warning message.
     *  @param m      The overriding method.
     *  @param other  The overridden method.
     *  @return       An internationalized string.
     */
    Fragment varargsOverrides(MethodSymbol m, MethodSymbol other) {
        Symbol mloc = m.location();
        Symbol oloc = other.location();

        if ((other.owner.flags() & INTERFACE) == 0)
            return Fragments.VarargsOverride(m, mloc, other, oloc);
        else  if ((m.owner.flags() & INTERFACE) == 0)
            return Fragments.VarargsImplement(m, mloc, other, oloc);
        else
            return Fragments.VarargsClashWith(m, mloc, other, oloc);
    }

    /** Check that this method conforms with overridden method 'other'.
     *  where `origin' is the class where checking started.
     *  Complications:
     *  (1) Do not check overriding of synthetic methods
     *      (reason: they might be final).
     *      todo: check whether this is still necessary.
     *  (2) Admit the case where an interface proxy throws fewer exceptions
     *      than the method it implements. Augment the proxy methods with the
     *      undeclared exceptions in this case.
     *  (3) When generics are enabled, admit the case where an interface proxy
     *      has a result type
     *      extended by the result type of the method it implements.
     *      Change the proxies result type to the smaller type in this case.
     *
     *  @param tree         The tree from which positions
     *                      are extracted for errors.
     *  @param m            The overriding method.
     *  @param other        The overridden method.
     *  @param origin       The class of which the overriding method
     *                      is a member.
     */
    void checkOverride(JCTree tree,
                       MethodSymbol m,
                       MethodSymbol other,
                       ClassSymbol origin) {
        // Don't check overriding of synthetic methods or by bridge methods.
        if ((m.flags() & (SYNTHETIC|BRIDGE)) != 0 || (other.flags() & SYNTHETIC) != 0) {
            return;
        }

        // Error if static method overrides instance method (JLS 8.4.8.2).
        if ((m.flags() & STATIC) != 0 &&
                   (other.flags() & STATIC) == 0) {
            log.error(TreeInfo.diagnosticPositionFor(m, tree),
                      Errors.OverrideStatic(cannotOverride(m, other)));
            m.flags_field |= BAD_OVERRIDE;
            return;
        }

        // Error if instance method overrides static or final
        // method (JLS 8.4.8.1).
        if ((other.flags() & FINAL) != 0 ||
                 (m.flags() & STATIC) == 0 &&
                 (other.flags() & STATIC) != 0) {
            log.error(TreeInfo.diagnosticPositionFor(m, tree),
                      Errors.OverrideMeth(cannotOverride(m, other),
                                          asFlagSet(other.flags() & (FINAL | STATIC))));
            m.flags_field |= BAD_OVERRIDE;
            return;
        }

        if ((m.owner.flags() & ANNOTATION) != 0) {
            // handled in validateAnnotationMethod
            return;
        }

        // Error if overriding method has weaker access (JLS 8.4.8.3).
        if (protection(m.flags()) > protection(other.flags())) {
            log.error(TreeInfo.diagnosticPositionFor(m, tree),
                      (other.flags() & AccessFlags) == 0 ?
                              Errors.OverrideWeakerAccess(cannotOverride(m, other),
                                                          "package") :
                              Errors.OverrideWeakerAccess(cannotOverride(m, other),
                                                          asFlagSet(other.flags() & AccessFlags)));
            m.flags_field |= BAD_OVERRIDE;
            return;
        }

        if (shouldCheckPreview(m, other, origin)) {
            checkPreview(TreeInfo.diagnosticPositionFor(m, tree),
                         m, origin.type, other);
        }

        Type mt = types.memberType(origin.type, m);
        Type ot = types.memberType(origin.type, other);
        // Error if overriding result type is different
        // (or, in the case of generics mode, not a subtype) of
        // overridden result type. We have to rename any type parameters
        // before comparing types.
        List<Type> mtvars = mt.getTypeArguments();
        List<Type> otvars = ot.getTypeArguments();
        Type mtres = mt.getReturnType();
        Type otres = types.subst(ot.getReturnType(), otvars, mtvars);

        overrideWarner.clear();
        boolean resultTypesOK =
            types.returnTypeSubstitutable(mt, ot, otres, overrideWarner);
        if (!resultTypesOK) {
            if ((m.flags() & STATIC) != 0 && (other.flags() & STATIC) != 0) {
                log.error(TreeInfo.diagnosticPositionFor(m, tree),
                          Errors.OverrideIncompatibleRet(Fragments.CantHide(m, m.location(), other,
                                        other.location()), mtres, otres));
                m.flags_field |= BAD_OVERRIDE;
            } else {
                log.error(TreeInfo.diagnosticPositionFor(m, tree),
                          Errors.OverrideIncompatibleRet(cannotOverride(m, other), mtres, otres));
                m.flags_field |= BAD_OVERRIDE;
            }
            return;
        } else if (overrideWarner.hasNonSilentLint(LintCategory.UNCHECKED)) {
            warnUnchecked(TreeInfo.diagnosticPositionFor(m, tree),
                    LintWarnings.OverrideUncheckedRet(uncheckedOverrides(m, other), mtres, otres));
        }

        // Error if overriding method throws an exception not reported
        // by overridden method.
        List<Type> otthrown = types.subst(ot.getThrownTypes(), otvars, mtvars);
        List<Type> unhandledErased = unhandled(mt.getThrownTypes(), types.erasure(otthrown));
        List<Type> unhandledUnerased = unhandled(mt.getThrownTypes(), otthrown);
        if (unhandledErased.nonEmpty()) {
            log.error(TreeInfo.diagnosticPositionFor(m, tree),
                      Errors.OverrideMethDoesntThrow(cannotOverride(m, other), unhandledUnerased.head));
            m.flags_field |= BAD_OVERRIDE;
            return;
        }
        else if (unhandledUnerased.nonEmpty()) {
            warnUnchecked(TreeInfo.diagnosticPositionFor(m, tree),
                          LintWarnings.OverrideUncheckedThrown(cannotOverride(m, other), unhandledUnerased.head));
            return;
        }

        // Optional warning if varargs don't agree
        if ((((m.flags() ^ other.flags()) & Flags.VARARGS) != 0)) {
            lint.logIfEnabled(TreeInfo.diagnosticPositionFor(m, tree),
                        ((m.flags() & Flags.VARARGS) != 0)
                        ? LintWarnings.OverrideVarargsMissing(varargsOverrides(m, other))
                        : LintWarnings.OverrideVarargsExtra(varargsOverrides(m, other)));
        }

        // Warn if instance method overrides bridge method (compiler spec ??)
        if ((other.flags() & BRIDGE) != 0) {
            log.warning(TreeInfo.diagnosticPositionFor(m, tree),
                        Warnings.OverrideBridge(uncheckedOverrides(m, other)));
        }

        // Warn if a deprecated method overridden by a non-deprecated one.
        if (!isDeprecatedOverrideIgnorable(other, origin)) {
            Lint prevLint = setLint(lint.augment(m));
            try {
                checkDeprecated(() -> TreeInfo.diagnosticPositionFor(m, tree), m, other);
            } finally {
                setLint(prevLint);
            }
        }
    }
    // where
        private boolean shouldCheckPreview(MethodSymbol m, MethodSymbol other, ClassSymbol origin) {
            if (m.owner != origin ||
                //performance - only do the expensive checks when the overridden method is a Preview API:
                ((other.flags() & PREVIEW_API) == 0 &&
                 (other.owner.flags() & PREVIEW_API) == 0)) {
                return false;
            }

            for (Symbol s : types.membersClosure(origin.type, false).getSymbolsByName(m.name)) {
                if (m != s && m.overrides(s, origin, types, false)) {
                    //only produce preview warnings or errors if "m" immediatelly overrides "other"
                    //without intermediate overriding methods:
                    return s == other;
                }
            }

            return false;
        }
        private boolean isDeprecatedOverrideIgnorable(MethodSymbol m, ClassSymbol origin) {
            // If the method, m, is defined in an interface, then ignore the issue if the method
            // is only inherited via a supertype and also implemented in the supertype,
            // because in that case, we will rediscover the issue when examining the method
            // in the supertype.
            // If the method, m, is not defined in an interface, then the only time we need to
            // address the issue is when the method is the supertype implementation: any other
            // case, we will have dealt with when examining the supertype classes
            ClassSymbol mc = m.enclClass();
            Type st = types.supertype(origin.type);
            if (!st.hasTag(CLASS))
                return true;
            MethodSymbol stimpl = m.implementation((ClassSymbol)st.tsym, types, false);

            if (mc != null && ((mc.flags() & INTERFACE) != 0)) {
                List<Type> intfs = types.interfaces(origin.type);
                return (intfs.contains(mc.type) ? false : (stimpl != null));
            }
            else
                return (stimpl != m);
        }


    // used to check if there were any unchecked conversions
    Warner overrideWarner = new Warner();

    /** Check that a class does not inherit two concrete methods
     *  with the same signature.
     *  @param pos          Position to be used for error reporting.
     *  @param site         The class type to be checked.
     */
    public void checkCompatibleConcretes(DiagnosticPosition pos, Type site) {
        Type sup = types.supertype(site);
        if (!sup.hasTag(CLASS)) return;

        for (Type t1 = sup;
             t1.hasTag(CLASS) && t1.tsym.type.isParameterized();
             t1 = types.supertype(t1)) {
            for (Symbol s1 : t1.tsym.members().getSymbols(NON_RECURSIVE)) {
                if (s1.kind != MTH ||
                    (s1.flags() & (STATIC|SYNTHETIC|BRIDGE)) != 0 ||
                    !s1.isInheritedIn(site.tsym, types) ||
                    ((MethodSymbol)s1).implementation(site.tsym,
                                                      types,
                                                      true) != s1)
                    continue;
                Type st1 = types.memberType(t1, s1);
                int s1ArgsLength = st1.getParameterTypes().length();
                if (st1 == s1.type) continue;

                for (Type t2 = sup;
                     t2.hasTag(CLASS);
                     t2 = types.supertype(t2)) {
                    for (Symbol s2 : t2.tsym.members().getSymbolsByName(s1.name)) {
                        if (s2 == s1 ||
                            s2.kind != MTH ||
                            (s2.flags() & (STATIC|SYNTHETIC|BRIDGE)) != 0 ||
                            s2.type.getParameterTypes().length() != s1ArgsLength ||
                            !s2.isInheritedIn(site.tsym, types) ||
                            ((MethodSymbol)s2).implementation(site.tsym,
                                                              types,
                                                              true) != s2)
                            continue;
                        Type st2 = types.memberType(t2, s2);
                        if (types.overrideEquivalent(st1, st2))
                            log.error(pos,
                                      Errors.ConcreteInheritanceConflict(s1, t1, s2, t2, sup));
                    }
                }
            }
        }
    }

    /** Check that classes (or interfaces) do not each define an abstract
     *  method with same name and arguments but incompatible return types.
     *  @param pos          Position to be used for error reporting.
     *  @param t1           The first argument type.
     *  @param t2           The second argument type.
     */
    public boolean checkCompatibleAbstracts(DiagnosticPosition pos,
                                            Type t1,
                                            Type t2,
                                            Type site) {
        if ((site.tsym.flags() & COMPOUND) != 0) {
            // special case for intersections: need to eliminate wildcards in supertypes
            t1 = types.capture(t1);
            t2 = types.capture(t2);
        }
        return firstIncompatibility(pos, t1, t2, site) == null;
    }

    /** Return the first method which is defined with same args
     *  but different return types in two given interfaces, or null if none
     *  exists.
     *  @param t1     The first type.
     *  @param t2     The second type.
     *  @param site   The most derived type.
     *  @return symbol from t2 that conflicts with one in t1.
     */
    private Symbol firstIncompatibility(DiagnosticPosition pos, Type t1, Type t2, Type site) {
        Map<TypeSymbol,Type> interfaces1 = new HashMap<>();
        closure(t1, interfaces1);
        Map<TypeSymbol,Type> interfaces2;
        if (t1 == t2)
            interfaces2 = interfaces1;
        else
            closure(t2, interfaces1, interfaces2 = new HashMap<>());

        for (Type t3 : interfaces1.values()) {
            for (Type t4 : interfaces2.values()) {
                Symbol s = firstDirectIncompatibility(pos, t3, t4, site);
                if (s != null) return s;
            }
        }
        return null;
    }

    /** Compute all the supertypes of t, indexed by type symbol. */
    private void closure(Type t, Map<TypeSymbol,Type> typeMap) {
        if (!t.hasTag(CLASS)) return;
        if (typeMap.put(t.tsym, t) == null) {
            closure(types.supertype(t), typeMap);
            for (Type i : types.interfaces(t))
                closure(i, typeMap);
        }
    }

    /** Compute all the supertypes of t, indexed by type symbol (except those in typesSkip). */
    private void closure(Type t, Map<TypeSymbol,Type> typesSkip, Map<TypeSymbol,Type> typeMap) {
        if (!t.hasTag(CLASS)) return;
        if (typesSkip.get(t.tsym) != null) return;
        if (typeMap.put(t.tsym, t) == null) {
            closure(types.supertype(t), typesSkip, typeMap);
            for (Type i : types.interfaces(t))
                closure(i, typesSkip, typeMap);
        }
    }

    /** Return the first method in t2 that conflicts with a method from t1. */
    private Symbol firstDirectIncompatibility(DiagnosticPosition pos, Type t1, Type t2, Type site) {
        for (Symbol s1 : t1.tsym.members().getSymbols(NON_RECURSIVE)) {
            Type st1 = null;
            if (s1.kind != MTH || !s1.isInheritedIn(site.tsym, types) ||
                    (s1.flags() & SYNTHETIC) != 0) continue;
            Symbol impl = ((MethodSymbol)s1).implementation(site.tsym, types, false);
            if (impl != null && (impl.flags() & ABSTRACT) == 0) continue;
            for (Symbol s2 : t2.tsym.members().getSymbolsByName(s1.name)) {
                if (s1 == s2) continue;
                if (s2.kind != MTH || !s2.isInheritedIn(site.tsym, types) ||
                        (s2.flags() & SYNTHETIC) != 0) continue;
                if (st1 == null) st1 = types.memberType(t1, s1);
                Type st2 = types.memberType(t2, s2);
                if (types.overrideEquivalent(st1, st2)) {
                    List<Type> tvars1 = st1.getTypeArguments();
                    List<Type> tvars2 = st2.getTypeArguments();
                    Type rt1 = st1.getReturnType();
                    Type rt2 = types.subst(st2.getReturnType(), tvars2, tvars1);
                    boolean compat =
                        types.isSameType(rt1, rt2) ||
                        !rt1.isPrimitiveOrVoid() &&
                        !rt2.isPrimitiveOrVoid() &&
                        (types.covariantReturnType(rt1, rt2, types.noWarnings) ||
                         types.covariantReturnType(rt2, rt1, types.noWarnings)) ||
                         checkCommonOverriderIn(s1,s2,site);
                    if (!compat) {
                        if (types.isSameType(t1, t2)) {
                            log.error(pos, Errors.IncompatibleDiffRetSameType(t1,
                                    s2.name, types.memberType(t2, s2).getParameterTypes()));
                        } else {
                            log.error(pos, Errors.TypesIncompatible(t1, t2,
                                    Fragments.IncompatibleDiffRet(s2.name, types.memberType(t2, s2).getParameterTypes())));
                        }
                        return s2;
                    }
                } else if (checkNameClash((ClassSymbol)site.tsym, s1, s2) &&
                        !checkCommonOverriderIn(s1, s2, site)) {
                    log.error(pos, Errors.NameClashSameErasureNoOverride(
                            s1.name, types.memberType(site, s1).asMethodType().getParameterTypes(), s1.location(),
                            s2.name, types.memberType(site, s2).asMethodType().getParameterTypes(), s2.location()));
                    return s2;
                }
            }
        }
        return null;
    }
    //WHERE
    boolean checkCommonOverriderIn(Symbol s1, Symbol s2, Type site) {
        Map<TypeSymbol,Type> supertypes = new HashMap<>();
        Type st1 = types.memberType(site, s1);
        Type st2 = types.memberType(site, s2);
        closure(site, supertypes);
        for (Type t : supertypes.values()) {
            for (Symbol s3 : t.tsym.members().getSymbolsByName(s1.name)) {
                if (s3 == s1 || s3 == s2 || s3.kind != MTH || (s3.flags() & (BRIDGE|SYNTHETIC)) != 0) continue;
                Type st3 = types.memberType(site,s3);
                if (types.overrideEquivalent(st3, st1) &&
                        types.overrideEquivalent(st3, st2) &&
                        types.returnTypeSubstitutable(st3, st1) &&
                        types.returnTypeSubstitutable(st3, st2)) {
                    return true;
                }
            }
        }
        return false;
    }

    /** Check that a given method conforms with any method it overrides.
     *  @param tree         The tree from which positions are extracted
     *                      for errors.
     *  @param m            The overriding method.
     */
    void checkOverride(Env<AttrContext> env, JCMethodDecl tree, MethodSymbol m) {
        ClassSymbol origin = (ClassSymbol)m.owner;
        if ((origin.flags() & ENUM) != 0 && names.finalize.equals(m.name)) {
            if (m.overrides(syms.enumFinalFinalize, origin, types, false)) {
                log.error(tree.pos(), Errors.EnumNoFinalize);
                return;
            }
        }
        if (allowRecords && origin.isRecord()) {
            // let's find out if this is a user defined accessor in which case the @Override annotation is acceptable
            Optional<? extends RecordComponent> recordComponent = origin.getRecordComponents().stream()
                    .filter(rc -> rc.accessor == tree.sym && (rc.accessor.flags_field & GENERATED_MEMBER) == 0).findFirst();
            if (recordComponent.isPresent()) {
                return;
            }
        }

        for (Type t = origin.type; t.hasTag(CLASS);
             t = types.supertype(t)) {
            if (t != origin.type) {
                checkOverride(tree, t, origin, m);
            }
            for (Type t2 : types.interfaces(t)) {
                checkOverride(tree, t2, origin, m);
            }
        }

        final boolean explicitOverride = m.attribute(syms.overrideType.tsym) != null;
        // Check if this method must override a super method due to being annotated with @Override
        // or by virtue of being a member of a diamond inferred anonymous class. Latter case is to
        // be treated "as if as they were annotated" with @Override.
        boolean mustOverride = explicitOverride ||
                (env.info.isAnonymousDiamond && !m.isConstructor() && !m.isPrivate());
        if (mustOverride && !isOverrider(m)) {
            DiagnosticPosition pos = tree.pos();
            for (JCAnnotation a : tree.getModifiers().annotations) {
                if (a.annotationType.type.tsym == syms.overrideType.tsym) {
                    pos = a.pos();
                    break;
                }
            }
            log.error(pos,
                      explicitOverride ? (m.isStatic() ? Errors.StaticMethodsCannotBeAnnotatedWithOverride : Errors.MethodDoesNotOverrideSuperclass) :
                                Errors.AnonymousDiamondMethodDoesNotOverrideSuperclass(Fragments.DiamondAnonymousMethodsImplicitlyOverride));
        }
    }

    void checkOverride(JCTree tree, Type site, ClassSymbol origin, MethodSymbol m) {
        TypeSymbol c = site.tsym;
        for (Symbol sym : c.members().getSymbolsByName(m.name)) {
            if (m.overrides(sym, origin, types, false)) {
                if ((sym.flags() & ABSTRACT) == 0) {
                    checkOverride(tree, m, (MethodSymbol)sym, origin);
                }
            }
        }
    }

    private Predicate<Symbol> equalsHasCodeFilter = s -> MethodSymbol.implementation_filter.test(s) &&
            (s.flags() & BAD_OVERRIDE) == 0;

    public void checkClassOverrideEqualsAndHashIfNeeded(DiagnosticPosition pos,
            ClassSymbol someClass) {
        /* At present, annotations cannot possibly have a method that is override
         * equivalent with Object.equals(Object) but in any case the condition is
         * fine for completeness.
         */
        if (someClass == (ClassSymbol)syms.objectType.tsym ||
            someClass.isInterface() || someClass.isEnum() ||
            (someClass.flags() & ANNOTATION) != 0 ||
            (someClass.flags() & ABSTRACT) != 0) return;
        //anonymous inner classes implementing interfaces need especial treatment
        if (someClass.isAnonymous()) {
            List<Type> interfaces =  types.interfaces(someClass.type);
            if (interfaces != null && !interfaces.isEmpty() &&
                interfaces.head.tsym == syms.comparatorType.tsym) return;
        }
        checkClassOverrideEqualsAndHash(pos, someClass);
    }

    private void checkClassOverrideEqualsAndHash(DiagnosticPosition pos,
            ClassSymbol someClass) {
        if (lint.isEnabled(LintCategory.OVERRIDES)) {
            MethodSymbol equalsAtObject = (MethodSymbol)syms.objectType
                    .tsym.members().findFirst(names.equals);
            MethodSymbol hashCodeAtObject = (MethodSymbol)syms.objectType
                    .tsym.members().findFirst(names.hashCode);
            MethodSymbol equalsImpl = types.implementation(equalsAtObject,
                    someClass, false, equalsHasCodeFilter);
            boolean overridesEquals = equalsImpl != null &&
                                      equalsImpl.owner == someClass;
            boolean overridesHashCode = types.implementation(hashCodeAtObject,
                someClass, false, equalsHasCodeFilter) != hashCodeAtObject;

            if (overridesEquals && !overridesHashCode) {
                log.warning(pos,
                            LintWarnings.OverrideEqualsButNotHashcode(someClass));
            }
        }
    }

    public void checkHasMain(DiagnosticPosition pos, ClassSymbol c) {
        boolean found = false;

        for (Symbol sym : c.members().getSymbolsByName(names.main)) {
            if (sym.kind == MTH && (sym.flags() & PRIVATE) == 0) {
                MethodSymbol meth = (MethodSymbol)sym;
                if (!types.isSameType(meth.getReturnType(), syms.voidType)) {
                    continue;
                }
                if (meth.params.isEmpty()) {
                    found = true;
                    break;
                }
                if (meth.params.size() != 1) {
                    continue;
                }
                if (!types.isSameType(meth.params.head.type, types.makeArrayType(syms.stringType))) {
                    continue;
                }

                found = true;
                break;
            }
        }

        if (!found) {
            log.error(pos, Errors.ImplicitClassDoesNotHaveMainMethod);
        }
    }

    public void checkModuleName (JCModuleDecl tree) {
        Name moduleName = tree.sym.name;
        Assert.checkNonNull(moduleName);
        if (lint.isEnabled(LintCategory.MODULE)) {
            JCExpression qualId = tree.qualId;
            while (qualId != null) {
                Name componentName;
                DiagnosticPosition pos;
                switch (qualId.getTag()) {
                    case SELECT:
                        JCFieldAccess selectNode = ((JCFieldAccess) qualId);
                        componentName = selectNode.name;
                        pos = selectNode.pos();
                        qualId = selectNode.selected;
                        break;
                    case IDENT:
                        componentName = ((JCIdent) qualId).name;
                        pos = qualId.pos();
                        qualId = null;
                        break;
                    default:
                        throw new AssertionError("Unexpected qualified identifier: " + qualId.toString());
                }
                if (componentName != null) {
                    String moduleNameComponentString = componentName.toString();
                    int nameLength = moduleNameComponentString.length();
                    if (nameLength > 0 && Character.isDigit(moduleNameComponentString.charAt(nameLength - 1))) {
                        log.warning(pos, LintWarnings.PoorChoiceForModuleName(componentName));
                    }
                }
            }
        }
    }

    private boolean checkNameClash(ClassSymbol origin, Symbol s1, Symbol s2) {
        ClashFilter cf = new ClashFilter(origin.type);
        return (cf.test(s1) &&
                cf.test(s2) &&
                types.hasSameArgs(s1.erasure(types), s2.erasure(types)));
    }


    /** Check that all abstract members of given class have definitions.
     *  @param pos          Position to be used for error reporting.
     *  @param c            The class.
     */
    void checkAllDefined(DiagnosticPosition pos, ClassSymbol c) {
        MethodSymbol undef = types.firstUnimplementedAbstract(c);
        if (undef != null) {
            MethodSymbol undef1 =
                new MethodSymbol(undef.flags(), undef.name,
                                 types.memberType(c.type, undef), undef.owner);
            log.error(pos,
                      Errors.DoesNotOverrideAbstract(c, undef1, undef1.location()));
        }
    }

    void checkNonCyclicDecl(JCClassDecl tree) {
        CycleChecker cc = new CycleChecker();
        cc.scan(tree);
        if (!cc.errorFound && !cc.partialCheck) {
            tree.sym.flags_field |= ACYCLIC;
        }
    }

    class CycleChecker extends TreeScanner {

        Set<Symbol> seenClasses = new HashSet<>();
        boolean errorFound = false;
        boolean partialCheck = false;

        private void checkSymbol(DiagnosticPosition pos, Symbol sym) {
            if (sym != null && sym.kind == TYP) {
                Env<AttrContext> classEnv = enter.getEnv((TypeSymbol)sym);
                if (classEnv != null) {
                    DiagnosticSource prevSource = log.currentSource();
                    try {
                        log.useSource(classEnv.toplevel.sourcefile);
                        scan(classEnv.tree);
                    }
                    finally {
                        log.useSource(prevSource.getFile());
                    }
                } else if (sym.kind == TYP) {
                    checkClass(pos, sym, List.nil());
                }
            } else if (sym == null || sym.kind != PCK) {
                //not completed yet
                partialCheck = true;
            }
        }

        @Override
        public void visitSelect(JCFieldAccess tree) {
            super.visitSelect(tree);
            checkSymbol(tree.pos(), tree.sym);
        }

        @Override
        public void visitIdent(JCIdent tree) {
            checkSymbol(tree.pos(), tree.sym);
        }

        @Override
        public void visitTypeApply(JCTypeApply tree) {
            scan(tree.clazz);
        }

        @Override
        public void visitTypeArray(JCArrayTypeTree tree) {
            scan(tree.elemtype);
        }

        @Override
        public void visitClassDef(JCClassDecl tree) {
            List<JCTree> supertypes = List.nil();
            if (tree.getExtendsClause() != null) {
                supertypes = supertypes.prepend(tree.getExtendsClause());
            }
            if (tree.getImplementsClause() != null) {
                for (JCTree intf : tree.getImplementsClause()) {
                    supertypes = supertypes.prepend(intf);
                }
            }
            checkClass(tree.pos(), tree.sym, supertypes);
        }

        void checkClass(DiagnosticPosition pos, Symbol c, List<JCTree> supertypes) {
            if ((c.flags_field & ACYCLIC) != 0)
                return;
            if (seenClasses.contains(c)) {
                errorFound = true;
                noteCyclic(pos, (ClassSymbol)c);
            } else if (!c.type.isErroneous()) {
                try {
                    seenClasses.add(c);
                    if (c.type.hasTag(CLASS)) {
                        if (supertypes.nonEmpty()) {
                            scan(supertypes);
                        }
                        else {
                            ClassType ct = (ClassType)c.type;
                            if (ct.supertype_field == null ||
                                    ct.interfaces_field == null) {
                                //not completed yet
                                partialCheck = true;
                                return;
                            }
                            checkSymbol(pos, ct.supertype_field.tsym);
                            for (Type intf : ct.interfaces_field) {
                                checkSymbol(pos, intf.tsym);
                            }
                        }
                        if (c.owner.kind == TYP) {
                            checkSymbol(pos, c.owner);
                        }
                    }
                } finally {
                    seenClasses.remove(c);
                }
            }
        }
    }

    /** Check for cyclic references. Issue an error if the
     *  symbol of the type referred to has a LOCKED flag set.
     *
     *  @param pos      Position to be used for error reporting.
     *  @param t        The type referred to.
     */
    void checkNonCyclic(DiagnosticPosition pos, Type t) {
        checkNonCyclicInternal(pos, t);
    }


    void checkNonCyclic(DiagnosticPosition pos, TypeVar t) {
        checkNonCyclic1(pos, t, List.nil());
    }

    private void checkNonCyclic1(DiagnosticPosition pos, Type t, List<TypeVar> seen) {
        final TypeVar tv;
        if  (t.hasTag(TYPEVAR) && (t.tsym.flags() & UNATTRIBUTED) != 0)
            return;
        if (seen.contains(t)) {
            tv = (TypeVar)t;
            tv.setUpperBound(types.createErrorType(t));
            log.error(pos, Errors.CyclicInheritance(t));
        } else if (t.hasTag(TYPEVAR)) {
            tv = (TypeVar)t;
            seen = seen.prepend(tv);
            for (Type b : types.getBounds(tv))
                checkNonCyclic1(pos, b, seen);
        }
    }

    /** Check for cyclic references. Issue an error if the
     *  symbol of the type referred to has a LOCKED flag set.
     *
     *  @param pos      Position to be used for error reporting.
     *  @param t        The type referred to.
     *  @return        True if the check completed on all attributed classes
     */
    private boolean checkNonCyclicInternal(DiagnosticPosition pos, Type t) {
        boolean complete = true; // was the check complete?
        //- System.err.println("checkNonCyclicInternal("+t+");");//DEBUG
        Symbol c = t.tsym;
        if ((c.flags_field & ACYCLIC) != 0) return true;

        if ((c.flags_field & LOCKED) != 0) {
            noteCyclic(pos, (ClassSymbol)c);
        } else if (!c.type.isErroneous()) {
            try {
                c.flags_field |= LOCKED;
                if (c.type.hasTag(CLASS)) {
                    ClassType clazz = (ClassType)c.type;
                    if (clazz.interfaces_field != null)
                        for (List<Type> l=clazz.interfaces_field; l.nonEmpty(); l=l.tail)
                            complete &= checkNonCyclicInternal(pos, l.head);
                    if (clazz.supertype_field != null) {
                        Type st = clazz.supertype_field;
                        if (st != null && st.hasTag(CLASS))
                            complete &= checkNonCyclicInternal(pos, st);
                    }
                    if (c.owner.kind == TYP)
                        complete &= checkNonCyclicInternal(pos, c.owner.type);
                }
            } finally {
                c.flags_field &= ~LOCKED;
            }
        }
        if (complete)
            complete = ((c.flags_field & UNATTRIBUTED) == 0) && c.isCompleted();
        if (complete) c.flags_field |= ACYCLIC;
        return complete;
    }

    /** Note that we found an inheritance cycle. */
    private void noteCyclic(DiagnosticPosition pos, ClassSymbol c) {
        log.error(pos, Errors.CyclicInheritance(c));
        for (List<Type> l=types.interfaces(c.type); l.nonEmpty(); l=l.tail)
            l.head = types.createErrorType((ClassSymbol)l.head.tsym, Type.noType);
        Type st = types.supertype(c.type);
        if (st.hasTag(CLASS))
            ((ClassType)c.type).supertype_field = types.createErrorType((ClassSymbol)st.tsym, Type.noType);
        c.type = types.createErrorType(c, c.type);
        c.flags_field |= ACYCLIC;
    }

    /** Check that all methods which implement some
     *  method conform to the method they implement.
     *  @param tree         The class definition whose members are checked.
     */
    void checkImplementations(JCClassDecl tree) {
        checkImplementations(tree, tree.sym, tree.sym);
    }
    //where
        /** Check that all methods which implement some
         *  method in `ic' conform to the method they implement.
         */
        void checkImplementations(JCTree tree, ClassSymbol origin, ClassSymbol ic) {
            for (List<Type> l = types.closure(ic.type); l.nonEmpty(); l = l.tail) {
                ClassSymbol lc = (ClassSymbol)l.head.tsym;
                if ((lc.flags() & ABSTRACT) != 0) {
                    for (Symbol sym : lc.members().getSymbols(NON_RECURSIVE)) {
                        if (sym.kind == MTH &&
                            (sym.flags() & (STATIC|ABSTRACT)) == ABSTRACT) {
                            MethodSymbol absmeth = (MethodSymbol)sym;
                            MethodSymbol implmeth = absmeth.implementation(origin, types, false);
                            if (implmeth != null && implmeth != absmeth &&
                                (implmeth.owner.flags() & INTERFACE) ==
                                (origin.flags() & INTERFACE)) {
                                // don't check if implmeth is in a class, yet
                                // origin is an interface. This case arises only
                                // if implmeth is declared in Object. The reason is
                                // that interfaces really don't inherit from
                                // Object it's just that the compiler represents
                                // things that way.
                                checkOverride(tree, implmeth, absmeth, origin);
                            }
                        }
                    }
                }
            }
        }

    /** Check that all abstract methods implemented by a class are
     *  mutually compatible.
     *  @param pos          Position to be used for error reporting.
     *  @param c            The class whose interfaces are checked.
     */
    void checkCompatibleSupertypes(DiagnosticPosition pos, Type c) {
        List<Type> supertypes = types.interfaces(c);
        Type supertype = types.supertype(c);
        if (supertype.hasTag(CLASS) &&
            (supertype.tsym.flags() & ABSTRACT) != 0)
            supertypes = supertypes.prepend(supertype);
        for (List<Type> l = supertypes; l.nonEmpty(); l = l.tail) {
            if (!l.head.getTypeArguments().isEmpty() &&
                !checkCompatibleAbstracts(pos, l.head, l.head, c))
                return;
            for (List<Type> m = supertypes; m != l; m = m.tail)
                if (!checkCompatibleAbstracts(pos, l.head, m.head, c))
                    return;
        }
        checkCompatibleConcretes(pos, c);
    }

    /** Check that all non-override equivalent methods accessible from 'site'
     *  are mutually compatible (JLS 8.4.8/9.4.1).
     *
     *  @param pos  Position to be used for error reporting.
     *  @param site The class whose methods are checked.
     *  @param sym  The method symbol to be checked.
     */
    void checkOverrideClashes(DiagnosticPosition pos, Type site, MethodSymbol sym) {
         ClashFilter cf = new ClashFilter(site);
        //for each method m1 that is overridden (directly or indirectly)
        //by method 'sym' in 'site'...

        ArrayList<Symbol> symbolsByName = new ArrayList<>();
        types.membersClosure(site, false).getSymbolsByName(sym.name, cf).forEach(symbolsByName::add);
        for (Symbol m1 : symbolsByName) {
            if (!sym.overrides(m1, site.tsym, types, false)) {
                continue;
            }

            //...check each method m2 that is a member of 'site'
            for (Symbol m2 : symbolsByName) {
                if (m2 == m1) continue;
                //if (i) the signature of 'sym' is not a subsignature of m1 (seen as
                //a member of 'site') and (ii) m1 has the same erasure as m2, issue an error
                if (!types.isSubSignature(sym.type, types.memberType(site, m2)) &&
                        types.hasSameArgs(m2.erasure(types), m1.erasure(types))) {
                    sym.flags_field |= CLASH;
                    if (m1 == sym) {
                        log.error(pos, Errors.NameClashSameErasureNoOverride(
                            m1.name, types.memberType(site, m1).asMethodType().getParameterTypes(), m1.location(),
                            m2.name, types.memberType(site, m2).asMethodType().getParameterTypes(), m2.location()));
                    } else {
                        ClassType ct = (ClassType)site;
                        String kind = ct.isInterface() ? "interface" : "class";
                        log.error(pos, Errors.NameClashSameErasureNoOverride1(
                            kind,
                            ct.tsym.name,
                            m1.name,
                            types.memberType(site, m1).asMethodType().getParameterTypes(),
                            m1.location(),
                            m2.name,
                            types.memberType(site, m2).asMethodType().getParameterTypes(),
                            m2.location()));
                    }
                    return;
                }
            }
        }
    }

    /** Check that all static methods accessible from 'site' are
     *  mutually compatible (JLS 8.4.8).
     *
     *  @param pos  Position to be used for error reporting.
     *  @param site The class whose methods are checked.
     *  @param sym  The method symbol to be checked.
     */
    void checkHideClashes(DiagnosticPosition pos, Type site, MethodSymbol sym) {
        ClashFilter cf = new ClashFilter(site);
        //for each method m1 that is a member of 'site'...
        for (Symbol s : types.membersClosure(site, true).getSymbolsByName(sym.name, cf)) {
            //if (i) the signature of 'sym' is not a subsignature of m1 (seen as
            //a member of 'site') and (ii) 'sym' has the same erasure as m1, issue an error
            if (!types.isSubSignature(sym.type, types.memberType(site, s))) {
                if (types.hasSameArgs(s.erasure(types), sym.erasure(types))) {
                    log.error(pos,
                              Errors.NameClashSameErasureNoHide(sym, sym.location(), s, s.location()));
                    return;
                }
            }
         }
     }

     //where
     private class ClashFilter implements Predicate<Symbol> {

         Type site;

         ClashFilter(Type site) {
             this.site = site;
         }

         boolean shouldSkip(Symbol s) {
             return (s.flags() & CLASH) != 0 &&
                s.owner == site.tsym;
         }

         @Override
         public boolean test(Symbol s) {
             return s.kind == MTH &&
                     (s.flags() & SYNTHETIC) == 0 &&
                     !shouldSkip(s) &&
                     s.isInheritedIn(site.tsym, types) &&
                     !s.isConstructor();
         }
     }

    void checkDefaultMethodClashes(DiagnosticPosition pos, Type site) {
        DefaultMethodClashFilter dcf = new DefaultMethodClashFilter(site);
        for (Symbol m : types.membersClosure(site, false).getSymbols(dcf)) {
            Assert.check(m.kind == MTH);
            List<MethodSymbol> prov = types.interfaceCandidates(site, (MethodSymbol)m);
            if (prov.size() > 1) {
                ListBuffer<Symbol> abstracts = new ListBuffer<>();
                ListBuffer<Symbol> defaults = new ListBuffer<>();
                for (MethodSymbol provSym : prov) {
                    if ((provSym.flags() & DEFAULT) != 0) {
                        defaults = defaults.append(provSym);
                    } else if ((provSym.flags() & ABSTRACT) != 0) {
                        abstracts = abstracts.append(provSym);
                    }
                    if (defaults.nonEmpty() && defaults.size() + abstracts.size() >= 2) {
                        //strong semantics - issue an error if two sibling interfaces
                        //have two override-equivalent defaults - or if one is abstract
                        //and the other is default
                        Fragment diagKey;
                        Symbol s1 = defaults.first();
                        Symbol s2;
                        if (defaults.size() > 1) {
                            s2 = defaults.toList().tail.head;
                            diagKey = Fragments.IncompatibleUnrelatedDefaults(Kinds.kindName(site.tsym), site,
                                    m.name, types.memberType(site, m).getParameterTypes(),
                                    s1.location(), s2.location());

                        } else {
                            s2 = abstracts.first();
                            diagKey = Fragments.IncompatibleAbstractDefault(Kinds.kindName(site.tsym), site,
                                    m.name, types.memberType(site, m).getParameterTypes(),
                                    s1.location(), s2.location());
                        }
                        log.error(pos, Errors.TypesIncompatible(s1.location().type, s2.location().type, diagKey));
                        break;
                    }
                }
            }
        }
    }

    //where
     private class DefaultMethodClashFilter implements Predicate<Symbol> {

         Type site;

         DefaultMethodClashFilter(Type site) {
             this.site = site;
         }

         @Override
         public boolean test(Symbol s) {
             return s.kind == MTH &&
                     (s.flags() & DEFAULT) != 0 &&
                     s.isInheritedIn(site.tsym, types) &&
                     !s.isConstructor();
         }
     }

    /** Report warnings for potentially ambiguous method declarations in the given site. */
    void checkPotentiallyAmbiguousOverloads(JCClassDecl tree, Type site) {

        // Skip if warning not enabled
        if (!lint.isEnabled(LintCategory.OVERLOADS))
            return;

        // Gather all of site's methods, including overridden methods, grouped by name (except Object methods)
        List<java.util.List<MethodSymbol>> methodGroups = methodsGroupedByName(site,
            new PotentiallyAmbiguousFilter(site), ArrayList::new);

        // Build the predicate that determines if site is responsible for an ambiguity
        BiPredicate<MethodSymbol, MethodSymbol> responsible = buildResponsiblePredicate(site, methodGroups);

        // Now remove overridden methods from each group, leaving only site's actual members
        methodGroups.forEach(list -> removePreempted(list, (m1, m2) -> m1.overrides(m2, site.tsym, types, false)));

        // Allow site's own declared methods (only) to apply @SuppressWarnings("overloads")
        methodGroups.forEach(list -> list.removeIf(
            m -> m.owner == site.tsym && !lint.augment(m).isEnabled(LintCategory.OVERLOADS)));

        // Warn about ambiguous overload method pairs for which site is responsible
        methodGroups.forEach(list -> compareAndRemove(list, (m1, m2) -> {

            // See if this is an ambiguous overload for which "site" is responsible
            if (!potentiallyAmbiguousOverload(site, m1, m2) || !responsible.test(m1, m2))
                return 0;

            // Locate the warning at one of the methods, if possible
            DiagnosticPosition pos =
                m1.owner == site.tsym ? TreeInfo.diagnosticPositionFor(m1, tree) :
                m2.owner == site.tsym ? TreeInfo.diagnosticPositionFor(m2, tree) :
                tree.pos();

            // Log the warning
            log.warning(pos,
                LintWarnings.PotentiallyAmbiguousOverload(
                    m1.asMemberOf(site, types), m1.location(),
                    m2.asMemberOf(site, types), m2.location()));

            // Don't warn again for either of these two methods
            return FIRST | SECOND;
        }));
    }

    /** Build a predicate that determines, given two methods that are members of the given class,
     *  whether the class should be held "responsible" if the methods are potentially ambiguous.
     *
     *  Sometimes ambiguous methods are unavoidable because they're inherited from a supertype.
     *  For example, any subtype of Spliterator.OfInt will have ambiguities for both
     *  forEachRemaining() and tryAdvance() (in both cases the overloads are IntConsumer and
     *  Consumer&lt;? super Integer&gt;). So we only want to "blame" a class when that class is
     *  itself responsible for creating the ambiguity. We declare that a class C is "responsible"
     *  for the ambiguity between two methods m1 and m2 if there is no direct supertype T of C
     *  such that m1 and m2, or some overrides thereof, both exist in T and are ambiguous in T.
     *  As an optimization, we first check if either method is declared in C and does not override
     *  any other methods; in this case the class is definitely responsible.
     */
    BiPredicate<MethodSymbol, MethodSymbol> buildResponsiblePredicate(Type site,
        List<? extends Collection<MethodSymbol>> methodGroups) {

        // Define the "overrides" predicate
        BiPredicate<MethodSymbol, MethodSymbol> overrides = (m1, m2) -> m1.overrides(m2, site.tsym, types, false);

        // Map each method declared in site to a list of the supertype method(s) it directly overrides
        HashMap<MethodSymbol, ArrayList<MethodSymbol>> overriddenMethodsMap = new HashMap<>();
        methodGroups.forEach(list -> {
            for (MethodSymbol m : list) {

                // Skip methods not declared in site
                if (m.owner != site.tsym)
                    continue;

                // Gather all supertype methods overridden by m, directly or indirectly
                ArrayList<MethodSymbol> overriddenMethods = list.stream()
                  .filter(m2 -> m2 != m && overrides.test(m, m2))
                  .collect(Collectors.toCollection(ArrayList::new));

                // Eliminate non-direct overrides
                removePreempted(overriddenMethods, overrides);

                // Add to map
                overriddenMethodsMap.put(m, overriddenMethods);
            }
        });

        // Build the predicate
        return (m1, m2) -> {

            // Get corresponding supertype methods (if declared in site)
            java.util.List<MethodSymbol> overriddenMethods1 = overriddenMethodsMap.get(m1);
            java.util.List<MethodSymbol> overriddenMethods2 = overriddenMethodsMap.get(m2);

            // Quick check for the case where a method was added by site itself
            if (overriddenMethods1 != null && overriddenMethods1.isEmpty())
                return true;
            if (overriddenMethods2 != null && overriddenMethods2.isEmpty())
                return true;

            // Get each method's corresponding method(s) from supertypes of site
            java.util.List<MethodSymbol> supertypeMethods1 = overriddenMethods1 != null ?
              overriddenMethods1 : Collections.singletonList(m1);
            java.util.List<MethodSymbol> supertypeMethods2 = overriddenMethods2 != null ?
              overriddenMethods2 : Collections.singletonList(m2);

            // See if we can blame some direct supertype instead
            return types.directSupertypes(site).stream()
              .filter(stype -> stype != syms.objectType)
              .map(stype -> stype.tsym.type)                // view supertype in its original form
              .noneMatch(stype -> {
                for (MethodSymbol sm1 : supertypeMethods1) {
                    if (!types.isSubtype(types.erasure(stype), types.erasure(sm1.owner.type)))
                        continue;
                    for (MethodSymbol sm2 : supertypeMethods2) {
                        if (!types.isSubtype(types.erasure(stype), types.erasure(sm2.owner.type)))
                            continue;
                        if (potentiallyAmbiguousOverload(stype, sm1, sm2))
                            return true;
                    }
                }
                return false;
            });
        };
    }

    /** Gather all of site's methods, including overridden methods, grouped and sorted by name,
     *  after applying the given filter.
     */
    <C extends Collection<MethodSymbol>> List<C> methodsGroupedByName(Type site,
            Predicate<Symbol> filter, Supplier<? extends C> groupMaker) {
        Iterable<Symbol> symbols = types.membersClosure(site, false).getSymbols(filter, RECURSIVE);
        return StreamSupport.stream(symbols.spliterator(), false)
          .map(MethodSymbol.class::cast)
          .collect(Collectors.groupingBy(m -> m.name, Collectors.toCollection(groupMaker)))
          .entrySet()
          .stream()
          .sorted(Comparator.comparing(e -> e.getKey().toString()))
          .map(Map.Entry::getValue)
          .collect(List.collector());
    }

    /** Compare elements in a list pair-wise in order to remove some of them.
     *  @param list mutable list of items
     *  @param comparer returns flag bit(s) to remove FIRST and/or SECOND
     */
    <T> void compareAndRemove(java.util.List<T> list, ToIntBiFunction<? super T, ? super T> comparer) {
        for (int index1 = 0; index1 < list.size() - 1; index1++) {
            T item1 = list.get(index1);
            for (int index2 = index1 + 1; index2 < list.size(); index2++) {
                T item2 = list.get(index2);
                int flags = comparer.applyAsInt(item1, item2);
                if ((flags & SECOND) != 0)
                    list.remove(index2--);          // remove item2
                if ((flags & FIRST) != 0) {
                    list.remove(index1--);          // remove item1
                    break;
                }
            }
        }
    }

    /** Remove elements in a list that are preempted by some other element in the list.
     *  @param list mutable list of items
     *  @param preempts decides if one item preempts another, causing the second one to be removed
     */
    <T> void removePreempted(java.util.List<T> list, BiPredicate<? super T, ? super T> preempts) {
        compareAndRemove(list, (item1, item2) -> {
            int flags = 0;
            if (preempts.test(item1, item2))
                flags |= SECOND;
            if (preempts.test(item2, item1))
                flags |= FIRST;
            return flags;
        });
    }

    /** Filters method candidates for the "potentially ambiguous method" check */
    class PotentiallyAmbiguousFilter extends ClashFilter {

        PotentiallyAmbiguousFilter(Type site) {
            super(site);
        }

        @Override
        boolean shouldSkip(Symbol s) {
            return s.owner.type.tsym == syms.objectType.tsym || super.shouldSkip(s);
        }
    }

    /**
      * Report warnings for potentially ambiguous method declarations. Two declarations
      * are potentially ambiguous if they feature two unrelated functional interface
      * in same argument position (in which case, a call site passing an implicit
      * lambda would be ambiguous). This assumes they already have the same name.
      */
    boolean potentiallyAmbiguousOverload(Type site, MethodSymbol msym1, MethodSymbol msym2) {
        Assert.check(msym1.name == msym2.name);
        if (msym1 == msym2)
            return false;
        Type mt1 = types.memberType(site, msym1);
        Type mt2 = types.memberType(site, msym2);
        //if both generic methods, adjust type variables
        if (mt1.hasTag(FORALL) && mt2.hasTag(FORALL) &&
                types.hasSameBounds((ForAll)mt1, (ForAll)mt2)) {
            mt2 = types.subst(mt2, ((ForAll)mt2).tvars, ((ForAll)mt1).tvars);
        }
        //expand varargs methods if needed
        int maxLength = Math.max(mt1.getParameterTypes().length(), mt2.getParameterTypes().length());
        List<Type> args1 = rs.adjustArgs(mt1.getParameterTypes(), msym1, maxLength, true);
        List<Type> args2 = rs.adjustArgs(mt2.getParameterTypes(), msym2, maxLength, true);
        //if arities don't match, exit
        if (args1.length() != args2.length())
            return false;
        boolean potentiallyAmbiguous = false;
        while (args1.nonEmpty() && args2.nonEmpty()) {
            Type s = args1.head;
            Type t = args2.head;
            if (!types.isSubtype(t, s) && !types.isSubtype(s, t)) {
                if (types.isFunctionalInterface(s) && types.isFunctionalInterface(t) &&
                        types.findDescriptorType(s).getParameterTypes().length() > 0 &&
                        types.findDescriptorType(s).getParameterTypes().length() ==
                        types.findDescriptorType(t).getParameterTypes().length()) {
                    potentiallyAmbiguous = true;
                } else {
                    return false;
                }
            }
            args1 = args1.tail;
            args2 = args2.tail;
        }
        return potentiallyAmbiguous;
    }

    // Apply special flag "-XDwarnOnAccessToMembers" which turns on just this particular warning for all types of access
    void checkAccessFromSerializableElement(final JCTree tree, boolean isLambda) {
        final Lint prevLint = setLint(warnOnAnyAccessToMembers ? lint.enable(LintCategory.SERIAL) : lint);
        try {
            if (warnOnAnyAccessToMembers || isLambda)
                checkAccessFromSerializableElementInner(tree, isLambda);
        } finally {
            setLint(prevLint);
        }
    }

    private void checkAccessFromSerializableElementInner(final JCTree tree, boolean isLambda) {
        if (lint.isEnabled(LintCategory.SERIAL)) {
            Symbol sym = TreeInfo.symbol(tree);
            if (!sym.kind.matches(KindSelector.VAL_MTH)) {
                return;
            }

            if (sym.kind == VAR) {
                if ((sym.flags() & PARAMETER) != 0 ||
                    sym.isDirectlyOrIndirectlyLocal() ||
                    sym.name == names._this ||
                    sym.name == names._super) {
                    return;
                }
            }

            if (!types.isSubtype(sym.owner.type, syms.serializableType) &&
                isEffectivelyNonPublic(sym)) {
                if (isLambda) {
                    if (belongsToRestrictedPackage(sym)) {
                        log.warning(tree.pos(),
                                    LintWarnings.AccessToMemberFromSerializableLambda(sym));
                    }
                } else {
                    log.warning(tree.pos(),
                                LintWarnings.AccessToMemberFromSerializableElement(sym));
                }
            }
        }
    }

    private boolean isEffectivelyNonPublic(Symbol sym) {
        if (sym.packge() == syms.rootPackage) {
            return false;
        }

        while (sym.kind != PCK) {
            if ((sym.flags() & PUBLIC) == 0) {
                return true;
            }
            sym = sym.owner;
        }
        return false;
    }

    private boolean belongsToRestrictedPackage(Symbol sym) {
        String fullName = sym.packge().fullname.toString();
        return fullName.startsWith("java.") ||
                fullName.startsWith("javax.") ||
                fullName.startsWith("sun.") ||
                fullName.contains(".internal.");
    }

    /** Check that class c does not implement directly or indirectly
     *  the same parameterized interface with two different argument lists.
     *  @param pos          Position to be used for error reporting.
     *  @param type         The type whose interfaces are checked.
     */
    void checkClassBounds(DiagnosticPosition pos, Type type) {
        checkClassBounds(pos, new HashMap<TypeSymbol,Type>(), type);
    }
//where
        /** Enter all interfaces of type `type' into the hash table `seensofar'
         *  with their class symbol as key and their type as value. Make
         *  sure no class is entered with two different types.
         */
        void checkClassBounds(DiagnosticPosition pos,
                              Map<TypeSymbol,Type> seensofar,
                              Type type) {
            if (type.isErroneous()) return;
            for (List<Type> l = types.interfaces(type); l.nonEmpty(); l = l.tail) {
                Type it = l.head;
                if (type.hasTag(CLASS) && !it.hasTag(CLASS)) continue; // JLS 8.1.5

                Type oldit = seensofar.put(it.tsym, it);
                if (oldit != null) {
                    List<Type> oldparams = oldit.allparams();
                    List<Type> newparams = it.allparams();
                    if (!types.containsTypeEquivalent(oldparams, newparams))
                        log.error(pos,
                                  Errors.CantInheritDiffArg(it.tsym,
                                                            Type.toString(oldparams),
                                                            Type.toString(newparams)));
                }
                checkClassBounds(pos, seensofar, it);
            }
            Type st = types.supertype(type);
            if (type.hasTag(CLASS) && !st.hasTag(CLASS)) return; // JLS 8.1.4
            if (st != Type.noType) checkClassBounds(pos, seensofar, st);
        }

    /** Enter interface into into set.
     *  If it existed already, issue a "repeated interface" error.
     */
    void checkNotRepeated(DiagnosticPosition pos, Type it, Set<Symbol> its) {
        if (its.contains(it.tsym))
            log.error(pos, Errors.RepeatedInterface);
        else {
            its.add(it.tsym);
        }
    }

/* *************************************************************************
 * Check annotations
 **************************************************************************/

    /**
     * Recursively validate annotations values
     */
    void validateAnnotationTree(JCTree tree) {
        class AnnotationValidator extends TreeScanner {
            @Override
            public void visitAnnotation(JCAnnotation tree) {
                if (!tree.type.isErroneous() && tree.type.tsym.isAnnotationType()) {
                    super.visitAnnotation(tree);
                    validateAnnotation(tree);
                }
            }
        }
        tree.accept(new AnnotationValidator());
    }

    /**
     *  {@literal
     *  Annotation types are restricted to primitives, String, an
     *  enum, an annotation, Class, Class<?>, Class<? extends
     *  Anything>, arrays of the preceding.
     *  }
     */
    void validateAnnotationType(JCTree restype) {
        // restype may be null if an error occurred, so don't bother validating it
        if (restype != null) {
            validateAnnotationType(restype.pos(), restype.type);
        }
    }

    void validateAnnotationType(DiagnosticPosition pos, Type type) {
        if (type.isPrimitive()) return;
        if (types.isSameType(type, syms.stringType)) return;
        if ((type.tsym.flags() & Flags.ENUM) != 0) return;
        if ((type.tsym.flags() & Flags.ANNOTATION) != 0) return;
        if (types.cvarLowerBound(type).tsym == syms.classType.tsym) return;
        if (types.isArray(type) && !types.isArray(types.elemtype(type))) {
            validateAnnotationType(pos, types.elemtype(type));
            return;
        }
        log.error(pos, Errors.InvalidAnnotationMemberType);
    }

    /**
     * "It is also a compile-time error if any method declared in an
     * annotation type has a signature that is override-equivalent to
     * that of any public or protected method declared in class Object
     * or in the interface annotation.Annotation."
     *
     * @jls 9.6 Annotation Types
     */
    void validateAnnotationMethod(DiagnosticPosition pos, MethodSymbol m) {
        for (Type sup = syms.annotationType; sup.hasTag(CLASS); sup = types.supertype(sup)) {
            Scope s = sup.tsym.members();
            for (Symbol sym : s.getSymbolsByName(m.name)) {
                if (sym.kind == MTH &&
                    (sym.flags() & (PUBLIC | PROTECTED)) != 0 &&
                    types.overrideEquivalent(m.type, sym.type))
                    log.error(pos, Errors.IntfAnnotationMemberClash(sym, sup));
            }
        }
    }

    /** Check the annotations of a symbol.
     */
    public void validateAnnotations(List<JCAnnotation> annotations, JCTree declarationTree, Symbol s) {
        for (JCAnnotation a : annotations)
            validateAnnotation(a, declarationTree, s);
    }

    /** Check the type annotations.
     */
    public void validateTypeAnnotations(List<JCAnnotation> annotations, Symbol s, boolean isTypeParameter) {
        for (JCAnnotation a : annotations)
            validateTypeAnnotation(a, s, isTypeParameter);
    }

    /** Check an annotation of a symbol.
     */
    private void validateAnnotation(JCAnnotation a, JCTree declarationTree, Symbol s) {
        /** NOTE: if annotation processors are present, annotation processing rounds can happen after this method,
         *  this can impact in particular records for which annotations are forcibly propagated.
         */
        validateAnnotationTree(a);
        boolean isRecordMember = ((s.flags_field & RECORD) != 0 || s.enclClass() != null && s.enclClass().isRecord());

        boolean isRecordField = (s.flags_field & RECORD) != 0 &&
                declarationTree.hasTag(VARDEF) &&
                s.owner.kind == TYP;

        if (isRecordField) {
            // first we need to check if the annotation is applicable to records
            Name[] targets = getTargetNames(a);
            boolean appliesToRecords = false;
            for (Name target : targets) {
                appliesToRecords =
                                target == names.FIELD ||
                                target == names.PARAMETER ||
                                target == names.METHOD ||
                                target == names.TYPE_USE ||
                                target == names.RECORD_COMPONENT;
                if (appliesToRecords) {
                    break;
                }
            }
            if (!appliesToRecords) {
                log.error(a.pos(), Errors.AnnotationTypeNotApplicable);
            } else {
                /* lets now find the annotations in the field that are targeted to record components and append them to
                 * the corresponding record component
                 */
                ClassSymbol recordClass = (ClassSymbol) s.owner;
                RecordComponent rc = recordClass.getRecordComponent((VarSymbol)s);
                SymbolMetadata metadata = rc.getMetadata();
                if (metadata == null || metadata.isEmpty()) {
                    /* if not is empty then we have already been here, which is the case if multiple annotations are applied
                     * to the record component declaration
                     */
                    rc.appendAttributes(s.getRawAttributes().stream().filter(anno ->
                            Arrays.stream(getTargetNames(anno.type.tsym)).anyMatch(name -> name == names.RECORD_COMPONENT)
                    ).collect(List.collector()));

                    JCVariableDecl fieldAST = (JCVariableDecl) declarationTree;
                    for (JCAnnotation fieldAnnot : fieldAST.mods.annotations) {
                        for (JCAnnotation rcAnnot : rc.declarationFor().mods.annotations) {
                            if (rcAnnot.pos == fieldAnnot.pos) {
                                rcAnnot.setType(fieldAnnot.type);
                                break;
                            }
                        }
                    }

                    /* At this point, we used to carry over any type annotations from the VARDEF to the record component, but
                     * that is problematic, since we get here only when *some* annotation is applied to the SE5 (declaration)
                     * annotation location, inadvertently failing to carry over the type annotations when the VarDef has no
                     * annotations in the SE5 annotation location.
                     *
                     * Now type annotations are assigned to record components in a method that would execute irrespective of
                     * whether there are SE5 annotations on a VarDef viz com.sun.tools.javac.code.TypeAnnotations.TypeAnnotationPositions.visitVarDef
                     */
                }
            }
        }

        /* the section below is tricky. Annotations applied to record components are propagated to the corresponding
         * record member so if an annotation has target: FIELD, it is propagated to the corresponding FIELD, if it has
         * target METHOD, it is propagated to the accessor and so on. But at the moment when method members are generated
         * there is no enough information to propagate only the right annotations. So all the annotations are propagated
         * to all the possible locations.
         *
         * At this point we need to remove all the annotations that are not in place before going on with the annotation
         * party. On top of the above there is the issue that there is no AST representing record components, just symbols
         * so the corresponding field has been holding all the annotations and it's metadata has been modified as if it
         * was both a field and a record component.
         *
         * So there are two places where we need to trim annotations from: the metadata of the symbol and / or the modifiers
         * in the AST. Whatever is in the metadata will be written to the class file, whatever is in the modifiers could
         * be see by annotation processors.
         *
         * The metadata contains both type annotations and declaration annotations. At this point of the game we don't
         * need to care about type annotations, they are all in the right place. But we could need to remove declaration
         * annotations. So for declaration annotations if they are not applicable to the record member, excluding type
         * annotations which are already correct, then we will remove it. For the AST modifiers if the annotation is not
         * applicable either as type annotation and or declaration annotation, only in that case it will be removed.
         *
         * So it could be that annotation is removed as a declaration annotation but it is kept in the AST modifier for
         * further inspection by annotation processors.
         *
         * For example:
         *
         *     import java.lang.annotation.*;
         *
         *     @Target({ElementType.TYPE_USE, ElementType.RECORD_COMPONENT})
         *     @Retention(RetentionPolicy.RUNTIME)
         *     @interface Anno { }
         *
         *     record R(@Anno String s) {}
         *
         * at this point we will have for the case of the generated field:
         *   - @Anno in the modifier
         *   - @Anno as a type annotation
         *   - @Anno as a declaration annotation
         *
         * the last one should be removed because the annotation has not FIELD as target but it was applied as a
         * declaration annotation because the field was being treated both as a field and as a record component
         * as we have already copied the annotations to the record component, now the field doesn't need to hold
         * annotations that are not intended for it anymore. Still @Anno has to be kept in the AST's modifiers as it
         * is applicable as a type annotation to the type of the field.
         */

        if (a.type.tsym.isAnnotationType()) {
            Optional<Set<Name>> applicableTargetsOp = getApplicableTargets(a, s);
            if (!applicableTargetsOp.isEmpty()) {
                Set<Name> applicableTargets = applicableTargetsOp.get();
                boolean notApplicableOrIsTypeUseOnly = applicableTargets.isEmpty() ||
                        applicableTargets.size() == 1 && applicableTargets.contains(names.TYPE_USE);
                boolean isCompGeneratedRecordElement = isRecordMember && (s.flags_field & Flags.GENERATED_MEMBER) != 0;
                boolean isCompRecordElementWithNonApplicableDeclAnno = isCompGeneratedRecordElement && notApplicableOrIsTypeUseOnly;

                if (applicableTargets.isEmpty() || isCompRecordElementWithNonApplicableDeclAnno) {
                    if (isCompRecordElementWithNonApplicableDeclAnno) {
                            /* so we have found an annotation that is not applicable to a record member that was generated by the
                             * compiler. This was intentionally done at TypeEnter, now is the moment strip away the annotations
                             * that are not applicable to the given record member
                             */
                        JCModifiers modifiers = TreeInfo.getModifiers(declarationTree);
                            /* lets first remove the annotation from the modifier if it is not applicable, we have to check again as
                             * it could be a type annotation
                             */
                        if (modifiers != null && applicableTargets.isEmpty()) {
                            ListBuffer<JCAnnotation> newAnnotations = new ListBuffer<>();
                            for (JCAnnotation anno : modifiers.annotations) {
                                if (anno != a) {
                                    newAnnotations.add(anno);
                                }
                            }
                            modifiers.annotations = newAnnotations.toList();
                        }
                        // now lets remove it from the symbol
                        s.getMetadata().removeDeclarationMetadata(a.attribute);
                    } else {
                        log.error(a.pos(), Errors.AnnotationTypeNotApplicable);
                    }
                }
                /* if we are seeing the @SafeVarargs annotation applied to a compiler generated accessor,
                 * then this is an error as we know that no compiler generated accessor will be a varargs
                 * method, better to fail asap
                 */
                if (isCompGeneratedRecordElement && !isRecordField && a.type.tsym == syms.trustMeType.tsym && declarationTree.hasTag(METHODDEF)) {
                    log.error(a.pos(), Errors.VarargsInvalidTrustmeAnno(syms.trustMeType.tsym, Fragments.VarargsTrustmeOnNonVarargsAccessor(s)));
                }
            }
        }

        if (a.annotationType.type.tsym == syms.functionalInterfaceType.tsym) {
            if (s.kind != TYP) {
                log.error(a.pos(), Errors.BadFunctionalIntfAnno);
            } else if (!s.isInterface() || (s.flags() & ANNOTATION) != 0) {
                log.error(a.pos(), Errors.BadFunctionalIntfAnno1(Fragments.NotAFunctionalIntf(s)));
            }
        }
    }

    public void validateTypeAnnotation(JCAnnotation a, Symbol s, boolean isTypeParameter) {
        Assert.checkNonNull(a.type);
        // we just want to validate that the anotation doesn't have any wrong target
        if (s != null) getApplicableTargets(a, s);
        validateAnnotationTree(a);

        if (a.hasTag(TYPE_ANNOTATION) &&
                !a.annotationType.type.isErroneous() &&
                !isTypeAnnotation(a, isTypeParameter)) {
            log.error(a.pos(), Errors.AnnotationTypeNotApplicableToType(a.type));
        }
    }

    /**
     * Validate the proposed container 'repeatable' on the
     * annotation type symbol 's'. Report errors at position
     * 'pos'.
     *
     * @param s The (annotation)type declaration annotated with a @Repeatable
     * @param repeatable the @Repeatable on 's'
     * @param pos where to report errors
     */
    public void validateRepeatable(TypeSymbol s, Attribute.Compound repeatable, DiagnosticPosition pos) {
        Assert.check(types.isSameType(repeatable.type, syms.repeatableType));

        Type t = null;
        List<Pair<MethodSymbol,Attribute>> l = repeatable.values;
        if (!l.isEmpty()) {
            Assert.check(l.head.fst.name == names.value);
            if (l.head.snd instanceof Attribute.Class) {
                t = ((Attribute.Class)l.head.snd).getValue();
            }
        }

        if (t == null) {
            // errors should already have been reported during Annotate
            return;
        }

        validateValue(t.tsym, s, pos);
        validateRetention(t.tsym, s, pos);
        validateDocumented(t.tsym, s, pos);
        validateInherited(t.tsym, s, pos);
        validateTarget(t.tsym, s, pos);
        validateDefault(t.tsym, pos);
    }

    private void validateValue(TypeSymbol container, TypeSymbol contained, DiagnosticPosition pos) {
        Symbol sym = container.members().findFirst(names.value);
        if (sym != null && sym.kind == MTH) {
            MethodSymbol m = (MethodSymbol) sym;
            Type ret = m.getReturnType();
            if (!(ret.hasTag(ARRAY) && types.isSameType(((ArrayType)ret).elemtype, contained.type))) {
                log.error(pos,
                          Errors.InvalidRepeatableAnnotationValueReturn(container,
                                                                        ret,
                                                                        types.makeArrayType(contained.type)));
            }
        } else {
            log.error(pos, Errors.InvalidRepeatableAnnotationNoValue(container));
        }
    }

    private void validateRetention(TypeSymbol container, TypeSymbol contained, DiagnosticPosition pos) {
        Attribute.RetentionPolicy containerRetention = types.getRetention(container);
        Attribute.RetentionPolicy containedRetention = types.getRetention(contained);

        boolean error = false;
        switch (containedRetention) {
        case RUNTIME:
            if (containerRetention != Attribute.RetentionPolicy.RUNTIME) {
                error = true;
            }
            break;
        case CLASS:
            if (containerRetention == Attribute.RetentionPolicy.SOURCE)  {
                error = true;
            }
        }
        if (error ) {
            log.error(pos,
                      Errors.InvalidRepeatableAnnotationRetention(container,
                                                                  containerRetention.name(),
                                                                  contained,
                                                                  containedRetention.name()));
        }
    }

    private void validateDocumented(Symbol container, Symbol contained, DiagnosticPosition pos) {
        if (contained.attribute(syms.documentedType.tsym) != null) {
            if (container.attribute(syms.documentedType.tsym) == null) {
                log.error(pos, Errors.InvalidRepeatableAnnotationNotDocumented(container, contained));
            }
        }
    }

    private void validateInherited(Symbol container, Symbol contained, DiagnosticPosition pos) {
        if (contained.attribute(syms.inheritedType.tsym) != null) {
            if (container.attribute(syms.inheritedType.tsym) == null) {
                log.error(pos, Errors.InvalidRepeatableAnnotationNotInherited(container, contained));
            }
        }
    }

    private void validateTarget(TypeSymbol container, TypeSymbol contained, DiagnosticPosition pos) {
        // The set of targets the container is applicable to must be a subset
        // (with respect to annotation target semantics) of the set of targets
        // the contained is applicable to. The target sets may be implicit or
        // explicit.

        Set<Name> containerTargets;
        Attribute.Array containerTarget = getAttributeTargetAttribute(container);
        if (containerTarget == null) {
            containerTargets = getDefaultTargetSet();
        } else {
            containerTargets = new HashSet<>();
            for (Attribute app : containerTarget.values) {
                if (!(app instanceof Attribute.Enum attributeEnum)) {
                    continue; // recovery
                }
                containerTargets.add(attributeEnum.value.name);
            }
        }

        Set<Name> containedTargets;
        Attribute.Array containedTarget = getAttributeTargetAttribute(contained);
        if (containedTarget == null) {
            containedTargets = getDefaultTargetSet();
        } else {
            containedTargets = new HashSet<>();
            for (Attribute app : containedTarget.values) {
                if (!(app instanceof Attribute.Enum attributeEnum)) {
                    continue; // recovery
                }
                containedTargets.add(attributeEnum.value.name);
            }
        }

        if (!isTargetSubsetOf(containerTargets, containedTargets)) {
            log.error(pos, Errors.InvalidRepeatableAnnotationIncompatibleTarget(container, contained));
        }
    }

    /* get a set of names for the default target */
    private Set<Name> getDefaultTargetSet() {
        if (defaultTargets == null) {
            defaultTargets = Set.of(defaultTargetMetaInfo());
        }

        return defaultTargets;
    }
    private Set<Name> defaultTargets;


    /** Checks that s is a subset of t, with respect to ElementType
     * semantics, specifically {ANNOTATION_TYPE} is a subset of {TYPE},
     * and {TYPE_USE} covers the set {ANNOTATION_TYPE, TYPE, TYPE_USE,
     * TYPE_PARAMETER}.
     */
    private boolean isTargetSubsetOf(Set<Name> s, Set<Name> t) {
        // Check that all elements in s are present in t
        for (Name n2 : s) {
            boolean currentElementOk = false;
            for (Name n1 : t) {
                if (n1 == n2) {
                    currentElementOk = true;
                    break;
                } else if (n1 == names.TYPE && n2 == names.ANNOTATION_TYPE) {
                    currentElementOk = true;
                    break;
                } else if (n1 == names.TYPE_USE &&
                        (n2 == names.TYPE ||
                         n2 == names.ANNOTATION_TYPE ||
                         n2 == names.TYPE_PARAMETER)) {
                    currentElementOk = true;
                    break;
                }
            }
            if (!currentElementOk)
                return false;
        }
        return true;
    }

    private void validateDefault(Symbol container, DiagnosticPosition pos) {
        // validate that all other elements of containing type has defaults
        Scope scope = container.members();
        for(Symbol elm : scope.getSymbols()) {
            if (elm.name != names.value &&
                elm.kind == MTH &&
                ((MethodSymbol)elm).defaultValue == null) {
                log.error(pos,
                          Errors.InvalidRepeatableAnnotationElemNondefault(container, elm));
            }
        }
    }

    /** Is s a method symbol that overrides a method in a superclass? */
    boolean isOverrider(Symbol s) {
        if (s.kind != MTH || s.isStatic())
            return false;
        MethodSymbol m = (MethodSymbol)s;
        TypeSymbol owner = (TypeSymbol)m.owner;
        for (Type sup : types.closure(owner.type)) {
            if (sup == owner.type)
                continue; // skip "this"
            Scope scope = sup.tsym.members();
            for (Symbol sym : scope.getSymbolsByName(m.name)) {
                if (!sym.isStatic() && m.overrides(sym, owner, types, true))
                    return true;
            }
        }
        return false;
    }

    /** Is the annotation applicable to types? */
    protected boolean isTypeAnnotation(JCAnnotation a, boolean isTypeParameter) {
        List<Attribute> targets = typeAnnotations.annotationTargets(a.annotationType.type.tsym);
        return (targets == null) ?
                (Feature.NO_TARGET_ANNOTATION_APPLICABILITY.allowedInSource(source) && isTypeParameter) :
                targets.stream()
                        .anyMatch(attr -> isTypeAnnotation(attr, isTypeParameter));
    }
    //where
        boolean isTypeAnnotation(Attribute a, boolean isTypeParameter) {
            Attribute.Enum e = (Attribute.Enum)a;
            return (e.value.name == names.TYPE_USE ||
                    (isTypeParameter && e.value.name == names.TYPE_PARAMETER));
        }

    /** Is the annotation applicable to the symbol? */
    Name[] getTargetNames(JCAnnotation a) {
        return getTargetNames(a.annotationType.type.tsym);
    }

    public Name[] getTargetNames(TypeSymbol annoSym) {
        Attribute.Array arr = getAttributeTargetAttribute(annoSym);
        Name[] targets;
        if (arr == null) {
            targets = defaultTargetMetaInfo();
        } else {
            // TODO: can we optimize this?
            targets = new Name[arr.values.length];
            for (int i=0; i<arr.values.length; ++i) {
                Attribute app = arr.values[i];
                if (!(app instanceof Attribute.Enum attributeEnum)) {
                    return new Name[0];
                }
                targets[i] = attributeEnum.value.name;
            }
        }
        return targets;
    }

    boolean annotationApplicable(JCAnnotation a, Symbol s) {
        Optional<Set<Name>> targets = getApplicableTargets(a, s);
        /* the optional could be empty if the annotation is unknown in that case
         * we return that it is applicable and if it is erroneous that should imply
         * an error at the declaration site
         */
        return targets.isEmpty() || targets.isPresent() && !targets.get().isEmpty();
    }

    Optional<Set<Name>> getApplicableTargets(JCAnnotation a, Symbol s) {
        Attribute.Array arr = getAttributeTargetAttribute(a.annotationType.type.tsym);
        Name[] targets;
        Set<Name> applicableTargets = new HashSet<>();

        if (arr == null) {
            targets = defaultTargetMetaInfo();
        } else {
            // TODO: can we optimize this?
            targets = new Name[arr.values.length];
            for (int i=0; i<arr.values.length; ++i) {
                Attribute app = arr.values[i];
                if (!(app instanceof Attribute.Enum attributeEnum)) {
                    // recovery
                    return Optional.empty();
                }
                targets[i] = attributeEnum.value.name;
            }
        }
        for (Name target : targets) {
            if (target == names.TYPE) {
                if (s.kind == TYP)
                    applicableTargets.add(names.TYPE);
            } else if (target == names.FIELD) {
                if (s.kind == VAR && s.owner.kind != MTH)
                    applicableTargets.add(names.FIELD);
            } else if (target == names.RECORD_COMPONENT) {
                if (s.getKind() == ElementKind.RECORD_COMPONENT) {
                    applicableTargets.add(names.RECORD_COMPONENT);
                }
            } else if (target == names.METHOD) {
                if (s.kind == MTH && !s.isConstructor())
                    applicableTargets.add(names.METHOD);
            } else if (target == names.PARAMETER) {
                if (s.kind == VAR &&
                    (s.owner.kind == MTH && (s.flags() & PARAMETER) != 0)) {
                    applicableTargets.add(names.PARAMETER);
                }
            } else if (target == names.CONSTRUCTOR) {
                if (s.kind == MTH && s.isConstructor())
                    applicableTargets.add(names.CONSTRUCTOR);
            } else if (target == names.LOCAL_VARIABLE) {
                if (s.kind == VAR && s.owner.kind == MTH &&
                      (s.flags() & PARAMETER) == 0) {
                    applicableTargets.add(names.LOCAL_VARIABLE);
                }
            } else if (target == names.ANNOTATION_TYPE) {
                if (s.kind == TYP && (s.flags() & ANNOTATION) != 0) {
                    applicableTargets.add(names.ANNOTATION_TYPE);
                }
            } else if (target == names.PACKAGE) {
                if (s.kind == PCK)
                    applicableTargets.add(names.PACKAGE);
            } else if (target == names.TYPE_USE) {
                if (s.kind == VAR && s.owner.kind == MTH && s.type.hasTag(NONE)) {
                    //cannot type annotate implicitly typed locals
                    continue;
                } else if (s.kind == TYP || s.kind == VAR ||
                        (s.kind == MTH && !s.isConstructor() &&
                                !s.type.getReturnType().hasTag(VOID)) ||
                        (s.kind == MTH && s.isConstructor())) {
                    applicableTargets.add(names.TYPE_USE);
                }
            } else if (target == names.TYPE_PARAMETER) {
                if (s.kind == TYP && s.type.hasTag(TYPEVAR))
                    applicableTargets.add(names.TYPE_PARAMETER);
            } else if (target == names.MODULE) {
                if (s.kind == MDL)
                    applicableTargets.add(names.MODULE);
            } else {
                log.error(a, Errors.AnnotationUnrecognizedAttributeName(a.type, target));
                return Optional.empty(); // Unknown ElementType
            }
        }
        return Optional.of(applicableTargets);
    }

    Attribute.Array getAttributeTargetAttribute(TypeSymbol s) {
        Attribute.Compound atTarget = s.getAnnotationTypeMetadata().getTarget();
        if (atTarget == null) return null; // ok, is applicable
        Attribute atValue = atTarget.member(names.value);
        return (atValue instanceof Attribute.Array attributeArray) ? attributeArray : null;
    }

    private Name[] dfltTargetMeta;
    private Name[] defaultTargetMetaInfo() {
        if (dfltTargetMeta == null) {
            ArrayList<Name> defaultTargets = new ArrayList<>();
            defaultTargets.add(names.PACKAGE);
            defaultTargets.add(names.TYPE);
            defaultTargets.add(names.FIELD);
            defaultTargets.add(names.METHOD);
            defaultTargets.add(names.CONSTRUCTOR);
            defaultTargets.add(names.ANNOTATION_TYPE);
            defaultTargets.add(names.LOCAL_VARIABLE);
            defaultTargets.add(names.PARAMETER);
            if (allowRecords) {
              defaultTargets.add(names.RECORD_COMPONENT);
            }
            if (allowModules) {
              defaultTargets.add(names.MODULE);
            }
            dfltTargetMeta = defaultTargets.toArray(new Name[0]);
        }
        return dfltTargetMeta;
    }

    /** Check an annotation value.
     *
     * @param a The annotation tree to check
     * @return true if this annotation tree is valid, otherwise false
     */
    public boolean validateAnnotationDeferErrors(JCAnnotation a) {
        boolean res = false;
        final Log.DiagnosticHandler diagHandler = new Log.DiscardDiagnosticHandler(log);
        try {
            res = validateAnnotation(a);
        } finally {
            log.popDiagnosticHandler(diagHandler);
        }
        return res;
    }

    private boolean validateAnnotation(JCAnnotation a) {
        boolean isValid = true;
        AnnotationTypeMetadata metadata = a.annotationType.type.tsym.getAnnotationTypeMetadata();

        // collect an inventory of the annotation elements
        Set<MethodSymbol> elements = metadata.getAnnotationElements();

        // remove the ones that are assigned values
        for (JCTree arg : a.args) {
            if (!arg.hasTag(ASSIGN)) continue; // recovery
            JCAssign assign = (JCAssign)arg;
            Symbol m = TreeInfo.symbol(assign.lhs);
            if (m == null || m.type.isErroneous()) continue;
            if (!elements.remove(m)) {
                isValid = false;
                log.error(assign.lhs.pos(),
                          Errors.DuplicateAnnotationMemberValue(m.name, a.type));
            }
        }

        // all the remaining ones better have default values
        List<Name> missingDefaults = List.nil();
        Set<MethodSymbol> membersWithDefault = metadata.getAnnotationElementsWithDefault();
        for (MethodSymbol m : elements) {
            if (m.type.isErroneous())
                continue;

            if (!membersWithDefault.contains(m))
                missingDefaults = missingDefaults.append(m.name);
        }
        missingDefaults = missingDefaults.reverse();
        if (missingDefaults.nonEmpty()) {
            isValid = false;
            Error errorKey = (missingDefaults.size() > 1)
                    ? Errors.AnnotationMissingDefaultValue1(a.type, missingDefaults)
                    : Errors.AnnotationMissingDefaultValue(a.type, missingDefaults);
            log.error(a.pos(), errorKey);
        }

        return isValid && validateTargetAnnotationValue(a);
    }

    /* Validate the special java.lang.annotation.Target annotation */
    boolean validateTargetAnnotationValue(JCAnnotation a) {
        // special case: java.lang.annotation.Target must not have
        // repeated values in its value member
        if (a.annotationType.type.tsym != syms.annotationTargetType.tsym ||
                a.args.tail == null)
            return true;

        boolean isValid = true;
        if (!a.args.head.hasTag(ASSIGN)) return false; // error recovery
        JCAssign assign = (JCAssign) a.args.head;
        Symbol m = TreeInfo.symbol(assign.lhs);
        if (m.name != names.value) return false;
        JCTree rhs = assign.rhs;
        if (!rhs.hasTag(NEWARRAY)) return false;
        JCNewArray na = (JCNewArray) rhs;
        Set<Symbol> targets = new HashSet<>();
        for (JCTree elem : na.elems) {
            if (!targets.add(TreeInfo.symbol(elem))) {
                isValid = false;
                log.error(elem.pos(), Errors.RepeatedAnnotationTarget);
            }
        }
        return isValid;
    }

    void checkDeprecatedAnnotation(DiagnosticPosition pos, Symbol s) {
        if (lint.isEnabled(LintCategory.DEP_ANN) && s.isDeprecatableViaAnnotation() &&
            (s.flags() & DEPRECATED) != 0 &&
            !syms.deprecatedType.isErroneous() &&
            s.attribute(syms.deprecatedType.tsym) == null) {
            log.warning(pos, LintWarnings.MissingDeprecatedAnnotation);
        }
        // Note: @Deprecated has no effect on local variables, parameters and package decls.
        if (lint.isEnabled(LintCategory.DEPRECATION) && !s.isDeprecatableViaAnnotation()) {
            if (!syms.deprecatedType.isErroneous() && s.attribute(syms.deprecatedType.tsym) != null) {
                log.warning(pos,
                            LintWarnings.DeprecatedAnnotationHasNoEffect(Kinds.kindName(s)));
            }
        }
    }

    void checkDeprecated(final DiagnosticPosition pos, final Symbol other, final Symbol s) {
        checkDeprecated(() -> pos, other, s);
    }

    void checkDeprecated(Supplier<DiagnosticPosition> pos, final Symbol other, final Symbol s) {
        if ( (s.isDeprecatedForRemoval()
                || s.isDeprecated() && !other.isDeprecated())
                && (s.outermostClass() != other.outermostClass() || s.outermostClass() == null)
                && s.kind != Kind.PCK) {
            deferredLintHandler.report(_l -> warnDeprecated(pos.get(), s));
        }
    }

    void checkSunAPI(final DiagnosticPosition pos, final Symbol s) {
        if ((s.flags() & PROPRIETARY) != 0) {
            deferredLintHandler.report(_l -> {
                log.mandatoryWarning(pos, Warnings.SunProprietary(s));
            });
        }
    }

    void checkProfile(final DiagnosticPosition pos, final Symbol s) {
        if (profile != Profile.DEFAULT && (s.flags() & NOT_IN_PROFILE) != 0) {
            log.error(pos, Errors.NotInProfile(s, profile));
        }
    }

    void checkPreview(DiagnosticPosition pos, Symbol other, Symbol s) {
        checkPreview(pos, other, Type.noType, s);
    }

    void checkPreview(DiagnosticPosition pos, Symbol other, Type site, Symbol s) {
        boolean sIsPreview;
        Symbol previewSymbol;
        if ((s.flags() & PREVIEW_API) != 0) {
            sIsPreview = true;
            previewSymbol=  s;
        } else if ((s.kind == Kind.MTH || s.kind == Kind.VAR) &&
                   site.tsym != null &&
                   (site.tsym.flags() & PREVIEW_API) == 0 &&
                   (s.owner.flags() & PREVIEW_API) != 0) {
            //calling a method, or using a field, whose owner is a preview, but
            //using a site that is not a preview. Also produce an error or warning:
            sIsPreview = true;
            previewSymbol = s.owner;
        } else {
            sIsPreview = false;
            previewSymbol = null;
        }
        if (sIsPreview && !preview.participatesInPreview(syms, other, s) && !disablePreviewCheck) {
            if ((previewSymbol.flags() & PREVIEW_REFLECTIVE) == 0) {
                if (!preview.isEnabled()) {
                    log.error(pos, Errors.IsPreview(s));
                } else {
                    preview.markUsesPreview(pos);
                    warnPreviewAPI(lint, pos, LintWarnings.IsPreview(s));
                }
            } else {
                    warnPreviewAPI(lint, pos, LintWarnings.IsPreviewReflective(s));
            }
        }
        if (preview.declaredUsingPreviewFeature(s)) {
            if (preview.isEnabled()) {
                //for preview disabled do presumably so not need to do anything?
                //If "s" is compiled from source, then there was an error for it already;
                //if "s" is from classfile, there already was an error for the classfile.
                preview.markUsesPreview(pos);
                warnDeclaredUsingPreview(lint, pos, s);
            }
        }
    }

    void checkRestricted(DiagnosticPosition pos, Symbol s) {
        if (s.kind == MTH && (s.flags() & RESTRICTED) != 0) {
            deferredLintHandler.report(_l -> warnRestrictedAPI(pos, s));
        }
    }

/* *************************************************************************
 * Check for recursive annotation elements.
 **************************************************************************/

    /** Check for cycles in the graph of annotation elements.
     */
    void checkNonCyclicElements(JCClassDecl tree) {
        if ((tree.sym.flags_field & ANNOTATION) == 0) return;
        Assert.check((tree.sym.flags_field & LOCKED) == 0);
        try {
            tree.sym.flags_field |= LOCKED;
            for (JCTree def : tree.defs) {
                if (!def.hasTag(METHODDEF)) continue;
                JCMethodDecl meth = (JCMethodDecl)def;
                checkAnnotationResType(meth.pos(), meth.restype.type);
            }
        } finally {
            tree.sym.flags_field &= ~LOCKED;
            tree.sym.flags_field |= ACYCLIC_ANN;
        }
    }

    void checkNonCyclicElementsInternal(DiagnosticPosition pos, TypeSymbol tsym) {
        if ((tsym.flags_field & ACYCLIC_ANN) != 0)
            return;
        if ((tsym.flags_field & LOCKED) != 0) {
            log.error(pos, Errors.CyclicAnnotationElement(tsym));
            return;
        }
        try {
            tsym.flags_field |= LOCKED;
            for (Symbol s : tsym.members().getSymbols(NON_RECURSIVE)) {
                if (s.kind != MTH)
                    continue;
                checkAnnotationResType(pos, ((MethodSymbol)s).type.getReturnType());
            }
        } finally {
            tsym.flags_field &= ~LOCKED;
            tsym.flags_field |= ACYCLIC_ANN;
        }
    }

    void checkAnnotationResType(DiagnosticPosition pos, Type type) {
        switch (type.getTag()) {
        case CLASS:
            if ((type.tsym.flags() & ANNOTATION) != 0)
                checkNonCyclicElementsInternal(pos, type.tsym);
            break;
        case ARRAY:
            checkAnnotationResType(pos, types.elemtype(type));
            break;
        default:
            break; // int etc
        }
    }

/* *************************************************************************
 * Check for cycles in the constructor call graph.
 **************************************************************************/

    /** Check for cycles in the graph of constructors calling other
     *  constructors.
     */
    void checkCyclicConstructors(JCClassDecl tree) {
        // use LinkedHashMap so we generate errors deterministically
        Map<Symbol,Symbol> callMap = new LinkedHashMap<>();

        // enter each constructor this-call into the map
        for (List<JCTree> l = tree.defs; l.nonEmpty(); l = l.tail) {
            if (!TreeInfo.isConstructor(l.head))
                continue;
            JCMethodDecl meth = (JCMethodDecl)l.head;
            JCMethodInvocation app = TreeInfo.findConstructorCall(meth);
            if (app != null && TreeInfo.name(app.meth) == names._this) {
                callMap.put(meth.sym, TreeInfo.symbol(app.meth));
            } else {
                meth.sym.flags_field |= ACYCLIC;
            }
        }

        // Check for cycles in the map
        Symbol[] ctors = new Symbol[0];
        ctors = callMap.keySet().toArray(ctors);
        for (Symbol caller : ctors) {
            checkCyclicConstructor(tree, caller, callMap);
        }
    }

    /** Look in the map to see if the given constructor is part of a
     *  call cycle.
     */
    private void checkCyclicConstructor(JCClassDecl tree, Symbol ctor,
                                        Map<Symbol,Symbol> callMap) {
        if (ctor != null && (ctor.flags_field & ACYCLIC) == 0) {
            if ((ctor.flags_field & LOCKED) != 0) {
                log.error(TreeInfo.diagnosticPositionFor(ctor, tree, false, t -> t.hasTag(IDENT)),
                          Errors.RecursiveCtorInvocation);
            } else {
                ctor.flags_field |= LOCKED;
                checkCyclicConstructor(tree, callMap.remove(ctor), callMap);
                ctor.flags_field &= ~LOCKED;
            }
            ctor.flags_field |= ACYCLIC;
        }
    }

/* *************************************************************************
 * Verify the proper placement of super()/this() calls.
 *
 *    - super()/this() may only appear in constructors
 *    - There must be at most one super()/this() call per constructor
 *    - The super()/this() call, if any, must be a top-level statement in the
 *      constructor, i.e., not nested inside any other statement or block
 *    - There must be no return statements prior to the super()/this() call
 **************************************************************************/

    void checkSuperInitCalls(JCClassDecl tree) {
        new SuperThisChecker().check(tree);
    }

    private class SuperThisChecker extends TreeScanner {

        // Match this scan stack: 1=JCMethodDecl, 2=JCExpressionStatement, 3=JCMethodInvocation
        private static final int MATCH_SCAN_DEPTH = 3;

        private boolean constructor;        // is this method a constructor?
        private boolean firstStatement;     // at the first statement in method?
        private JCReturn earlyReturn;       // first return prior to the super()/init(), if any
        private Name initCall;              // whichever of "super" or "init" we've seen already
        private int scanDepth;              // current scan recursion depth in method body

        public void check(JCClassDecl classDef) {
            scan(classDef.defs);
        }

        @Override
        public void visitMethodDef(JCMethodDecl tree) {
            Assert.check(!constructor);
            Assert.check(earlyReturn == null);
            Assert.check(initCall == null);
            Assert.check(scanDepth == 1);

            // Initialize state for this method
            Lint prevLint = lint;
            lint = lint.augment(tree.sym);
            constructor = TreeInfo.isConstructor(tree);
            try {

                // Scan method body
                if (tree.body != null) {
                    firstStatement = true;
                    for (List<JCStatement> l = tree.body.stats; l.nonEmpty(); l = l.tail) {
                        scan(l.head);
                        firstStatement = false;
                    }
                }

                // Verify no 'return' seen prior to an explicit super()/this() call
                if (constructor && earlyReturn != null && initCall != null)
                    log.error(earlyReturn.pos(), Errors.ReturnBeforeSuperclassInitialized);
            } finally {
                firstStatement = false;
                constructor = false;
                earlyReturn = null;
                initCall = null;
                lint = prevLint;
            }
        }

        @Override
        public void scan(JCTree tree) {
            scanDepth++;
            try {
                super.scan(tree);
            } finally {
                scanDepth--;
            }
        }

        @Override
        public void visitApply(JCMethodInvocation apply) {
            do {

                // Is this a super() or this() call?
                Name methodName = TreeInfo.name(apply.meth);
                if (methodName != names._super && methodName != names._this)
                    break;

                // super()/this() calls must only appear in a constructor
                if (!constructor) {
                    log.error(apply.pos(), Errors.CallMustOnlyAppearInCtor);
                    break;
                }

                // super()/this() calls must be a top level statement
                if (scanDepth != MATCH_SCAN_DEPTH) {
                    log.error(apply.pos(), Errors.CtorCallsNotAllowedHere);
                    break;
                }

                // super()/this() calls must not appear more than once
                if (initCall != null) {
                    log.error(apply.pos(), Errors.RedundantSuperclassInit);
                    break;
                }

                // If super()/this() isn't first, require flexible constructors feature
                if (!firstStatement)
                    preview.checkSourceLevel(lint, apply.pos(), Feature.FLEXIBLE_CONSTRUCTORS);

                // We found a legitimate super()/this() call; remember it
                initCall = methodName;
            } while (false);

            // Proceed
            super.visitApply(apply);
        }

        @Override
        public void visitReturn(JCReturn tree) {
            if (constructor && initCall == null && earlyReturn == null)
                earlyReturn = tree;             // we have seen a return but not (yet) a super()/this()
            super.visitReturn(tree);
        }

        @Override
        public void visitClassDef(JCClassDecl tree) {
            // don't descend any further
        }

        @Override
        public void visitLambda(JCLambda tree) {
            final boolean constructorPrev = constructor;
            final boolean firstStatementPrev = firstStatement;
            final JCReturn earlyReturnPrev = earlyReturn;
            final Name initCallPrev = initCall;
            final int scanDepthPrev = scanDepth;
            constructor = false;
            firstStatement = false;
            earlyReturn = null;
            initCall = null;
            scanDepth = 0;
            try {
                super.visitLambda(tree);
            } finally {
                constructor = constructorPrev;
                firstStatement = firstStatementPrev;
                earlyReturn = earlyReturnPrev;
                initCall = initCallPrev;
                scanDepth = scanDepthPrev;
            }
        }
    }

/* *************************************************************************
 * Miscellaneous
 **************************************************************************/

    /**
     *  Check for division by integer constant zero
     *  @param pos           Position for error reporting.
     *  @param operator      The operator for the expression
     *  @param operand       The right hand operand for the expression
     */
    void checkDivZero(final DiagnosticPosition pos, Symbol operator, Type operand) {
        if (operand.constValue() != null
            && operand.getTag().isSubRangeOf(LONG)
            && ((Number) (operand.constValue())).longValue() == 0) {
            int opc = ((OperatorSymbol)operator).opcode;
            if (opc == ByteCodes.idiv || opc == ByteCodes.imod
                || opc == ByteCodes.ldiv || opc == ByteCodes.lmod) {
                deferredLintHandler.report(_ -> lint.logIfEnabled(pos, LintWarnings.DivZero));
            }
        }
    }

    /**
     *  Check for possible loss of precission
     *  @param pos           Position for error reporting.
     *  @param found    The computed type of the tree
     *  @param req  The computed type of the tree
     */
    void checkLossOfPrecision(final DiagnosticPosition pos, Type found, Type req) {
        if (found.isNumeric() && req.isNumeric() && !types.isAssignable(found, req)) {
            deferredLintHandler.report(_ ->
                lint.logIfEnabled(pos, LintWarnings.PossibleLossOfPrecision(found, req)));
        }
    }

    /**
     * Check for empty statements after if
     */
    void checkEmptyIf(JCIf tree) {
        if (tree.thenpart.hasTag(SKIP) && tree.elsepart == null) {
            lint.logIfEnabled(tree.thenpart.pos(), LintWarnings.EmptyIf);
        }
    }

    /** Check that symbol is unique in given scope.
     *  @param pos           Position for error reporting.
     *  @param sym           The symbol.
     *  @param s             The scope.
     */
    boolean checkUnique(DiagnosticPosition pos, Symbol sym, Scope s) {
        if (sym.type.isErroneous())
            return true;
        if (sym.owner.name == names.any) return false;
        for (Symbol byName : s.getSymbolsByName(sym.name, NON_RECURSIVE)) {
            if (sym != byName &&
                    (byName.flags() & CLASH) == 0 &&
                    sym.kind == byName.kind &&
                    sym.name != names.error &&
                    (sym.kind != MTH ||
                     types.hasSameArgs(sym.type, byName.type) ||
                     types.hasSameArgs(types.erasure(sym.type), types.erasure(byName.type)))) {
                if ((sym.flags() & VARARGS) != (byName.flags() & VARARGS)) {
                    sym.flags_field |= CLASH;
                    varargsDuplicateError(pos, sym, byName);
                    return true;
                } else if (sym.kind == MTH && !types.hasSameArgs(sym.type, byName.type, false)) {
                    duplicateErasureError(pos, sym, byName);
                    sym.flags_field |= CLASH;
                    return true;
                } else if ((sym.flags() & MATCH_BINDING) != 0 &&
                           (byName.flags() & MATCH_BINDING) != 0 &&
                           (byName.flags() & MATCH_BINDING_TO_OUTER) == 0) {
                    if (!sym.type.isErroneous()) {
                        log.error(pos, Errors.MatchBindingExists);
                        sym.flags_field |= CLASH;
                    }
                    return false;
                } else {
                    duplicateError(pos, byName);
                    return false;
                }
            }
        }
        return true;
    }

    /** Report duplicate declaration error.
     */
    void duplicateErasureError(DiagnosticPosition pos, Symbol sym1, Symbol sym2) {
        if (!sym1.type.isErroneous() && !sym2.type.isErroneous()) {
            log.error(pos, Errors.NameClashSameErasure(sym1, sym2));
        }
    }

    /**Check that types imported through the ordinary imports don't clash with types imported
     * by other (static or ordinary) imports. Note that two static imports may import two clashing
     * types without an error on the imports.
     * @param toplevel       The toplevel tree for which the test should be performed.
     */
    void checkImportsUnique(JCCompilationUnit toplevel) {
        WriteableScope ordinallyImportedSoFar = WriteableScope.create(toplevel.packge);
        WriteableScope staticallyImportedSoFar = WriteableScope.create(toplevel.packge);
        WriteableScope topLevelScope = toplevel.toplevelScope;

        for (JCTree def : toplevel.defs) {
            if (!def.hasTag(IMPORT))
                continue;

            JCImport imp = (JCImport) def;

            if (imp.importScope == null)
                continue;

            for (Symbol sym : imp.importScope.getSymbols(sym -> sym.kind == TYP)) {
                if (imp.isStatic()) {
                    checkUniqueImport(imp.pos(), ordinallyImportedSoFar, staticallyImportedSoFar, topLevelScope, sym, true);
                    staticallyImportedSoFar.enter(sym);
                } else {
                    checkUniqueImport(imp.pos(), ordinallyImportedSoFar, staticallyImportedSoFar, topLevelScope, sym, false);
                    ordinallyImportedSoFar.enter(sym);
                }
            }

            imp.importScope = null;
        }
    }

    /** Check that single-type import is not already imported or top-level defined,
     *  but make an exception for two single-type imports which denote the same type.
     *  @param pos                     Position for error reporting.
     *  @param ordinallyImportedSoFar  A Scope containing types imported so far through
     *                                 ordinary imports.
     *  @param staticallyImportedSoFar A Scope containing types imported so far through
     *                                 static imports.
     *  @param topLevelScope           The current file's top-level Scope
     *  @param sym                     The symbol.
     *  @param staticImport            Whether or not this was a static import
     */
    private boolean checkUniqueImport(DiagnosticPosition pos, Scope ordinallyImportedSoFar,
                                      Scope staticallyImportedSoFar, Scope topLevelScope,
                                      Symbol sym, boolean staticImport) {
        Predicate<Symbol> duplicates = candidate -> candidate != sym && !candidate.type.isErroneous();
        Symbol ordinaryClashing = ordinallyImportedSoFar.findFirst(sym.name, duplicates);
        Symbol staticClashing = null;
        if (ordinaryClashing == null && !staticImport) {
            staticClashing = staticallyImportedSoFar.findFirst(sym.name, duplicates);
        }
        if (ordinaryClashing != null || staticClashing != null) {
            if (ordinaryClashing != null)
                log.error(pos, Errors.AlreadyDefinedSingleImport(ordinaryClashing));
            else
                log.error(pos, Errors.AlreadyDefinedStaticSingleImport(staticClashing));
            return false;
        }
        Symbol clashing = topLevelScope.findFirst(sym.name, duplicates);
        if (clashing != null) {
            log.error(pos, Errors.AlreadyDefinedThisUnit(clashing));
            return false;
        }
        return true;
    }

    /** Check that a qualified name is in canonical form (for import decls).
     */
    public void checkCanonical(JCTree tree) {
        if (!isCanonical(tree))
            log.error(tree.pos(),
                      Errors.ImportRequiresCanonical(TreeInfo.symbol(tree)));
    }
        // where
        private boolean isCanonical(JCTree tree) {
            while (tree.hasTag(SELECT)) {
                JCFieldAccess s = (JCFieldAccess) tree;
                if (s.sym.owner.getQualifiedName() != TreeInfo.symbol(s.selected).getQualifiedName())
                    return false;
                tree = s.selected;
            }
            return true;
        }

    /** Check that an auxiliary class is not accessed from any other file than its own.
     */
    void checkForBadAuxiliaryClassAccess(DiagnosticPosition pos, Env<AttrContext> env, ClassSymbol c) {
        if ((c.flags() & AUXILIARY) != 0 &&
            rs.isAccessible(env, c) &&
            !fileManager.isSameFile(c.sourcefile, env.toplevel.sourcefile))
        {
            lint.logIfEnabled(pos,
                        LintWarnings.AuxiliaryClassAccessedFromOutsideOfItsSourceFile(c, c.sourcefile));
        }
    }

    /**
     * Check for a default constructor in an exported package.
     */
    void checkDefaultConstructor(ClassSymbol c, DiagnosticPosition pos) {
        if (lint.isEnabled(LintCategory.MISSING_EXPLICIT_CTOR) &&
            ((c.flags() & (ENUM | RECORD)) == 0) &&
            !c.isAnonymous() &&
            ((c.flags() & (PUBLIC | PROTECTED)) != 0) &&
            Feature.MODULES.allowedInSource(source)) {
            NestingKind nestingKind = c.getNestingKind();
            switch (nestingKind) {
                case ANONYMOUS,
                     LOCAL -> {return;}
                case TOP_LEVEL -> {;} // No additional checks needed
                case MEMBER -> {
                    // For nested member classes, all the enclosing
                    // classes must be public or protected.
                    Symbol owner = c.owner;
                    while (owner != null && owner.kind == TYP) {
                        if ((owner.flags() & (PUBLIC | PROTECTED)) == 0)
                            return;
                        owner = owner.owner;
                    }
                }
            }

            // Only check classes in named packages exported by its module
            PackageSymbol pkg = c.packge();
            if (!pkg.isUnnamed()) {
                ModuleSymbol modle = pkg.modle;
                for (ExportsDirective exportDir : modle.exports) {
                    // Report warning only if the containing
                    // package is unconditionally exported
                    if (exportDir.packge.equals(pkg)) {
                        if (exportDir.modules == null || exportDir.modules.isEmpty()) {
                            // Warning may be suppressed by
                            // annotations; check again for being
                            // enabled in the deferred context.
                            deferredLintHandler.report(_ ->
                                lint.logIfEnabled(pos, LintWarnings.MissingExplicitCtor(c, pkg, modle)));
                        } else {
                            return;
                        }
                    }
                }
            }
        }
        return;
    }

    private class ConversionWarner extends Warner {
        final String uncheckedKey;
        final Type found;
        final Type expected;
        public ConversionWarner(DiagnosticPosition pos, String uncheckedKey, Type found, Type expected) {
            super(pos);
            this.uncheckedKey = uncheckedKey;
            this.found = found;
            this.expected = expected;
        }

        @Override
        public void warn(LintCategory lint) {
            boolean warned = this.warned;
            super.warn(lint);
            if (warned) return; // suppress redundant diagnostics
            switch (lint) {
                case UNCHECKED:
                    Check.this.warnUnchecked(pos(), LintWarnings.ProbFoundReq(diags.fragment(uncheckedKey), found, expected));
                    break;
                case VARARGS:
                    if (method != null &&
                            method.attribute(syms.trustMeType.tsym) != null &&
                            isTrustMeAllowedOnMethod(method) &&
                            !types.isReifiable(method.type.getParameterTypes().last())) {
                        Check.this.lint.logIfEnabled(pos(), LintWarnings.VarargsUnsafeUseVarargsParam(method.params.last()));
                    }
                    break;
                default:
                    throw new AssertionError("Unexpected lint: " + lint);
            }
        }
    }

    public Warner castWarner(DiagnosticPosition pos, Type found, Type expected) {
        return new ConversionWarner(pos, "unchecked.cast.to.type", found, expected);
    }

    public Warner convertWarner(DiagnosticPosition pos, Type found, Type expected) {
        return new ConversionWarner(pos, "unchecked.assign", found, expected);
    }

    public void checkFunctionalInterface(JCClassDecl tree, ClassSymbol cs) {
        Compound functionalType = cs.attribute(syms.functionalInterfaceType.tsym);

        if (functionalType != null) {
            try {
                types.findDescriptorSymbol((TypeSymbol)cs);
            } catch (Types.FunctionDescriptorLookupError ex) {
                DiagnosticPosition pos = tree.pos();
                for (JCAnnotation a : tree.getModifiers().annotations) {
                    if (a.annotationType.type.tsym == syms.functionalInterfaceType.tsym) {
                        pos = a.pos();
                        break;
                    }
                }
                log.error(pos, Errors.BadFunctionalIntfAnno1(ex.getDiagnostic()));
            }
        }
    }

    public void checkImportsResolvable(final JCCompilationUnit toplevel) {
        for (final JCImportBase impBase : toplevel.getImports()) {
            if (!(impBase instanceof JCImport imp))
                continue;
            if (!imp.staticImport || !imp.qualid.hasTag(SELECT))
                continue;
            final JCFieldAccess select = imp.qualid;
            final Symbol origin;
            if (select.name == names.asterisk || (origin = TreeInfo.symbol(select.selected)) == null || origin.kind != TYP)
                continue;

            TypeSymbol site = (TypeSymbol) TreeInfo.symbol(select.selected);
            if (!checkTypeContainsImportableElement(site, site, toplevel.packge, select.name, new HashSet<Symbol>())) {
                log.error(imp.pos(),
                          Errors.CantResolveLocation(KindName.STATIC,
                                                     select.name,
                                                     null,
                                                     null,
                                                     Fragments.Location(kindName(site),
                                                                        site,
                                                                        null)));
            }
        }
    }

    // Check that packages imported are in scope (JLS 7.4.3, 6.3, 6.5.3.1, 6.5.3.2)
    public void checkImportedPackagesObservable(final JCCompilationUnit toplevel) {
        OUTER: for (JCImportBase impBase : toplevel.getImports()) {
            if (impBase instanceof JCImport imp && !imp.staticImport &&
                TreeInfo.name(imp.qualid) == names.asterisk) {
                TypeSymbol tsym = imp.qualid.selected.type.tsym;
                if (tsym.kind == PCK && tsym.members().isEmpty() &&
                    !(Feature.IMPORT_ON_DEMAND_OBSERVABLE_PACKAGES.allowedInSource(source) && tsym.exists())) {
                    log.error(DiagnosticFlag.RESOLVE_ERROR, imp.qualid.selected.pos(), Errors.DoesntExist(tsym));
                }
            }
        }
    }

    private boolean checkTypeContainsImportableElement(TypeSymbol tsym, TypeSymbol origin, PackageSymbol packge, Name name, Set<Symbol> processed) {
        if (tsym == null || !processed.add(tsym))
            return false;

            // also search through inherited names
        if (checkTypeContainsImportableElement(types.supertype(tsym.type).tsym, origin, packge, name, processed))
            return true;

        for (Type t : types.interfaces(tsym.type))
            if (checkTypeContainsImportableElement(t.tsym, origin, packge, name, processed))
                return true;

        for (Symbol sym : tsym.members().getSymbolsByName(name)) {
            if (sym.isStatic() &&
                importAccessible(sym, packge) &&
                sym.isMemberOf(origin, types)) {
                return true;
            }
        }

        return false;
    }

    // is the sym accessible everywhere in packge?
    public boolean importAccessible(Symbol sym, PackageSymbol packge) {
        try {
            int flags = (int)(sym.flags() & AccessFlags);
            switch (flags) {
            default:
            case PUBLIC:
                return true;
            case PRIVATE:
                return false;
            case 0:
            case PROTECTED:
                return sym.packge() == packge;
            }
        } catch (ClassFinder.BadClassFile err) {
            throw err;
        } catch (CompletionFailure ex) {
            return false;
        }
    }

    public void checkLeaksNotAccessible(Env<AttrContext> env, JCClassDecl check) {
        JCCompilationUnit toplevel = env.toplevel;

        if (   toplevel.modle == syms.unnamedModule
            || toplevel.modle == syms.noModule
            || (check.sym.flags() & COMPOUND) != 0) {
            return ;
        }

        ExportsDirective currentExport = findExport(toplevel.packge);

        if (   currentExport == null //not exported
            || currentExport.modules != null) //don't check classes in qualified export
            return ;

        new TreeScanner() {
            Lint lint = env.info.lint;
            boolean inSuperType;

            @Override
            public void visitBlock(JCBlock tree) {
            }
            @Override
            public void visitMethodDef(JCMethodDecl tree) {
                if (!isAPISymbol(tree.sym))
                    return;
                Lint prevLint = lint;
                try {
                    lint = lint.augment(tree.sym);
                    if (lint.isEnabled(LintCategory.EXPORTS)) {
                        super.visitMethodDef(tree);
                    }
                } finally {
                    lint = prevLint;
                }
            }
            @Override
            public void visitVarDef(JCVariableDecl tree) {
                if (!isAPISymbol(tree.sym) && tree.sym.owner.kind != MTH)
                    return;
                Lint prevLint = lint;
                try {
                    lint = lint.augment(tree.sym);
                    if (lint.isEnabled(LintCategory.EXPORTS)) {
                        scan(tree.mods);
                        scan(tree.vartype);
                    }
                } finally {
                    lint = prevLint;
                }
            }
            @Override
            public void visitClassDef(JCClassDecl tree) {
                if (tree != check)
                    return ;

                if (!isAPISymbol(tree.sym))
                    return ;

                Lint prevLint = lint;
                try {
                    lint = lint.augment(tree.sym);
                    if (lint.isEnabled(LintCategory.EXPORTS)) {
                        scan(tree.mods);
                        scan(tree.typarams);
                        try {
                            inSuperType = true;
                            scan(tree.extending);
                            scan(tree.implementing);
                        } finally {
                            inSuperType = false;
                        }
                        scan(tree.defs);
                    }
                } finally {
                    lint = prevLint;
                }
            }
            @Override
            public void visitTypeApply(JCTypeApply tree) {
                scan(tree.clazz);
                boolean oldInSuperType = inSuperType;
                try {
                    inSuperType = false;
                    scan(tree.arguments);
                } finally {
                    inSuperType = oldInSuperType;
                }
            }
            @Override
            public void visitIdent(JCIdent tree) {
                Symbol sym = TreeInfo.symbol(tree);
                if (sym.kind == TYP && !sym.type.hasTag(TYPEVAR)) {
                    checkVisible(tree.pos(), sym, toplevel.packge, inSuperType);
                }
            }

            @Override
            public void visitSelect(JCFieldAccess tree) {
                Symbol sym = TreeInfo.symbol(tree);
                Symbol sitesym = TreeInfo.symbol(tree.selected);
                if (sym.kind == TYP && sitesym.kind == PCK) {
                    checkVisible(tree.pos(), sym, toplevel.packge, inSuperType);
                } else {
                    super.visitSelect(tree);
                }
            }

            @Override
            public void visitAnnotation(JCAnnotation tree) {
                if (tree.attribute.type.tsym.getAnnotation(java.lang.annotation.Documented.class) != null)
                    super.visitAnnotation(tree);
            }

        }.scan(check);
    }
        //where:
        private ExportsDirective findExport(PackageSymbol pack) {
            for (ExportsDirective d : pack.modle.exports) {
                if (d.packge == pack)
                    return d;
            }

            return null;
        }
        private boolean isAPISymbol(Symbol sym) {
            while (sym.kind != PCK) {
                if ((sym.flags() & Flags.PUBLIC) == 0 && (sym.flags() & Flags.PROTECTED) == 0) {
                    return false;
                }
                sym = sym.owner;
            }
            return true;
        }
        private void checkVisible(DiagnosticPosition pos, Symbol what, PackageSymbol inPackage, boolean inSuperType) {
            if (!isAPISymbol(what) && !inSuperType) { //package private/private element
                log.warning(pos, LintWarnings.LeaksNotAccessible(kindName(what), what, what.packge().modle));
                return ;
            }

            PackageSymbol whatPackage = what.packge();
            ExportsDirective whatExport = findExport(whatPackage);
            ExportsDirective inExport = findExport(inPackage);

            if (whatExport == null) { //package not exported:
                log.warning(pos, LintWarnings.LeaksNotAccessibleUnexported(kindName(what), what, what.packge().modle));
                return ;
            }

            if (whatExport.modules != null) {
                if (inExport.modules == null || !whatExport.modules.containsAll(inExport.modules)) {
                    log.warning(pos, LintWarnings.LeaksNotAccessibleUnexportedQualified(kindName(what), what, what.packge().modle));
                }
            }

            if (whatPackage.modle != inPackage.modle && whatPackage.modle != syms.java_base) {
                //check that relativeTo.modle requires transitive what.modle, somehow:
                List<ModuleSymbol> todo = List.of(inPackage.modle);

                while (todo.nonEmpty()) {
                    ModuleSymbol current = todo.head;
                    todo = todo.tail;
                    if (current == whatPackage.modle)
                        return ; //OK
                    if ((current.flags() & Flags.AUTOMATIC_MODULE) != 0)
                        continue; //for automatic modules, don't look into their dependencies
                    for (RequiresDirective req : current.requires) {
                        if (req.isTransitive()) {
                            todo = todo.prepend(req.module);
                        }
                    }
                }

                log.warning(pos, LintWarnings.LeaksNotAccessibleNotRequiredTransitive(kindName(what), what, what.packge().modle));
            }
        }

    void checkModuleExists(final DiagnosticPosition pos, ModuleSymbol msym) {
        if (msym.kind != MDL) {
            deferredLintHandler.report(_ ->
                lint.logIfEnabled(pos, LintWarnings.ModuleNotFound(msym)));
        }
    }

    void checkPackageExistsForOpens(final DiagnosticPosition pos, PackageSymbol packge) {
        if (packge.members().isEmpty() &&
            ((packge.flags() & Flags.HAS_RESOURCE) == 0)) {
            deferredLintHandler.report(_ ->
                lint.logIfEnabled(pos, LintWarnings.PackageEmptyOrNotFound(packge)));
        }
    }

    void checkModuleRequires(final DiagnosticPosition pos, final RequiresDirective rd) {
        if ((rd.module.flags() & Flags.AUTOMATIC_MODULE) != 0) {
            deferredLintHandler.report(_ -> {
                if (rd.isTransitive() && lint.isEnabled(LintCategory.REQUIRES_TRANSITIVE_AUTOMATIC)) {
                    log.warning(pos, LintWarnings.RequiresTransitiveAutomatic);
                } else {
                    lint.logIfEnabled(pos, LintWarnings.RequiresAutomatic);
                }
            });
        }
    }

    /**
     * Verify the case labels conform to the constraints. Checks constraints related
     * combinations of patterns and other labels.
     *
     * @param cases the cases that should be checked.
     */
    void checkSwitchCaseStructure(List<JCCase> cases) {
        for (List<JCCase> l = cases; l.nonEmpty(); l = l.tail) {
            JCCase c = l.head;
            if (c.labels.head instanceof JCConstantCaseLabel constLabel) {
                if (TreeInfo.isNull(constLabel.expr)) {
                    if (c.labels.tail.nonEmpty()) {
                        if (c.labels.tail.head instanceof JCDefaultCaseLabel defLabel) {
                            if (c.labels.tail.tail.nonEmpty()) {
                                log.error(c.labels.tail.tail.head.pos(), Errors.InvalidCaseLabelCombination);
                            }
                        } else {
                            log.error(c.labels.tail.head.pos(), Errors.InvalidCaseLabelCombination);
                        }
                    }
                } else {
                    for (JCCaseLabel label : c.labels.tail) {
                        if (!(label instanceof JCConstantCaseLabel) || TreeInfo.isNullCaseLabel(label)) {
                            log.error(label.pos(), Errors.InvalidCaseLabelCombination);
                            break;
                        }
                    }
                }
            } else if (c.labels.tail.nonEmpty()) {
                var patterCaseLabels = c.labels.stream().filter(ll -> ll instanceof JCPatternCaseLabel).map(cl -> (JCPatternCaseLabel)cl);
                var allUnderscore = patterCaseLabels.allMatch(pcl -> !hasBindings(pcl.getPattern()));

                if (!allUnderscore) {
                    log.error(c.labels.tail.head.pos(), Errors.FlowsThroughFromPattern);
                }

                boolean allPatternCaseLabels = c.labels.stream().allMatch(p -> p instanceof JCPatternCaseLabel);

                if (allPatternCaseLabels) {
                    preview.checkSourceLevel(lint, c.labels.tail.head.pos(), Feature.UNNAMED_VARIABLES);
                }

                for (JCCaseLabel label : c.labels.tail) {
                    if (label instanceof JCConstantCaseLabel) {
                        log.error(label.pos(), Errors.InvalidCaseLabelCombination);
                        break;
                    }
                }
            }
        }

        boolean isCaseStatementGroup = cases.nonEmpty() &&
                                       cases.head.caseKind == CaseTree.CaseKind.STATEMENT;

        if (isCaseStatementGroup) {
            boolean previousCompletessNormally = false;
            for (List<JCCase> l = cases; l.nonEmpty(); l = l.tail) {
                JCCase c = l.head;
                if (previousCompletessNormally &&
                    c.stats.nonEmpty() &&
                    c.labels.head instanceof JCPatternCaseLabel patternLabel &&
                    (hasBindings(patternLabel.pat) || hasBindings(c.guard))) {
                    log.error(c.labels.head.pos(), Errors.FlowsThroughToPattern);
                } else if (c.stats.isEmpty() &&
                           c.labels.head instanceof JCPatternCaseLabel patternLabel &&
                           (hasBindings(patternLabel.pat) || hasBindings(c.guard)) &&
                           hasStatements(l.tail)) {
                    log.error(c.labels.head.pos(), Errors.FlowsThroughFromPattern);
                }
                previousCompletessNormally = c.completesNormally;
            }
        }
    }

    boolean hasBindings(JCTree p) {
        boolean[] bindings = new boolean[1];

        new TreeScanner() {
            @Override
            public void visitBindingPattern(JCBindingPattern tree) {
                bindings[0] = !tree.var.sym.isUnnamedVariable();
                super.visitBindingPattern(tree);
            }
        }.scan(p);

        return bindings[0];
    }

    boolean hasStatements(List<JCCase> cases) {
        for (List<JCCase> l = cases; l.nonEmpty(); l = l.tail) {
            if (l.head.stats.nonEmpty()) {
                return true;
            }
        }

        return false;
    }
    void checkSwitchCaseLabelDominated(JCCaseLabel unconditionalCaseLabel, List<JCCase> cases) {
        List<Pair<JCCase, JCCaseLabel>> caseLabels = List.nil();
        boolean seenDefault = false;
        boolean seenDefaultLabel = false;
        boolean warnDominatedByDefault = false;
        boolean unconditionalFound = false;

        for (List<JCCase> l = cases; l.nonEmpty(); l = l.tail) {
            JCCase c = l.head;
            for (JCCaseLabel label : c.labels) {
                if (label.hasTag(DEFAULTCASELABEL)) {
                    seenDefault = true;
                    seenDefaultLabel |=
                            TreeInfo.isNullCaseLabel(c.labels.head);
                    continue;
                }
                if (TreeInfo.isNullCaseLabel(label)) {
                    if (seenDefault) {
                        log.error(label.pos(), Errors.PatternDominated);
                    }
                    continue;
                }
                if (seenDefault && !warnDominatedByDefault) {
                    if (label.hasTag(PATTERNCASELABEL) ||
                        (label instanceof JCConstantCaseLabel && seenDefaultLabel)) {
                        log.error(label.pos(), Errors.PatternDominated);
                        warnDominatedByDefault = true;
                    }
                }
                Type currentType = labelType(label);
                for (Pair<JCCase, JCCaseLabel> caseAndLabel : caseLabels) {
                    JCCase testCase = caseAndLabel.fst;
                    JCCaseLabel testCaseLabel = caseAndLabel.snd;
                    Type testType = labelType(testCaseLabel);
                    boolean dominated = false;
                    if (types.isUnconditionallyExact(currentType, testType) &&
                        !currentType.hasTag(ERROR) && !testType.hasTag(ERROR)) {
                        //the current label is potentially dominated by the existing (test) label, check:
                        if (label instanceof JCConstantCaseLabel) {
                            dominated |= !(testCaseLabel instanceof JCConstantCaseLabel) &&
                                         TreeInfo.unguardedCase(testCase);
                        } else if (label instanceof JCPatternCaseLabel patternCL &&
                                   testCaseLabel instanceof JCPatternCaseLabel testPatternCaseLabel &&
                                   (testCase.equals(c) || TreeInfo.unguardedCase(testCase))) {
                            dominated = patternDominated(testPatternCaseLabel.pat,
                                                         patternCL.pat);
                        }
                    }

                    if (dominated) {
                        log.error(label.pos(), Errors.PatternDominated);
                    }
                }
                caseLabels = caseLabels.prepend(Pair.of(c, label));
            }
        }
    }
        //where:
        private Type labelType(JCCaseLabel label) {
            return types.erasure(switch (label.getTag()) {
                case PATTERNCASELABEL -> ((JCPatternCaseLabel) label).pat.type;
                case CONSTANTCASELABEL -> ((JCConstantCaseLabel) label).expr.type;
                default -> throw Assert.error("Unexpected tree kind: " + label.getTag());
            });
        }
        private boolean patternDominated(JCPattern existingPattern, JCPattern currentPattern) {
            Type existingPatternType = types.erasure(existingPattern.type);
            Type currentPatternType = types.erasure(currentPattern.type);
            if (!types.isUnconditionallyExact(currentPatternType, existingPatternType)) {
                return false;
            }
            if (currentPattern instanceof JCBindingPattern ||
                currentPattern instanceof JCAnyPattern) {
                return existingPattern instanceof JCBindingPattern ||
                       existingPattern instanceof JCAnyPattern;
            } else if (currentPattern instanceof JCRecordPattern currentRecordPattern) {
                if (existingPattern instanceof JCBindingPattern ||
                    existingPattern instanceof JCAnyPattern) {
                    return true;
                } else if (existingPattern instanceof JCRecordPattern existingRecordPattern) {
                    List<JCPattern> existingNested = existingRecordPattern.nested;
                    List<JCPattern> currentNested = currentRecordPattern.nested;
                    if (existingNested.size() != currentNested.size()) {
                        return false;
                    }
                    while (existingNested.nonEmpty()) {
                        if (!patternDominated(existingNested.head, currentNested.head)) {
                            return false;
                        }
                        existingNested = existingNested.tail;
                        currentNested = currentNested.tail;
                    }
                    return true;
                } else {
                    Assert.error("Unknown pattern: " + existingPattern.getTag());
                }
            } else {
                Assert.error("Unknown pattern: " + currentPattern.getTag());
            }
            return false;
        }

    /** check if a type is a subtype of Externalizable, if that is available. */
    boolean isExternalizable(Type t) {
        try {
            syms.externalizableType.complete();
        } catch (CompletionFailure e) {
            return false;
        }
        return types.isSubtype(t, syms.externalizableType);
    }

    /**
     * Check structure of serialization declarations.
     */
    public void checkSerialStructure(JCClassDecl tree, ClassSymbol c) {
        (new SerialTypeVisitor()).visit(c, tree);
    }

    /**
     * This visitor will warn if a serialization-related field or
     * method is declared in a suspicious or incorrect way. In
     * particular, it will warn for cases where the runtime
     * serialization mechanism will silently ignore a mis-declared
     * entity.
     *
     * Distinguished serialization-related fields and methods:
     *
     * Methods:
     *
     * private void writeObject(ObjectOutputStream stream) throws IOException
     * ANY-ACCESS-MODIFIER Object writeReplace() throws ObjectStreamException
     *
     * private void readObject(ObjectInputStream stream) throws IOException, ClassNotFoundException
     * private void readObjectNoData() throws ObjectStreamException
     * ANY-ACCESS-MODIFIER Object readResolve() throws ObjectStreamException
     *
     * Fields:
     *
     * private static final long serialVersionUID
     * private static final ObjectStreamField[] serialPersistentFields
     *
     * Externalizable: methods defined on the interface
     * public void writeExternal(ObjectOutput) throws IOException
     * public void readExternal(ObjectInput) throws IOException
     */
    private class SerialTypeVisitor extends ElementKindVisitor14<Void, JCClassDecl> {
        SerialTypeVisitor() {
            this.lint = Check.this.lint;
        }

        private static final Set<String> serialMethodNames =
            Set.of("writeObject", "writeReplace",
                   "readObject",  "readObjectNoData",
                   "readResolve");

        private static final Set<String> serialFieldNames =
            Set.of("serialVersionUID", "serialPersistentFields");

        // Type of serialPersistentFields
        private final Type OSF_TYPE = new Type.ArrayType(syms.objectStreamFieldType, syms.arrayClass);

        Lint lint;

        @Override
        public Void defaultAction(Element e, JCClassDecl p) {
            throw new IllegalArgumentException(Objects.requireNonNullElse(e.toString(), ""));
        }

        @Override
        public Void visitType(TypeElement e, JCClassDecl p) {
            runUnderLint(e, p, (symbol, param) -> super.visitType(symbol, param));
            return null;
        }

        @Override
        public Void visitTypeAsClass(TypeElement e,
                                     JCClassDecl p) {
            // Anonymous classes filtered out by caller.

            ClassSymbol c = (ClassSymbol)e;

            checkCtorAccess(p, c);

            // Check for missing serialVersionUID; check *not* done
            // for enums or records.
            VarSymbol svuidSym = null;
            for (Symbol sym : c.members().getSymbolsByName(names.serialVersionUID)) {
                if (sym.kind == VAR) {
                    svuidSym = (VarSymbol)sym;
                    break;
                }
            }

            if (svuidSym == null) {
                log.warning(p.pos(), LintWarnings.MissingSVUID(c));
            }

            // Check for serialPersistentFields to gate checks for
            // non-serializable non-transient instance fields
            boolean serialPersistentFieldsPresent =
                    c.members()
                     .getSymbolsByName(names.serialPersistentFields, sym -> sym.kind == VAR)
                     .iterator()
                     .hasNext();

            // Check declarations of serialization-related methods and
            // fields
            for(Symbol el : c.getEnclosedElements()) {
                runUnderLint(el, p, (enclosed, tree) -> {
                    String name = null;
                    switch(enclosed.getKind()) {
                    case FIELD -> {
                        if (!serialPersistentFieldsPresent) {
                            var flags = enclosed.flags();
                            if ( ((flags & TRANSIENT) == 0) &&
                                 ((flags & STATIC) == 0)) {
                                Type varType = enclosed.asType();
                                if (!canBeSerialized(varType)) {
                                    // Note per JLS arrays are
                                    // serializable even if the
                                    // component type is not.
                                    log.warning(
                                            TreeInfo.diagnosticPositionFor(enclosed, tree),
                                                LintWarnings.NonSerializableInstanceField);
                                } else if (varType.hasTag(ARRAY)) {
                                    ArrayType arrayType = (ArrayType)varType;
                                    Type elementType = arrayType.elemtype;
                                    while (elementType.hasTag(ARRAY)) {
                                        arrayType = (ArrayType)elementType;
                                        elementType = arrayType.elemtype;
                                    }
                                    if (!canBeSerialized(elementType)) {
                                        log.warning(
                                                TreeInfo.diagnosticPositionFor(enclosed, tree),
                                                    LintWarnings.NonSerializableInstanceFieldArray(elementType));
                                    }
                                }
                            }
                        }

                        name = enclosed.getSimpleName().toString();
                        if (serialFieldNames.contains(name)) {
                            VarSymbol field = (VarSymbol)enclosed;
                            switch (name) {
                            case "serialVersionUID"       ->  checkSerialVersionUID(tree, e, field);
                            case "serialPersistentFields" ->  checkSerialPersistentFields(tree, e, field);
                            default -> throw new AssertionError();
                            }
                        }
                    }

                    // Correctly checking the serialization-related
                    // methods is subtle. For the methods declared to be
                    // private or directly declared in the class, the
                    // enclosed elements of the class can be checked in
                    // turn. However, writeReplace and readResolve can be
                    // declared in a superclass and inherited. Note that
                    // the runtime lookup walks the superclass chain
                    // looking for writeReplace/readResolve via
                    // Class.getDeclaredMethod. This differs from calling
                    // Elements.getAllMembers(TypeElement) as the latter
                    // will also pull in default methods from
                    // superinterfaces. In other words, the runtime checks
                    // (which long predate default methods on interfaces)
                    // do not admit the possibility of inheriting methods
                    // this way, a difference from general inheritance.

                    // The current implementation just checks the enclosed
                    // elements and does not directly check the inherited
                    // methods. If all the types are being checked this is
                    // less of a concern; however, there are cases that
                    // could be missed. In particular, readResolve and
                    // writeReplace could, in principle, by inherited from
                    // a non-serializable superclass and thus not checked
                    // even if compiled with a serializable child class.
                    case METHOD -> {
                        var method = (MethodSymbol)enclosed;
                        name = method.getSimpleName().toString();
                        if (serialMethodNames.contains(name)) {
                            switch (name) {
                            case "writeObject"      -> checkWriteObject(tree, e, method);
                            case "writeReplace"     -> checkWriteReplace(tree,e, method);
                            case "readObject"       -> checkReadObject(tree,e, method);
                            case "readObjectNoData" -> checkReadObjectNoData(tree, e, method);
                            case "readResolve"      -> checkReadResolve(tree, e, method);
                            default ->  throw new AssertionError();
                            }
                        }
                    }
                    }
                });
            }

            return null;
        }

        boolean canBeSerialized(Type type) {
            return type.isPrimitive() || rs.isSerializable(type);
        }

        /**
         * Check that Externalizable class needs a public no-arg
         * constructor.
         *
         * Check that a Serializable class has access to the no-arg
         * constructor of its first nonserializable superclass.
         */
        private void checkCtorAccess(JCClassDecl tree, ClassSymbol c) {
            if (isExternalizable(c.type)) {
                for(var sym : c.getEnclosedElements()) {
                    if (sym.isConstructor() &&
                        ((sym.flags() & PUBLIC) == PUBLIC)) {
                        if (((MethodSymbol)sym).getParameters().isEmpty()) {
                            return;
                        }
                    }
                }
                log.warning(tree.pos(),
                            LintWarnings.ExternalizableMissingPublicNoArgCtor);
            } else {
                // Approximate access to the no-arg constructor up in
                // the superclass chain by checking that the
                // constructor is not private. This may not handle
                // some cross-package situations correctly.
                Type superClass = c.getSuperclass();
                // java.lang.Object is *not* Serializable so this loop
                // should terminate.
                while (rs.isSerializable(superClass) ) {
                    try {
                        superClass = (Type)((TypeElement)(((DeclaredType)superClass)).asElement()).getSuperclass();
                    } catch(ClassCastException cce) {
                        return ; // Don't try to recover
                    }
                }
                // Non-Serializable superclass
                try {
                    ClassSymbol supertype = ((ClassSymbol)(((DeclaredType)superClass).asElement()));
                    for(var sym : supertype.getEnclosedElements()) {
                        if (sym.isConstructor()) {
                            MethodSymbol ctor = (MethodSymbol)sym;
                            if (ctor.getParameters().isEmpty()) {
                                if (((ctor.flags() & PRIVATE) == PRIVATE) ||
                                    // Handle nested classes and implicit this$0
                                    (supertype.getNestingKind() == NestingKind.MEMBER &&
                                     ((supertype.flags() & STATIC) == 0)))
                                    log.warning(tree.pos(),
                                                LintWarnings.SerializableMissingAccessNoArgCtor(supertype.getQualifiedName()));
                            }
                        }
                    }
                } catch (ClassCastException cce) {
                    return ; // Don't try to recover
                }
                return;
            }
        }

        private void checkSerialVersionUID(JCClassDecl tree, Element e, VarSymbol svuid) {
            // To be effective, serialVersionUID must be marked static
            // and final, but private is recommended. But alas, in
            // practice there are many non-private serialVersionUID
            // fields.
             if ((svuid.flags() & (STATIC | FINAL)) !=
                 (STATIC | FINAL)) {
                 log.warning(
                         TreeInfo.diagnosticPositionFor(svuid, tree),
                             LintWarnings.ImproperSVUID((Symbol)e));
             }

             // check svuid has type long
             if (!svuid.type.hasTag(LONG)) {
                 log.warning(
                         TreeInfo.diagnosticPositionFor(svuid, tree),
                             LintWarnings.LongSVUID((Symbol)e));
             }

             if (svuid.getConstValue() == null)
                 log.warning(
                         TreeInfo.diagnosticPositionFor(svuid, tree),
                             LintWarnings.ConstantSVUID((Symbol)e));
        }

        private void checkSerialPersistentFields(JCClassDecl tree, Element e, VarSymbol spf) {
            // To be effective, serialPersisentFields must be private, static, and final.
             if ((spf.flags() & (PRIVATE | STATIC | FINAL)) !=
                 (PRIVATE | STATIC | FINAL)) {
                 log.warning(
                         TreeInfo.diagnosticPositionFor(spf, tree),
                             LintWarnings.ImproperSPF);
             }

             if (!types.isSameType(spf.type, OSF_TYPE)) {
                 log.warning(
                         TreeInfo.diagnosticPositionFor(spf, tree),
                             LintWarnings.OSFArraySPF);
             }

            if (isExternalizable((Type)(e.asType()))) {
                log.warning(
                        TreeInfo.diagnosticPositionFor(spf, tree),
                            LintWarnings.IneffectualSerialFieldExternalizable);
            }

            // Warn if serialPersistentFields is initialized to a
            // literal null.
            JCTree spfDecl = TreeInfo.declarationFor(spf, tree);
            if (spfDecl != null && spfDecl.getTag() == VARDEF) {
                JCVariableDecl variableDef = (JCVariableDecl) spfDecl;
                JCExpression initExpr = variableDef.init;
                 if (initExpr != null && TreeInfo.isNull(initExpr)) {
                     log.warning(initExpr.pos(),
                                 LintWarnings.SPFNullInit);
                 }
            }
        }

        private void checkWriteObject(JCClassDecl tree, Element e, MethodSymbol method) {
            // The "synchronized" modifier is seen in the wild on
            // readObject and writeObject methods and is generally
            // innocuous.

            // private void writeObject(ObjectOutputStream stream) throws IOException
            checkPrivateNonStaticMethod(tree, method);
            checkReturnType(tree, e, method, syms.voidType);
            checkOneArg(tree, e, method, syms.objectOutputStreamType);
            checkExceptions(tree, e, method, syms.ioExceptionType);
            checkExternalizable(tree, e, method);
        }

        private void checkWriteReplace(JCClassDecl tree, Element e, MethodSymbol method) {
            // ANY-ACCESS-MODIFIER Object writeReplace() throws
            // ObjectStreamException

            // Excluding abstract, could have a more complicated
            // rule based on abstract-ness of the class
            checkConcreteInstanceMethod(tree, e, method);
            checkReturnType(tree, e, method, syms.objectType);
            checkNoArgs(tree, e, method);
            checkExceptions(tree, e, method, syms.objectStreamExceptionType);
        }

        private void checkReadObject(JCClassDecl tree, Element e, MethodSymbol method) {
            // The "synchronized" modifier is seen in the wild on
            // readObject and writeObject methods and is generally
            // innocuous.

            // private void readObject(ObjectInputStream stream)
            //   throws IOException, ClassNotFoundException
            checkPrivateNonStaticMethod(tree, method);
            checkReturnType(tree, e, method, syms.voidType);
            checkOneArg(tree, e, method, syms.objectInputStreamType);
            checkExceptions(tree, e, method, syms.ioExceptionType, syms.classNotFoundExceptionType);
            checkExternalizable(tree, e, method);
        }

        private void checkReadObjectNoData(JCClassDecl tree, Element e, MethodSymbol method) {
            // private void readObjectNoData() throws ObjectStreamException
            checkPrivateNonStaticMethod(tree, method);
            checkReturnType(tree, e, method, syms.voidType);
            checkNoArgs(tree, e, method);
            checkExceptions(tree, e, method, syms.objectStreamExceptionType);
            checkExternalizable(tree, e, method);
        }

        private void checkReadResolve(JCClassDecl tree, Element e, MethodSymbol method) {
            // ANY-ACCESS-MODIFIER Object readResolve()
            // throws ObjectStreamException

            // Excluding abstract, could have a more complicated
            // rule based on abstract-ness of the class
            checkConcreteInstanceMethod(tree, e, method);
            checkReturnType(tree,e, method, syms.objectType);
            checkNoArgs(tree, e, method);
            checkExceptions(tree, e, method, syms.objectStreamExceptionType);
        }

        private void checkWriteExternalRecord(JCClassDecl tree, Element e, MethodSymbol method, boolean isExtern) {
            //public void writeExternal(ObjectOutput) throws IOException
            checkExternMethodRecord(tree, e, method, syms.objectOutputType, isExtern);
        }

        private void checkReadExternalRecord(JCClassDecl tree, Element e, MethodSymbol method, boolean isExtern) {
            // public void readExternal(ObjectInput) throws IOException
            checkExternMethodRecord(tree, e, method, syms.objectInputType, isExtern);
         }

        private void checkExternMethodRecord(JCClassDecl tree, Element e, MethodSymbol method, Type argType,
                                             boolean isExtern) {
            if (isExtern && isExternMethod(tree, e, method, argType)) {
                log.warning(
                        TreeInfo.diagnosticPositionFor(method, tree),
                            LintWarnings.IneffectualExternalizableMethodRecord(method.getSimpleName().toString()));
            }
        }

        void checkPrivateNonStaticMethod(JCClassDecl tree, MethodSymbol method) {
            var flags = method.flags();
            if ((flags & PRIVATE) == 0) {
                log.warning(
                        TreeInfo.diagnosticPositionFor(method, tree),
                            LintWarnings.SerialMethodNotPrivate(method.getSimpleName()));
            }

            if ((flags & STATIC) != 0) {
                log.warning(
                        TreeInfo.diagnosticPositionFor(method, tree),
                            LintWarnings.SerialMethodStatic(method.getSimpleName()));
            }
        }

        /**
         * Per section 1.12 "Serialization of Enum Constants" of
         * the serialization specification, due to the special
         * serialization handling of enums, any writeObject,
         * readObject, writeReplace, and readResolve methods are
         * ignored as are serialPersistentFields and
         * serialVersionUID fields.
         */
        @Override
        public Void visitTypeAsEnum(TypeElement e,
                                    JCClassDecl p) {
            boolean isExtern = isExternalizable((Type)e.asType());
            for(Element el : e.getEnclosedElements()) {
                runUnderLint(el, p, (enclosed, tree) -> {
                    String name = enclosed.getSimpleName().toString();
                    switch(enclosed.getKind()) {
                    case FIELD -> {
                        var field = (VarSymbol)enclosed;
                        if (serialFieldNames.contains(name)) {
                            log.warning(
                                    TreeInfo.diagnosticPositionFor(field, tree),
                                        LintWarnings.IneffectualSerialFieldEnum(name));
                        }
                    }

                    case METHOD -> {
                        var method = (MethodSymbol)enclosed;
                        if (serialMethodNames.contains(name)) {
                            log.warning(
                                    TreeInfo.diagnosticPositionFor(method, tree),
                                        LintWarnings.IneffectualSerialMethodEnum(name));
                        }

                        if (isExtern) {
                            switch(name) {
                            case "writeExternal" -> checkWriteExternalEnum(tree, e, method);
                            case "readExternal"  -> checkReadExternalEnum(tree, e, method);
                            }
                        }
                    }

                    // Also perform checks on any class bodies of enum constants, see JLS 8.9.1.
                    case ENUM_CONSTANT -> {
                        var field = (VarSymbol)enclosed;
                        JCVariableDecl decl = (JCVariableDecl) TreeInfo.declarationFor(field, p);
                        if (decl.init instanceof JCNewClass nc && nc.def != null) {
                            ClassSymbol enumConstantType = nc.def.sym;
                            visitTypeAsEnum(enumConstantType, p);
                        }
                    }

                    }});
            }
            return null;
        }

        private void checkWriteExternalEnum(JCClassDecl tree, Element e, MethodSymbol method) {
            //public void writeExternal(ObjectOutput) throws IOException
            checkExternMethodEnum(tree, e, method, syms.objectOutputType);
        }

        private void checkReadExternalEnum(JCClassDecl tree, Element e, MethodSymbol method) {
             // public void readExternal(ObjectInput) throws IOException
            checkExternMethodEnum(tree, e, method, syms.objectInputType);
         }

        private void checkExternMethodEnum(JCClassDecl tree, Element e, MethodSymbol method, Type argType) {
            if (isExternMethod(tree, e, method, argType)) {
                log.warning(
                        TreeInfo.diagnosticPositionFor(method, tree),
                            LintWarnings.IneffectualExternMethodEnum(method.getSimpleName().toString()));
            }
        }

        private boolean isExternMethod(JCClassDecl tree, Element e, MethodSymbol method, Type argType) {
            long flags = method.flags();
            Type rtype = method.getReturnType();

            // Not necessary to check throws clause in this context
            return (flags & PUBLIC) != 0 && (flags & STATIC) == 0 &&
                types.isSameType(syms.voidType, rtype) &&
                hasExactlyOneArgWithType(tree, e, method, argType);
        }

        /**
         * Most serialization-related fields and methods on interfaces
         * are ineffectual or problematic.
         */
        @Override
        public Void visitTypeAsInterface(TypeElement e,
                                         JCClassDecl p) {
            for(Element el : e.getEnclosedElements()) {
                runUnderLint(el, p, (enclosed, tree) -> {
                    String name = null;
                    switch(enclosed.getKind()) {
                    case FIELD -> {
                        var field = (VarSymbol)enclosed;
                        name = field.getSimpleName().toString();
                        switch(name) {
                        case "serialPersistentFields" -> {
                            log.warning(
                                    TreeInfo.diagnosticPositionFor(field, tree),
                                        LintWarnings.IneffectualSerialFieldInterface);
                        }

                        case "serialVersionUID" -> {
                            checkSerialVersionUID(tree, e, field);
                        }
                        }
                    }

                    case METHOD -> {
                        var method = (MethodSymbol)enclosed;
                        name = enclosed.getSimpleName().toString();
                        if (serialMethodNames.contains(name)) {
                            switch (name) {
                            case
                                "readObject",
                                "readObjectNoData",
                                "writeObject"      -> checkPrivateMethod(tree, e, method);

                            case
                                "writeReplace",
                                "readResolve"      -> checkDefaultIneffective(tree, e, method);

                            default ->  throw new AssertionError();
                            }

                        }
                    }}
                });
            }

            return null;
        }

        private void checkPrivateMethod(JCClassDecl tree,
                                        Element e,
                                        MethodSymbol method) {
            if ((method.flags() & PRIVATE) == 0) {
                log.warning(
                        TreeInfo.diagnosticPositionFor(method, tree),
                            LintWarnings.NonPrivateMethodWeakerAccess);
            }
        }

        private void checkDefaultIneffective(JCClassDecl tree,
                                             Element e,
                                             MethodSymbol method) {
            if ((method.flags() & DEFAULT) == DEFAULT) {
                log.warning(
                        TreeInfo.diagnosticPositionFor(method, tree),
                            LintWarnings.DefaultIneffective);

            }
        }

        @Override
        public Void visitTypeAsAnnotationType(TypeElement e,
                                              JCClassDecl p) {
            // Per the JLS, annotation types are not serializeable
            return null;
        }

        /**
         * From the Java Object Serialization Specification, 1.13
         * Serialization of Records:
         *
         * "The process by which record objects are serialized or
         * externalized cannot be customized; any class-specific
         * writeObject, readObject, readObjectNoData, writeExternal,
         * and readExternal methods defined by record classes are
         * ignored during serialization and deserialization. However,
         * a substitute object to be serialized or a designate
         * replacement may be specified, by the writeReplace and
         * readResolve methods, respectively. Any
         * serialPersistentFields field declaration is
         * ignored. Documenting serializable fields and data for
         * record classes is unnecessary, since there is no variation
         * in the serial form, other than whether a substitute or
         * replacement object is used. The serialVersionUID of a
         * record class is 0L unless explicitly declared. The
         * requirement for matching serialVersionUID values is waived
         * for record classes."
         */
        @Override
        public Void visitTypeAsRecord(TypeElement e,
                                      JCClassDecl p) {
            boolean isExtern = isExternalizable((Type)e.asType());
            for(Element el : e.getEnclosedElements()) {
                runUnderLint(el, p, (enclosed, tree) -> {
                    String name = enclosed.getSimpleName().toString();
                    switch(enclosed.getKind()) {
                    case FIELD -> {
                        var field = (VarSymbol)enclosed;
                        switch(name) {
                        case "serialPersistentFields" -> {
                            log.warning(
                                    TreeInfo.diagnosticPositionFor(field, tree),
                                        LintWarnings.IneffectualSerialFieldRecord);
                        }

                        case "serialVersionUID" -> {
                            // Could generate additional warning that
                            // svuid value is not checked to match for
                            // records.
                            checkSerialVersionUID(tree, e, field);
                        }}
                    }

                    case METHOD -> {
                        var method = (MethodSymbol)enclosed;
                        switch(name) {
                        case "writeReplace" -> checkWriteReplace(tree, e, method);
                        case "readResolve"  -> checkReadResolve(tree, e, method);

                        case "writeExternal" -> checkWriteExternalRecord(tree, e, method, isExtern);
                        case "readExternal"  -> checkReadExternalRecord(tree, e, method, isExtern);

                        default -> {
                            if (serialMethodNames.contains(name)) {
                                log.warning(
                                        TreeInfo.diagnosticPositionFor(method, tree),
                                            LintWarnings.IneffectualSerialMethodRecord(name));
                            }
                        }}
                    }}});
            }
            return null;
        }

        void checkConcreteInstanceMethod(JCClassDecl tree,
                                         Element enclosing,
                                         MethodSymbol method) {
            if ((method.flags() & (STATIC | ABSTRACT)) != 0) {
                    log.warning(
                            TreeInfo.diagnosticPositionFor(method, tree),
                                LintWarnings.SerialConcreteInstanceMethod(method.getSimpleName()));
            }
        }

        private void checkReturnType(JCClassDecl tree,
                                     Element enclosing,
                                     MethodSymbol method,
                                     Type expectedReturnType) {
            // Note: there may be complications checking writeReplace
            // and readResolve since they return Object and could, in
            // principle, have covariant overrides and any synthetic
            // bridge method would not be represented here for
            // checking.
            Type rtype = method.getReturnType();
            if (!types.isSameType(expectedReturnType, rtype)) {
                log.warning(
                        TreeInfo.diagnosticPositionFor(method, tree),
                            LintWarnings.SerialMethodUnexpectedReturnType(method.getSimpleName(),
                                                                      rtype, expectedReturnType));
            }
        }

        private void checkOneArg(JCClassDecl tree,
                                 Element enclosing,
                                 MethodSymbol method,
                                 Type expectedType) {
            String name = method.getSimpleName().toString();

            var parameters= method.getParameters();

            if (parameters.size() != 1) {
                log.warning(
                        TreeInfo.diagnosticPositionFor(method, tree),
                            LintWarnings.SerialMethodOneArg(method.getSimpleName(), parameters.size()));
                return;
            }

            Type parameterType = parameters.get(0).asType();
            if (!types.isSameType(parameterType, expectedType)) {
                log.warning(
                        TreeInfo.diagnosticPositionFor(method, tree),
                            LintWarnings.SerialMethodParameterType(method.getSimpleName(),
                                                               expectedType,
                                                               parameterType));
            }
        }

        private boolean hasExactlyOneArgWithType(JCClassDecl tree,
                                                 Element enclosing,
                                                 MethodSymbol method,
                                                 Type expectedType) {
            var parameters = method.getParameters();
            return (parameters.size() == 1) &&
                types.isSameType(parameters.get(0).asType(), expectedType);
        }


        private void checkNoArgs(JCClassDecl tree, Element enclosing, MethodSymbol method) {
            var parameters = method.getParameters();
            if (!parameters.isEmpty()) {
                log.warning(
                        TreeInfo.diagnosticPositionFor(parameters.get(0), tree),
                            LintWarnings.SerialMethodNoArgs(method.getSimpleName()));
            }
        }

        private void checkExternalizable(JCClassDecl tree, Element enclosing, MethodSymbol method) {
            // If the enclosing class is externalizable, warn for the method
            if (isExternalizable((Type)enclosing.asType())) {
                log.warning(
                        TreeInfo.diagnosticPositionFor(method, tree),
                            LintWarnings.IneffectualSerialMethodExternalizable(method.getSimpleName()));
            }
            return;
        }

        private void checkExceptions(JCClassDecl tree,
                                     Element enclosing,
                                     MethodSymbol method,
                                     Type... declaredExceptions) {
            for (Type thrownType: method.getThrownTypes()) {
                // For each exception in the throws clause of the
                // method, if not an Error and not a RuntimeException,
                // check if the exception is a subtype of a declared
                // exception from the throws clause of the
                // serialization method in question.
                if (types.isSubtype(thrownType, syms.runtimeExceptionType) ||
                    types.isSubtype(thrownType, syms.errorType) ) {
                    continue;
                } else {
                    boolean declared = false;
                    for (Type declaredException : declaredExceptions) {
                        if (types.isSubtype(thrownType, declaredException)) {
                            declared = true;
                            continue;
                        }
                    }
                    if (!declared) {
                        log.warning(
                                TreeInfo.diagnosticPositionFor(method, tree),
                                    LintWarnings.SerialMethodUnexpectedException(method.getSimpleName(),
                                                                             thrownType));
                    }
                }
            }
            return;
        }

        private <E extends Element> Void runUnderLint(E symbol, JCClassDecl p, BiConsumer<E, JCClassDecl> task) {
            Lint prevLint = lint;
            try {
                lint = lint.augment((Symbol) symbol);

                if (lint.isEnabled(LintCategory.SERIAL)) {
                    task.accept(symbol, p);
                }

                return null;
            } finally {
                lint = prevLint;
            }
        }

    }

}<|MERGE_RESOLUTION|>--- conflicted
+++ resolved
@@ -164,18 +164,12 @@
 
         boolean enforceMandatoryWarnings = true;
 
-<<<<<<< HEAD
-        deprecationHandler = new MandatoryWarningHandler(log, null, enforceMandatoryWarnings, "deprecated");
-        removalHandler = new MandatoryWarningHandler(log, null, enforceMandatoryWarnings);
-        uncheckedHandler = new MandatoryWarningHandler(log, null, enforceMandatoryWarnings);
-=======
-        deprecationHandler = new MandatoryWarningHandler(log, null, verboseDeprecated,
+        deprecationHandler = new MandatoryWarningHandler(log, null,
                 enforceMandatoryWarnings, LintCategory.DEPRECATION, "deprecated");
-        removalHandler = new MandatoryWarningHandler(log, null, verboseRemoval,
+        removalHandler = new MandatoryWarningHandler(log, null,
                 enforceMandatoryWarnings, LintCategory.REMOVAL);
-        uncheckedHandler = new MandatoryWarningHandler(log, null, verboseUnchecked,
+        uncheckedHandler = new MandatoryWarningHandler(log, null,
                 enforceMandatoryWarnings, LintCategory.UNCHECKED);
->>>>>>> 2b82e2d5
 
         deferredLintHandler = DeferredLintHandler.instance(context);
 
@@ -1321,11 +1315,7 @@
     private void warnOnExplicitStrictfp(JCTree tree) {
         deferredLintHandler.push(tree);
         try {
-<<<<<<< HEAD
             deferredLintHandler.report(_ -> lint.logIfEnabled(tree.pos(), LintWarnings.Strictfp));
-=======
-            deferredLintHandler.report(_ -> lint.logIfEnabled(pos, LintWarnings.Strictfp));
->>>>>>> 2b82e2d5
         } finally {
             deferredLintHandler.pop();
         }
